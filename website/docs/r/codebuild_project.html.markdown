--- conflicted
+++ resolved
@@ -150,14 +150,12 @@
     type            = "GITHUB"
     location        = "https://github.com/mitchellh/packer.git"
     git_clone_depth = 1
-<<<<<<< HEAD
     source_version  = "master"
-=======
 
     git_submodules_config {
         fetch_submodules = true
     }
->>>>>>> 31e3d47f
+
   }
 
   vpc_config {
