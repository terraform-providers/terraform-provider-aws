---
subcategory: "RDS"
layout: "aws"
page_title: "AWS: aws_rds_cluster_instance"
description: |-
  Provides an RDS Cluster Resource Instance
---

# Resource: aws_rds_cluster_instance

Provides an RDS Cluster Instance Resource. A Cluster Instance Resource defines
attributes that are specific to a single instance in a [RDS Cluster][3],
specifically running Amazon Aurora.

Unlike other RDS resources that support replication, with Amazon Aurora you do
not designate a primary and subsequent replicas. Instead, you simply add RDS
Instances and Aurora manages the replication. You can use the [count][5]
meta-parameter to make multiple instances and join them all to the same RDS
Cluster, or you may specify different Cluster Instance resources with various
`instance_class` sizes.

For more information on Amazon Aurora, see [Aurora on Amazon RDS][2] in the Amazon RDS User Guide.

~> **NOTE:** Deletion Protection from the RDS service can only be enabled at the cluster level, not for individual cluster instances. You can still add the [`prevent_destroy` lifecycle behavior](https://www.terraform.io/docs/configuration/resources.html#prevent_destroy) to your Terraform resource configuration if you desire protection from accidental deletion.

## Example Usage

```terraform
resource "aws_rds_cluster_instance" "cluster_instances" {
  count              = 2
  identifier         = "aurora-cluster-demo-${count.index}"
  cluster_identifier = aws_rds_cluster.default.id
  instance_class     = "db.r4.large"
  engine             = aws_rds_cluster.default.engine
  engine_version     = aws_rds_cluster.default.engine_version
}

resource "aws_rds_cluster" "default" {
  cluster_identifier = "aurora-cluster-demo"
  availability_zones = ["us-west-2a", "us-west-2b", "us-west-2c"]
  database_name      = "mydb"
  master_username    = "foo"
  master_password    = "barbut8chars"
}
```

## Argument Reference

For more detailed documentation about each argument, refer to
the [AWS official documentation](https://docs.aws.amazon.com/cli/latest/reference/rds/create-db-instance.html).

The following arguments are supported:

* `identifier` - (Optional, Forces new resource) The identifier for the RDS instance, if omitted, Terraform will assign a random, unique identifier.
* `identifier_prefix` - (Optional, Forces new resource) Creates a unique identifier beginning with the specified prefix. Conflicts with `identifier`.
* `cluster_identifier` - (Required, Forces new resource) The identifier of the [`aws_rds_cluster`](/docs/providers/aws/r/rds_cluster.html) in which to launch this instance.
* `engine` - (Optional, Forces new resource) The name of the database engine to be used for the RDS instance. Defaults to `aurora`. Valid Values: `aurora`, `aurora-mysql`, `aurora-postgresql`.
For information on the difference between the available Aurora MySQL engines
see [Comparison between Aurora MySQL 1 and Aurora MySQL 2](https://docs.aws.amazon.com/AmazonRDS/latest/UserGuide/AuroraMySQL.Updates.20180206.html)
in the Amazon RDS User Guide.
<<<<<<< HEAD
* `engine_version` - (Optional) The database engine version. When managing the engine version in the cluster, it is recommended to add the [lifecycle `ignore_changes` configuration](https://www.terraform.io/docs/configuration/meta-arguments/lifecycle.html#ignore_changes) for this argument to prevent Terraform from proposing changes to the instance engine version directly.
=======
* `engine_version` - (Optional, Forces new resource) The database engine version. When managing the engine version in the cluster, it is recommended to add the [lifecycle `ignore_changes` configuration](https://www.terraform.io/docs/configuration/meta-arguments/lifecycle.html#ignore_changes) for this argument to prevent Terraform from proposing changes to the instance engine version directly.
>>>>>>> d2cbf0e7
* `instance_class` - (Required) The instance class to use. For details on CPU
and memory, see [Scaling Aurora DB Instances][4]. Aurora uses `db.*` instance classes/types. Please see [AWS Documentation][7] for currently available instance classes and complete details.
* `publicly_accessible` - (Optional) Bool to control if instance is publicly accessible.
Default `false`. See the documentation on [Creating DB Instances][6] for more
details on controlling this property.
* `db_subnet_group_name` - (Required if `publicly_accessible = false`, Optional otherwise, Forces new resource) A DB subnet group to associate with this DB instance. **NOTE:** This must match the `db_subnet_group_name` of the attached [`aws_rds_cluster`](/docs/providers/aws/r/rds_cluster.html).
* `db_parameter_group_name` - (Optional) The name of the DB parameter group to associate with this instance.
* `apply_immediately` - (Optional) Specifies whether any database modifications
     are applied immediately, or during the next maintenance window. Default is`false`.
* `monitoring_role_arn` - (Optional) The ARN for the IAM role that permits RDS to send
enhanced monitoring metrics to CloudWatch Logs. You can find more information on the [AWS Documentation](http://docs.aws.amazon.com/AmazonRDS/latest/UserGuide/USER_Monitoring.html)
what IAM permissions are needed to allow Enhanced Monitoring for RDS Instances.
* `monitoring_interval` - (Optional) The interval, in seconds, between points when Enhanced Monitoring metrics are collected for the DB instance. To disable collecting Enhanced Monitoring metrics, specify 0. The default is 0. Valid Values: 0, 1, 5, 10, 15, 30, 60.
* `promotion_tier` - (Optional) Default 0. Failover Priority setting on instance level. The reader who has lower tier has higher priority to get promoted to writer.
* `availability_zone` - (Optional, Computed, Forces new resource) The EC2 Availability Zone that the DB instance is created in. See [docs](https://docs.aws.amazon.com/AmazonRDS/latest/APIReference/API_CreateDBInstance.html) about the details.
* `preferred_backup_window` - (Optional) The daily time range during which automated backups are created if automated backups are enabled.
  Eg: "04:00-09:00"
* `preferred_maintenance_window` - (Optional) The window to perform maintenance in.
  Syntax: "ddd:hh24:mi-ddd:hh24:mi". Eg: "Mon:00:00-Mon:03:00".
* `auto_minor_version_upgrade` - (Optional) Indicates that minor engine upgrades will be applied automatically to the DB instance during the maintenance window. Default `true`.
* `performance_insights_enabled` - (Optional) Specifies whether Performance Insights is enabled or not.
* `performance_insights_kms_key_id` - (Optional) The ARN for the KMS key to encrypt Performance Insights data. When specifying `performance_insights_kms_key_id`, `performance_insights_enabled` needs to be set to true.
* `copy_tags_to_snapshot` – (Optional, boolean) Indicates whether to copy all of the user-defined tags from the DB instance to snapshots of the DB instance. Default `false`.
* `ca_cert_identifier` - (Optional) The identifier of the CA certificate for the DB instance.
* `tags` - (Optional) A map of tags to assign to the instance.

## Attributes Reference

In addition to all arguments above, the following attributes are exported:

* `arn` - Amazon Resource Name (ARN) of cluster instance
* `cluster_identifier` - The RDS Cluster Identifier
* `identifier` - The Instance identifier
* `id` - The Instance identifier
* `writer` – Boolean indicating if this instance is writable. `False` indicates this instance is a read replica.
* `availability_zone` - The availability zone of the instance
* `endpoint` - The DNS address for this instance. May not be writable
* `engine` - The database engine
* `engine_version` - The database engine version
* `port` - The database port
* `storage_encrypted` - Specifies whether the DB cluster is encrypted.
* `kms_key_id` - The ARN for the KMS encryption key if one is set to the cluster.
* `dbi_resource_id` - The region-unique, immutable identifier for the DB instance.
* `performance_insights_enabled` - Specifies whether Performance Insights is enabled or not.
* `performance_insights_kms_key_id` - The ARN for the KMS encryption key used by Performance Insights.

[2]: https://docs.aws.amazon.com/AmazonRDS/latest/UserGuide/CHAP_Aurora.html
[3]: /docs/providers/aws/r/rds_cluster.html
[4]: https://docs.aws.amazon.com/AmazonRDS/latest/UserGuide/Aurora.Managing.html
[5]: https://www.terraform.io/docs/configuration/meta-arguments/count.html
[6]: https://docs.aws.amazon.com/AmazonRDS/latest/APIReference/API_CreateDBInstance.html
[7]: https://docs.aws.amazon.com/AmazonRDS/latest/UserGuide/Concepts.DBInstanceClass.html

## Timeouts

`aws_rds_cluster_instance` provides the following
[Timeouts](https://www.terraform.io/docs/configuration/blocks/resources/syntax.html#operation-timeouts) configuration options:

- `create` - (Default `90 minutes`) Used for Creating Instances, Replicas, and
restoring from Snapshots
- `update` - (Default `90 minutes`) Used for Database modifications
- `delete` - (Default `90 minutes`) Used for destroying databases. This includes
the time required to take snapshots

## Import

RDS Cluster Instances can be imported using the `identifier`, e.g.

```
$ terraform import aws_rds_cluster_instance.prod_instance_1 aurora-cluster-instance-1
```<|MERGE_RESOLUTION|>--- conflicted
+++ resolved
@@ -58,11 +58,7 @@
 For information on the difference between the available Aurora MySQL engines
 see [Comparison between Aurora MySQL 1 and Aurora MySQL 2](https://docs.aws.amazon.com/AmazonRDS/latest/UserGuide/AuroraMySQL.Updates.20180206.html)
 in the Amazon RDS User Guide.
-<<<<<<< HEAD
-* `engine_version` - (Optional) The database engine version. When managing the engine version in the cluster, it is recommended to add the [lifecycle `ignore_changes` configuration](https://www.terraform.io/docs/configuration/meta-arguments/lifecycle.html#ignore_changes) for this argument to prevent Terraform from proposing changes to the instance engine version directly.
-=======
 * `engine_version` - (Optional, Forces new resource) The database engine version. When managing the engine version in the cluster, it is recommended to add the [lifecycle `ignore_changes` configuration](https://www.terraform.io/docs/configuration/meta-arguments/lifecycle.html#ignore_changes) for this argument to prevent Terraform from proposing changes to the instance engine version directly.
->>>>>>> d2cbf0e7
 * `instance_class` - (Required) The instance class to use. For details on CPU
 and memory, see [Scaling Aurora DB Instances][4]. Aurora uses `db.*` instance classes/types. Please see [AWS Documentation][7] for currently available instance classes and complete details.
 * `publicly_accessible` - (Optional) Bool to control if instance is publicly accessible.
