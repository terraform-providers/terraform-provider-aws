---
subcategory: "EC2"
layout: "aws"
page_title: "AWS: aws_instance"
description: |-
  Provides an EC2 instance resource. This allows instances to be created, updated, and deleted. Instances also support provisioning.
---

# Resource: aws_instance

Provides an EC2 instance resource. This allows instances to be created, updated, and deleted. Instances also support [provisioning](https://www.terraform.io/docs/provisioners/index.html).

## Example Usage

### Basic Example Using AMI Lookup

<<<<<<< HEAD
```hcl
=======
```terraform
>>>>>>> d2cbf0e7
data "aws_ami" "ubuntu" {
  most_recent = true

  filter {
    name   = "name"
    values = ["ubuntu/images/hvm-ssd/ubuntu-focal-20.04-amd64-server-*"]
  }

  filter {
    name   = "virtualization-type"
    values = ["hvm"]
  }

  owners = ["099720109477"] # Canonical
}

resource "aws_instance" "web" {
  ami           = data.aws_ami.ubuntu.id
  instance_type = "t3.micro"

  tags = {
    Name = "HelloWorld"
  }
}
```

### Network and Credit Specification Example

<<<<<<< HEAD
```hcl
=======
```terraform
>>>>>>> d2cbf0e7
resource "aws_vpc" "my_vpc" {
  cidr_block = "172.16.0.0/16"

  tags = {
    Name = "tf-example"
  }
}

resource "aws_subnet" "my_subnet" {
  vpc_id            = aws_vpc.my_vpc.id
  cidr_block        = "172.16.10.0/24"
  availability_zone = "us-west-2a"

  tags = {
    Name = "tf-example"
  }
}

resource "aws_network_interface" "foo" {
  subnet_id   = aws_subnet.my_subnet.id
  private_ips = ["172.16.10.100"]

  tags = {
    Name = "primary_network_interface"
  }
}

resource "aws_instance" "foo" {
  ami           = "ami-005e54dee72cc1d00" # us-west-2
  instance_type = "t2.micro"

  network_interface {
    network_interface_id = aws_network_interface.foo.id
    device_index         = 0
  }

  credit_specification {
    cpu_credits = "unlimited"
  }
}
```

## Argument Reference

The following arguments are supported:

* `ami` - (Required) AMI to use for the instance.
* `associate_public_ip_address` - (Optional) Whether to associate a public IP address with an instance in a VPC.
* `availability_zone` - (Optional) AZ to start the instance in.

-> **NOTE:** Changing `cpu_core_count` and/or `cpu_threads_per_core` will cause the resource to be destroyed and re-created.

* `cpu_core_count` - (Optional) Sets the number of CPU cores for an instance. This option is only supported on creation of instance type that support CPU Options [CPU Cores and Threads Per CPU Core Per Instance Type](https://docs.aws.amazon.com/AWSEC2/latest/UserGuide/instance-optimize-cpu.html#cpu-options-supported-instances-values) - specifying this option for unsupported instance types will return an error from the EC2 API.
* `cpu_threads_per_core` - (Optional - has no effect unless `cpu_core_count` is also set)  If set to to 1, hyperthreading is disabled on the launched instance. Defaults to 2 if not set. See [Optimizing CPU Options](https://docs.aws.amazon.com/AWSEC2/latest/UserGuide/instance-optimize-cpu.html) for more information.
<<<<<<< HEAD
* `credit_specification` - (Optional) Customize the credit specification of the instance. See [Credit Specification](#credit-specification) below for more details.
* `disable_api_termination` - (Optional) If true, enables [EC2 Instance Termination Protection](https://docs.aws.amazon.com/AWSEC2/latest/UserGuide/terminating-instances.html#Using_ChangingDisableAPITermination).
* `ebs_block_device` - (Optional) Additional EBS block devices to attach to the instance.  Block device configurations only apply on resource creation. See [Block Devices](#ebs-ephemeral-and-root-block-devices) below for details on attributes and drift detection.
* `ebs_optimized` - (Optional) If true, the launched EC2 instance will be EBS-optimized. Note that if this is not set on an instance type that is optimized by default then this will show as disabled but if the instance type is optimized by default then there is no need to set this and there is no effect to disabling it. See the [EBS Optimized section](https://docs.aws.amazon.com/AWSEC2/latest/UserGuide/EBSOptimized.html) of the AWS User Guide for more information.
* `enclave_options` - (Optional) Enable Nitro Enclaves on launched instances. See [Enclave Options](#enclave-options) below for more details.
* `ephemeral_block_device` - (Optional) Customize Ephemeral (also known as "Instance Store") volumes on the instance. See [Block Devices](#ebs-ephemeral-and-root-block-devices) below for details.
=======
* `credit_specification` - (Optional) Configuration block for customizing the credit specification of the instance. See [Credit Specification](#credit-specification) below for more details. Terraform will only perform drift detection of its value when present in a configuration. Removing this configuration on existing instances will only stop managing it. It will not change the configuration back to the default for the instance type.
* `disable_api_termination` - (Optional) If true, enables [EC2 Instance Termination Protection](https://docs.aws.amazon.com/AWSEC2/latest/UserGuide/terminating-instances.html#Using_ChangingDisableAPITermination).
* `ebs_block_device` - (Optional) One or more configuration blocks with additional EBS block devices to attach to the instance. Block device configurations only apply on resource creation. See [Block Devices](#ebs-ephemeral-and-root-block-devices) below for details on attributes and drift detection. When accessing this as an attribute reference, it is a set of objects.
* `ebs_optimized` - (Optional) If true, the launched EC2 instance will be EBS-optimized. Note that if this is not set on an instance type that is optimized by default then this will show as disabled but if the instance type is optimized by default then there is no need to set this and there is no effect to disabling it. See the [EBS Optimized section](https://docs.aws.amazon.com/AWSEC2/latest/UserGuide/EBSOptimized.html) of the AWS User Guide for more information.
* `enclave_options` - (Optional) Enable Nitro Enclaves on launched instances. See [Enclave Options](#enclave-options) below for more details.
* `ephemeral_block_device` - (Optional) One or more configuration blocks to customize Ephemeral (also known as "Instance Store") volumes on the instance. See [Block Devices](#ebs-ephemeral-and-root-block-devices) below for details. When accessing this as an attribute reference, it is a set of objects.
>>>>>>> d2cbf0e7
* `get_password_data` - (Optional) If true, wait for password data to become available and retrieve it. Useful for getting the administrator password for instances running Microsoft Windows. The password data is exported to the `password_data` attribute. See [GetPasswordData](https://docs.aws.amazon.com/AWSEC2/latest/APIReference/API_GetPasswordData.html) for more information.
* `hibernation` - (Optional) If true, the launched EC2 instance will support hibernation.
* `host_id` - (Optional) ID of a dedicated host that the instance will be assigned to. Use when an instance is to be launched on a specific dedicated host.
* `iam_instance_profile` - (Optional) IAM Instance Profile to launch the instance with. Specified as the name of the Instance Profile. Ensure your credentials have the correct permission to assign the instance profile according to the [EC2 documentation](http://docs.aws.amazon.com/IAM/latest/UserGuide/id_roles_use_switch-role-ec2.html#roles-usingrole-ec2instance-permissions), notably `iam:PassRole`.
* `instance_initiated_shutdown_behavior` - (Optional) Shutdown behavior for the instance. Amazon defaults this to `stop` for EBS-backed instances and `terminate` for instance-store instances. Cannot be set on instance-store instances. See [Shutdown Behavior](https://docs.aws.amazon.com/AWSEC2/latest/UserGuide/terminating-instances.html#Using_ChangingInstanceInitiatedShutdownBehavior) for more information.
* `instance_type` - (Required) Type of instance to start. Updates to this field will trigger a stop/start of the EC2 instance.
* `ipv6_address_count`- (Optional) A number of IPv6 addresses to associate with the primary network interface. Amazon EC2 chooses the IPv6 addresses from the range of your subnet.
* `ipv6_addresses` - (Optional) Specify one or more IPv6 addresses from the range of the subnet to associate with the primary network interface
* `key_name` - (Optional) Key name of the Key Pair to use for the instance; which can be managed using [the `aws_key_pair` resource](key_pair.html).
* `metadata_options` - (Optional) Customize the metadata options of the instance. See [Metadata Options](#metadata-options) below for more details.
* `monitoring` - (Optional) If true, the launched EC2 instance will have detailed monitoring enabled. (Available since v0.6.0)
* `network_interface` - (Optional) Customize network interfaces to be attached at instance boot time. See [Network Interfaces](#network-interfaces) below for more details.
* `placement_group` - (Optional) Placement Group to start the instance in.
* `private_ip` - (Optional) Private IP address to associate with the instance in a VPC.
<<<<<<< HEAD
* `root_block_device` - (Optional) Customize details about the root block device of the instance. See [Block Devices](#ebs-ephemeral-and-root-block-devices) below for details.
=======
* `root_block_device` - (Optional) Configuration block to customize details about the root block device of the instance. See [Block Devices](#ebs-ephemeral-and-root-block-devices) below for details. When accessing this as an attribute reference, it is a list containing one object.
>>>>>>> d2cbf0e7
* `secondary_private_ips` - (Optional) A list of secondary private IPv4 addresses to assign to the instance's primary network interface (eth0) in a VPC. Can only be assigned to the primary network interface (eth0) attached at instance creation, not a pre-existing network interface i.e. referenced in a `network_interface` block. Refer to the [Elastic network interfaces documentation](https://docs.aws.amazon.com/AWSEC2/latest/UserGuide/using-eni.html#AvailableIpPerENI) to see the maximum number of private IP addresses allowed per instance type.
* `security_groups` - (Optional, EC2-Classic and default VPC only) A list of security group names (EC2-Classic) or IDs (default VPC) to associate with.
* `source_dest_check` - (Optional) Controls if traffic is routed to the instance when the destination address does not match the instance. Used for NAT or VPNs. Defaults true.
* `subnet_id` - (Optional) VPC Subnet ID to launch in.
* `tags` - (Optional) A map of tags to assign to the resource. Note that these tags apply to the instance and not block storage devices.
* `tenancy` - (Optional) Tenancy of the instance (if the instance is running in a VPC). An instance with a tenancy of dedicated runs on single-tenant hardware. The host tenancy is not supported for the import-instance command.
* `user_data` - (Optional) User data to provide when launching the instance. Do not pass gzip-compressed data via this argument; see `user_data_base64` instead.
* `user_data_base64` - (Optional) Can be used instead of `user_data` to pass base64-encoded binary data directly. Use this instead of `user_data` whenever the value is not a valid UTF-8 string. For example, gzip-encoded user data must be base64-encoded and passed via this argument to avoid corruption.

~> **NOTE:** Do not use `volume_tags` if you plan to manage block device tags outside the `aws_instance` configuration, such as using `tags` in an [`aws_ebs_volume`](/docs/providers/aws/r/ebs_volume.html) resource attached via [`aws_volume_attachment`](/docs/providers/aws/r/volume_attachment.html). Doing so will result in resource cycling and inconsistent behavior.

* `volume_tags` - (Optional) A map of tags to assign, at instance-creation time, to root and EBS volumes.

-> **NOTE:** If you are creating Instances in a VPC, use `vpc_security_group_ids` instead.

<<<<<<< HEAD
=======
* `source_dest_check` - (Optional) Controls if traffic is routed to the instance when the destination address does not match the instance. Used for NAT or VPNs. Defaults true.
* `subnet_id` - (Optional) VPC Subnet ID to launch in.
* `tags` - (Optional) A map of tags to assign to the resource. Note that these tags apply to the instance and not block storage devices.
* `tenancy` - (Optional) Tenancy of the instance (if the instance is running in a VPC). An instance with a tenancy of dedicated runs on single-tenant hardware. The host tenancy is not supported for the import-instance command.
* `user_data` - (Optional) User data to provide when launching the instance. Do not pass gzip-compressed data via this argument; see `user_data_base64` instead.
* `user_data_base64` - (Optional) Can be used instead of `user_data` to pass base64-encoded binary data directly. Use this instead of `user_data` whenever the value is not a valid UTF-8 string. For example, gzip-encoded user data must be base64-encoded and passed via this argument to avoid corruption.
* `volume_tags` - (Optional) A map of tags to assign, at instance-creation time, to root and EBS volumes.

~> **NOTE:** Do not use `volume_tags` if you plan to manage block device tags outside the `aws_instance` configuration, such as using `tags` in an [`aws_ebs_volume`](/docs/providers/aws/r/ebs_volume.html) resource attached via [`aws_volume_attachment`](/docs/providers/aws/r/volume_attachment.html). Doing so will result in resource cycling and inconsistent behavior.

>>>>>>> d2cbf0e7
* `vpc_security_group_ids` - (Optional, VPC only) A list of security group IDs to associate with.

### Timeouts

The `timeouts` block allows you to specify [timeouts](https://www.terraform.io/docs/configuration/blocks/resources/syntax.html#operation-timeouts) for certain actions:

* `create` - (Defaults to 10 mins) Used when launching the instance (until it reaches the initial `running` state)
* `update` - (Defaults to 10 mins) Used when stopping and starting the instance when necessary during update - e.g. when changing instance type
* `delete` - (Defaults to 20 mins) Used when terminating the instance

### Credit Specification

<<<<<<< HEAD
~> **NOTE:** Removing this configuration on existing instances will only stop managing it. It will not change the configuration back to the default for the instance type.

Credit specification can be applied/modified to the EC2 Instance at any time.

=======
>>>>>>> d2cbf0e7
The `credit_specification` block supports the following:

* `cpu_credits` - (Optional) Credit option for CPU usage. Valid values include `standard` or `unlimited`. T3 instances are launched as unlimited by default. T2 instances are launched as standard by default.

### EBS, Ephemeral, and Root Block Devices

<<<<<<< HEAD
Each of the `*_block_device` attributes control a portion of the AWS
Instance's "Block Device Mapping". It's a good idea to familiarize yourself with [AWS's Block Device Mapping docs](https://docs.aws.amazon.com/AWSEC2/latest/UserGuide/block-device-mapping-concepts.html) to understand the implications of using these attributes.

The `root_block_device` mapping supports the following:
=======
Each of the `*_block_device` attributes control a portion of the EC2 Instance's "Block Device Mapping". For more information, see the [AWS Block Device Mapping documentation](https://docs.aws.amazon.com/AWSEC2/latest/UserGuide/block-device-mapping-concepts.html).

The `root_block_device` block supports the following:
>>>>>>> d2cbf0e7

* `delete_on_termination` - (Optional) Whether the volume should be destroyed on instance termination. Defaults to `true`.
* `encrypted` - (Optional) Whether to enable volume encryption. Defaults to `false`. Must be configured to perform drift detection.
* `iops` - (Optional) Amount of provisioned [IOPS](https://docs.aws.amazon.com/AWSEC2/latest/UserGuide/ebs-io-characteristics.html). Only valid for volume_type of `io1`, `io2` or `gp3`.
* `kms_key_id` - (Optional) Amazon Resource Name (ARN) of the KMS Key to use when encrypting the volume. Must be configured to perform drift detection.
* `tags` - (Optional) A map of tags to assign to the device.
* `throughput` - (Optional) Throughput to provision for a volume in mebibytes per second (MiB/s). This is only valid for `volume_type` of `gp3`.
* `volume_size` - (Optional) Size of the volume in gibibytes (GiB).
* `volume_type` - (Optional) Type of volume. Valid values include `standard`, `gp2`, `gp3`, `io1`, `io2`, `sc1`, or `st1`. Defaults to `gp2`.

<<<<<<< HEAD
Modifying any of the `root_block_device` settings other than `volume_size` requires resource replacement.

Each `ebs_block_device` supports the following:
=======
Modifying any of the `root_block_device` settings other than `volume_size` or `tags` requires resource replacement.

Each `ebs_block_device` block supports the following:
>>>>>>> d2cbf0e7

* `delete_on_termination` - (Optional) Whether the volume should be destroyed on instance termination. Defaults to `true`.
* `device_name` - (Required) Name of the device to mount.
* `encrypted` - (Optional) Enables [EBS encryption](https://docs.aws.amazon.com/AWSEC2/latest/UserGuide/EBSEncryption.html) on the volume. Defaults to `false`. Cannot be used with `snapshot_id`. Must be configured to perform drift detection.
* `iops` - (Optional) Amount of provisioned [IOPS](https://docs.aws.amazon.com/AWSEC2/latest/UserGuide/ebs-io-characteristics.html). Only valid for volume_type of `io1`, `io2` or `gp3`.
* `kms_key_id` - (Optional) Amazon Resource Name (ARN) of the KMS Key to use when encrypting the volume. Must be configured to perform drift detection.
* `snapshot_id` - (Optional) Snapshot ID to mount.
* `tags` - (Optional) A map of tags to assign to the device.
* `throughput` - (Optional) Throughput to provision for a volume in mebibytes per second (MiB/s). This is only valid for `volume_type` of `gp3`.
* `volume_size` - (Optional) Size of the volume in gibibytes (GiB).
* `volume_type` - (Optional) Type of volume. Valid values include `standard`, `gp2`, `gp3`, `io1`, `io2`, `sc1`, or `st1`. Defaults to `gp2`.

~> **NOTE:** Currently, changes to the `ebs_block_device` configuration of _existing_ resources cannot be automatically detected by Terraform. To manage changes and attachments of an EBS block to an instance, use the `aws_ebs_volume` and `aws_volume_attachment` resources instead. If you use `ebs_block_device` on an `aws_instance`, Terraform will assume management over the full set of non-root EBS block devices for the instance, treating additional block devices as drift. For this reason, `ebs_block_device` cannot be mixed with external `aws_ebs_volume` and `aws_volume_attachment` resources for a given instance.

<<<<<<< HEAD
Each `ephemeral_block_device` supports the following:
=======
Each `ephemeral_block_device` block supports the following:
>>>>>>> d2cbf0e7

* `device_name` - The name of the block device to mount on the instance.
* `no_device` - (Optional) Suppresses the specified device included in the AMI's block device mapping.
* `virtual_name` - (Optional) [Instance Store Device Name](https://docs.aws.amazon.com/AWSEC2/latest/UserGuide/InstanceStorage.html#InstanceStoreDeviceNames) (e.g. `ephemeral0`).

Each AWS Instance type has a different set of Instance Store block devices available for attachment. AWS [publishes a list](https://docs.aws.amazon.com/AWSEC2/latest/UserGuide/InstanceStorage.html#StorageOnInstanceTypes) of which ephemeral devices are available on each type. The devices are always identified by the `virtual_name` in the format `ephemeral{0..N}`.

### Enclave Options

-> **NOTE:** Changing `enabled` will cause the resource to be destroyed and re-created.

Enclave options apply to the instance at boot time.

The `enclave_options` block supports the following:

* `enabled` - (Optional) Whether Nitro Enclaves will be enabled on the instance. Defaults to `false`.

For more information, see the documentation on [Nitro Enclaves](https://docs.aws.amazon.com/enclaves/latest/user/nitro-enclave.html).

### Metadata Options

Metadata options can be applied/modified to the EC2 Instance at any time.

The `metadata_options` block supports the following:

* `http_endpoint` - (Optional) Whether the metadata service is available. Valid values include `enabled` or `disabled`. Defaults to `enabled`.
* `http_put_response_hop_limit` - (Optional) Desired HTTP PUT response hop limit for instance metadata requests. The larger the number, the further instance metadata requests can travel. Valid values are integer from `1` to `64`. Defaults to `1`.
* `http_tokens` - (Optional) Whether or not the metadata service requires session tokens, also referred to as _Instance Metadata Service Version 2 (IMDSv2)_. Valid values include `optional` or `required`. Defaults to `optional`.

For more information, see the documentation on the [Instance Metadata Service](https://docs.aws.amazon.com/AWSEC2/latest/UserGuide/ec2-instance-metadata.html).

### Network Interfaces

Each of the `network_interface` blocks attach a network interface to an EC2 Instance during boot time. However, because the network interface is attached at boot-time, replacing/modifying the network interface **WILL** trigger a recreation of the EC2 Instance. If you should need at any point to detach/modify/re-attach a network interface to the instance, use the `aws_network_interface` or `aws_network_interface_attachment` resources instead.

The `network_interface` configuration block _does_, however, allow users to supply their own network interface to be used as the default network interface on an EC2 Instance, attached at `eth0`.

Each `network_interface` block supports the following:

* `delete_on_termination` - (Optional) Whether or not to delete the network interface on instance termination. Defaults to `false`. Currently, the only valid value is `false`, as this is only supported when creating new network interfaces when launching an instance.
* `device_index` - (Required) Integer index of the network interface attachment. Limited by instance type.
* `network_interface_id` - (Required) ID of the network interface to attach.

## Attributes Reference

In addition to all arguments above, the following attributes are exported:

* `arn` - The ARN of the instance.
* `instance_state` - The state of the instance. One of: `pending`, `running`, `shutting-down`, `terminated`, `stopping`, `stopped`. See [Instance Lifecycle](https://docs.aws.amazon.com/AWSEC2/latest/UserGuide/ec2-instance-lifecycle.html) for more information.
* `outpost_arn` - The ARN of the Outpost the instance is assigned to.
* `password_data` - Base-64 encoded encrypted password data for the instance. Useful for getting the administrator password for instances running Microsoft Windows. This attribute is only exported if `get_password_data` is true. Note that this encrypted value will be stored in the state file, as with all exported attributes. See [GetPasswordData](https://docs.aws.amazon.com/AWSEC2/latest/APIReference/API_GetPasswordData.html) for more information.
* `primary_network_interface_id` - The ID of the instance's primary network interface.
* `private_dns` - The private DNS name assigned to the instance. Can only be used inside the Amazon EC2, and only available if you've enabled DNS hostnames for your VPC.
* `public_dns` - The public DNS name assigned to the instance. For EC2-VPC, this is only available if you've enabled DNS hostnames for your VPC.
* `public_ip` - The public IP address assigned to the instance, if applicable. **NOTE**: If you are using an [`aws_eip`](/docs/providers/aws/r/eip.html) with your instance, you should refer to the EIP's address directly and not use `public_ip` as this field will change after the EIP is attached.

For `ebs_block_device`, in addition to the arguments above, the following attribute is exported:

* `volume_id` - ID of the volume. For example, the ID can be accessed like this, `aws_instance.web.ebs_block_device.2.volume_id`.

For `root_block_device`, in addition to the arguments above, the following attributes are exported:

* `volume_id` - ID of the volume. For example, the ID can be accessed like this, `aws_instance.web.root_block_device.0.volume_id`.
* `device_name` - Device name, e.g. `/dev/sdh` or `xvdh`.

## Import

Instances can be imported using the `id`, e.g.

```
$ terraform import aws_instance.web i-12345678
```<|MERGE_RESOLUTION|>--- conflicted
+++ resolved
@@ -14,11 +14,7 @@
 
 ### Basic Example Using AMI Lookup
 
-<<<<<<< HEAD
-```hcl
-=======
 ```terraform
->>>>>>> d2cbf0e7
 data "aws_ami" "ubuntu" {
   most_recent = true
 
@@ -47,11 +43,7 @@
 
 ### Network and Credit Specification Example
 
-<<<<<<< HEAD
-```hcl
-=======
 ```terraform
->>>>>>> d2cbf0e7
 resource "aws_vpc" "my_vpc" {
   cidr_block = "172.16.0.0/16"
 
@@ -106,21 +98,12 @@
 
 * `cpu_core_count` - (Optional) Sets the number of CPU cores for an instance. This option is only supported on creation of instance type that support CPU Options [CPU Cores and Threads Per CPU Core Per Instance Type](https://docs.aws.amazon.com/AWSEC2/latest/UserGuide/instance-optimize-cpu.html#cpu-options-supported-instances-values) - specifying this option for unsupported instance types will return an error from the EC2 API.
 * `cpu_threads_per_core` - (Optional - has no effect unless `cpu_core_count` is also set)  If set to to 1, hyperthreading is disabled on the launched instance. Defaults to 2 if not set. See [Optimizing CPU Options](https://docs.aws.amazon.com/AWSEC2/latest/UserGuide/instance-optimize-cpu.html) for more information.
-<<<<<<< HEAD
-* `credit_specification` - (Optional) Customize the credit specification of the instance. See [Credit Specification](#credit-specification) below for more details.
-* `disable_api_termination` - (Optional) If true, enables [EC2 Instance Termination Protection](https://docs.aws.amazon.com/AWSEC2/latest/UserGuide/terminating-instances.html#Using_ChangingDisableAPITermination).
-* `ebs_block_device` - (Optional) Additional EBS block devices to attach to the instance.  Block device configurations only apply on resource creation. See [Block Devices](#ebs-ephemeral-and-root-block-devices) below for details on attributes and drift detection.
-* `ebs_optimized` - (Optional) If true, the launched EC2 instance will be EBS-optimized. Note that if this is not set on an instance type that is optimized by default then this will show as disabled but if the instance type is optimized by default then there is no need to set this and there is no effect to disabling it. See the [EBS Optimized section](https://docs.aws.amazon.com/AWSEC2/latest/UserGuide/EBSOptimized.html) of the AWS User Guide for more information.
-* `enclave_options` - (Optional) Enable Nitro Enclaves on launched instances. See [Enclave Options](#enclave-options) below for more details.
-* `ephemeral_block_device` - (Optional) Customize Ephemeral (also known as "Instance Store") volumes on the instance. See [Block Devices](#ebs-ephemeral-and-root-block-devices) below for details.
-=======
 * `credit_specification` - (Optional) Configuration block for customizing the credit specification of the instance. See [Credit Specification](#credit-specification) below for more details. Terraform will only perform drift detection of its value when present in a configuration. Removing this configuration on existing instances will only stop managing it. It will not change the configuration back to the default for the instance type.
 * `disable_api_termination` - (Optional) If true, enables [EC2 Instance Termination Protection](https://docs.aws.amazon.com/AWSEC2/latest/UserGuide/terminating-instances.html#Using_ChangingDisableAPITermination).
 * `ebs_block_device` - (Optional) One or more configuration blocks with additional EBS block devices to attach to the instance. Block device configurations only apply on resource creation. See [Block Devices](#ebs-ephemeral-and-root-block-devices) below for details on attributes and drift detection. When accessing this as an attribute reference, it is a set of objects.
 * `ebs_optimized` - (Optional) If true, the launched EC2 instance will be EBS-optimized. Note that if this is not set on an instance type that is optimized by default then this will show as disabled but if the instance type is optimized by default then there is no need to set this and there is no effect to disabling it. See the [EBS Optimized section](https://docs.aws.amazon.com/AWSEC2/latest/UserGuide/EBSOptimized.html) of the AWS User Guide for more information.
 * `enclave_options` - (Optional) Enable Nitro Enclaves on launched instances. See [Enclave Options](#enclave-options) below for more details.
 * `ephemeral_block_device` - (Optional) One or more configuration blocks to customize Ephemeral (also known as "Instance Store") volumes on the instance. See [Block Devices](#ebs-ephemeral-and-root-block-devices) below for details. When accessing this as an attribute reference, it is a set of objects.
->>>>>>> d2cbf0e7
 * `get_password_data` - (Optional) If true, wait for password data to become available and retrieve it. Useful for getting the administrator password for instances running Microsoft Windows. The password data is exported to the `password_data` attribute. See [GetPasswordData](https://docs.aws.amazon.com/AWSEC2/latest/APIReference/API_GetPasswordData.html) for more information.
 * `hibernation` - (Optional) If true, the launched EC2 instance will support hibernation.
 * `host_id` - (Optional) ID of a dedicated host that the instance will be assigned to. Use when an instance is to be launched on a specific dedicated host.
@@ -135,28 +118,12 @@
 * `network_interface` - (Optional) Customize network interfaces to be attached at instance boot time. See [Network Interfaces](#network-interfaces) below for more details.
 * `placement_group` - (Optional) Placement Group to start the instance in.
 * `private_ip` - (Optional) Private IP address to associate with the instance in a VPC.
-<<<<<<< HEAD
-* `root_block_device` - (Optional) Customize details about the root block device of the instance. See [Block Devices](#ebs-ephemeral-and-root-block-devices) below for details.
-=======
 * `root_block_device` - (Optional) Configuration block to customize details about the root block device of the instance. See [Block Devices](#ebs-ephemeral-and-root-block-devices) below for details. When accessing this as an attribute reference, it is a list containing one object.
->>>>>>> d2cbf0e7
 * `secondary_private_ips` - (Optional) A list of secondary private IPv4 addresses to assign to the instance's primary network interface (eth0) in a VPC. Can only be assigned to the primary network interface (eth0) attached at instance creation, not a pre-existing network interface i.e. referenced in a `network_interface` block. Refer to the [Elastic network interfaces documentation](https://docs.aws.amazon.com/AWSEC2/latest/UserGuide/using-eni.html#AvailableIpPerENI) to see the maximum number of private IP addresses allowed per instance type.
 * `security_groups` - (Optional, EC2-Classic and default VPC only) A list of security group names (EC2-Classic) or IDs (default VPC) to associate with.
-* `source_dest_check` - (Optional) Controls if traffic is routed to the instance when the destination address does not match the instance. Used for NAT or VPNs. Defaults true.
-* `subnet_id` - (Optional) VPC Subnet ID to launch in.
-* `tags` - (Optional) A map of tags to assign to the resource. Note that these tags apply to the instance and not block storage devices.
-* `tenancy` - (Optional) Tenancy of the instance (if the instance is running in a VPC). An instance with a tenancy of dedicated runs on single-tenant hardware. The host tenancy is not supported for the import-instance command.
-* `user_data` - (Optional) User data to provide when launching the instance. Do not pass gzip-compressed data via this argument; see `user_data_base64` instead.
-* `user_data_base64` - (Optional) Can be used instead of `user_data` to pass base64-encoded binary data directly. Use this instead of `user_data` whenever the value is not a valid UTF-8 string. For example, gzip-encoded user data must be base64-encoded and passed via this argument to avoid corruption.
-
-~> **NOTE:** Do not use `volume_tags` if you plan to manage block device tags outside the `aws_instance` configuration, such as using `tags` in an [`aws_ebs_volume`](/docs/providers/aws/r/ebs_volume.html) resource attached via [`aws_volume_attachment`](/docs/providers/aws/r/volume_attachment.html). Doing so will result in resource cycling and inconsistent behavior.
-
-* `volume_tags` - (Optional) A map of tags to assign, at instance-creation time, to root and EBS volumes.
 
 -> **NOTE:** If you are creating Instances in a VPC, use `vpc_security_group_ids` instead.
 
-<<<<<<< HEAD
-=======
 * `source_dest_check` - (Optional) Controls if traffic is routed to the instance when the destination address does not match the instance. Used for NAT or VPNs. Defaults true.
 * `subnet_id` - (Optional) VPC Subnet ID to launch in.
 * `tags` - (Optional) A map of tags to assign to the resource. Note that these tags apply to the instance and not block storage devices.
@@ -167,7 +134,6 @@
 
 ~> **NOTE:** Do not use `volume_tags` if you plan to manage block device tags outside the `aws_instance` configuration, such as using `tags` in an [`aws_ebs_volume`](/docs/providers/aws/r/ebs_volume.html) resource attached via [`aws_volume_attachment`](/docs/providers/aws/r/volume_attachment.html). Doing so will result in resource cycling and inconsistent behavior.
 
->>>>>>> d2cbf0e7
 * `vpc_security_group_ids` - (Optional, VPC only) A list of security group IDs to associate with.
 
 ### Timeouts
@@ -180,29 +146,15 @@
 
 ### Credit Specification
 
-<<<<<<< HEAD
-~> **NOTE:** Removing this configuration on existing instances will only stop managing it. It will not change the configuration back to the default for the instance type.
-
-Credit specification can be applied/modified to the EC2 Instance at any time.
-
-=======
->>>>>>> d2cbf0e7
 The `credit_specification` block supports the following:
 
 * `cpu_credits` - (Optional) Credit option for CPU usage. Valid values include `standard` or `unlimited`. T3 instances are launched as unlimited by default. T2 instances are launched as standard by default.
 
 ### EBS, Ephemeral, and Root Block Devices
 
-<<<<<<< HEAD
-Each of the `*_block_device` attributes control a portion of the AWS
-Instance's "Block Device Mapping". It's a good idea to familiarize yourself with [AWS's Block Device Mapping docs](https://docs.aws.amazon.com/AWSEC2/latest/UserGuide/block-device-mapping-concepts.html) to understand the implications of using these attributes.
-
-The `root_block_device` mapping supports the following:
-=======
 Each of the `*_block_device` attributes control a portion of the EC2 Instance's "Block Device Mapping". For more information, see the [AWS Block Device Mapping documentation](https://docs.aws.amazon.com/AWSEC2/latest/UserGuide/block-device-mapping-concepts.html).
 
 The `root_block_device` block supports the following:
->>>>>>> d2cbf0e7
 
 * `delete_on_termination` - (Optional) Whether the volume should be destroyed on instance termination. Defaults to `true`.
 * `encrypted` - (Optional) Whether to enable volume encryption. Defaults to `false`. Must be configured to perform drift detection.
@@ -213,15 +165,9 @@
 * `volume_size` - (Optional) Size of the volume in gibibytes (GiB).
 * `volume_type` - (Optional) Type of volume. Valid values include `standard`, `gp2`, `gp3`, `io1`, `io2`, `sc1`, or `st1`. Defaults to `gp2`.
 
-<<<<<<< HEAD
-Modifying any of the `root_block_device` settings other than `volume_size` requires resource replacement.
-
-Each `ebs_block_device` supports the following:
-=======
 Modifying any of the `root_block_device` settings other than `volume_size` or `tags` requires resource replacement.
 
 Each `ebs_block_device` block supports the following:
->>>>>>> d2cbf0e7
 
 * `delete_on_termination` - (Optional) Whether the volume should be destroyed on instance termination. Defaults to `true`.
 * `device_name` - (Required) Name of the device to mount.
@@ -236,11 +182,7 @@
 
 ~> **NOTE:** Currently, changes to the `ebs_block_device` configuration of _existing_ resources cannot be automatically detected by Terraform. To manage changes and attachments of an EBS block to an instance, use the `aws_ebs_volume` and `aws_volume_attachment` resources instead. If you use `ebs_block_device` on an `aws_instance`, Terraform will assume management over the full set of non-root EBS block devices for the instance, treating additional block devices as drift. For this reason, `ebs_block_device` cannot be mixed with external `aws_ebs_volume` and `aws_volume_attachment` resources for a given instance.
 
-<<<<<<< HEAD
-Each `ephemeral_block_device` supports the following:
-=======
 Each `ephemeral_block_device` block supports the following:
->>>>>>> d2cbf0e7
 
 * `device_name` - The name of the block device to mount on the instance.
 * `no_device` - (Optional) Suppresses the specified device included in the AMI's block device mapping.
