--- conflicted
+++ resolved
@@ -71,11 +71,8 @@
 * `description` - (Optional) The description of the service.
 * `dns_config` - (Required) A complex type that contains information about the resource record sets that you want Amazon Route 53 to create when you register an instance.
 * `health_check_config` - (Optional) A complex type that contains settings for an optional health check. Only for Public DNS namespaces.
-<<<<<<< HEAD
+* `health_check_custom_config` - (Optional, ForceNew) A complex type that contains settings for ECS managed health checks.
 * `force_destroy` - (Optional, Default:false ) A boolean that indicates all instances should be deleted from the service so that the service can be destroyed without error. These instances are not recoverable.
-=======
-* `health_check_custom_config` - (Optional, ForceNew) A complex type that contains settings for ECS managed health checks.
->>>>>>> 0cd78bff
 
 ### dns_config
 
