---
subcategory: "Lightsail"
layout: "aws"
page_title: "AWS: aws_lightsail_instance"
description: |-
  Provides an Lightsail Instance
---

# Resource: aws_lightsail_instance

Provides a Lightsail Instance. Amazon Lightsail is a service to provide easy virtual private servers
with custom software already setup. See [What is Amazon Lightsail?](https://lightsail.aws.amazon.com/ls/docs/getting-started/article/what-is-amazon-lightsail)
for more information.

~> **Note:** Lightsail is currently only supported in a limited number of AWS Regions, please see ["Regions and Availability Zones in Amazon Lightsail"](https://lightsail.aws.amazon.com/ls/docs/overview/article/understanding-regions-and-availability-zones-in-amazon-lightsail) for more details

## Example Usage

```hcl
# Create a new GitLab Lightsail Instance
resource "aws_lightsail_instance" "gitlab_test" {
  name              = "custom_gitlab"
  availability_zone = "us-east-1b"
  blueprint_id      = "string"
  bundle_id         = "string"
  key_pair_name     = "some_key_name"
  tags = {
    foo = "bar"
  }
}
```

## Argument Reference

The following arguments are supported:

* `name` - (Required) The name of the Lightsail Instance. Names be unique within each AWS Region in your Lightsail account.
* `availability_zone` - (Required) The Availability Zone in which to create your
instance (see list below)
* `blueprint_id` - (Required) The ID for a virtual private server image
(see list below)
* `bundle_id` - (Required) The bundle of specification information (see list below)
* `key_pair_name` - (Optional) The name of your key pair. Created in the
Lightsail console (cannot use `aws_key_pair` at this time)
* `user_data` - (Optional) launch script to configure server with additional user data
<<<<<<< HEAD
* `tags` - (Optional) A mapping of tags to assign to the resource. To create a key-only tag, use an empty string as the value.
=======
* `tags` - (Optional) A map of tags to assign to the resource.
>>>>>>> 973c9e07

## Availability Zones
Lightsail currently supports the following Availability Zones (e.g. `us-east-1a`):

- `ap-northeast-1{a,c,d}`
- `ap-northeast-2{a,c}`
- `ap-south-1{a,b}`
- `ap-southeast-1{a,b,c}`
- `ap-southeast-2{a,b,c}`
- `ca-central-1{a,b}`
- `eu-central-1{a,b,c}`
- `eu-west-1{a,b,c}`
- `eu-west-2{a,b,c}`
- `eu-west-3{a,b,c}`
- `us-east-1{a,b,c,d,e,f}`
- `us-east-2{a,b,c}`
- `us-west-2{a,b,c}`

## Blueprints

Lightsail currently supports the following Blueprint IDs:

### OS Only

- `amazon_linux_2018_03_0_2`
- `centos_7_1901_01`
- `debian_8_7`
- `debian_9_5`
- `freebsd_11_1`
- `opensuse_42_2`
- `ubuntu_16_04_2`
- `ubuntu_18_04`

### Apps and OS

- `drupal_8_5_6`
- `gitlab_11_1_4_1`
- `joomla_3_8_11`
- `lamp_5_6_37_2`
- `lamp_7_1_20_1`
- `magento_2_2_5`
- `mean_4_0_1`
- `nginx_1_14_0_1`
- `nodejs_10_8_0`
- `plesk_ubuntu_17_8_11_1`
- `redmine_3_4_6`
- `wordpress_4_9_8`
- `wordpress_multisite_4_9_8`

## Bundles

Lightsail currently supports the following Bundle IDs (e.g. an instance in `ap-northeast-1` would use `small_2_0`):

### Prefix

A Bundle ID starts with one of the below size prefixes:

- `nano_`
- `micro_`
- `small_`
- `medium_`
- `large_`
- `xlarge_`
- `2xlarge_`

### Suffix

A Bundle ID ends with one of the following suffixes depending on Availability Zone:

- ap-northeast-1: `2_0`
- ap-northeast-2: `2_0`
- ap-south-1: `2_1`
- ap-southeast-1: `2_0`
- ap-southeast-2: `2_2`
- ca-central-1: `2_0`
- eu-central-1: `2_0`
- eu-west-1: `2_0`
- eu-west-2: `2_0`
- eu-west-3: `2_0`
- us-east-1: `2_0`
- us-east-2: `2_0`
- us-west-2: `2_0`

## Attributes Reference

The following attributes are exported in addition to the arguments listed above:

* `id` - The ARN of the Lightsail instance (matches `arn`).
* `arn` - The ARN of the Lightsail instance (matches `id`).
* `created_at` - The timestamp when the instance was created.
* `availability_zone`
* `blueprint_id`
* `bundle_id`
* `key_pair_name`
* `user_data`

## Import

Lightsail Instances can be imported using their name, e.g.

```
$ terraform import aws_lightsail_instance.gitlab_test 'custom gitlab'
```<|MERGE_RESOLUTION|>--- conflicted
+++ resolved
@@ -43,11 +43,7 @@
 * `key_pair_name` - (Optional) The name of your key pair. Created in the
 Lightsail console (cannot use `aws_key_pair` at this time)
 * `user_data` - (Optional) launch script to configure server with additional user data
-<<<<<<< HEAD
-* `tags` - (Optional) A mapping of tags to assign to the resource. To create a key-only tag, use an empty string as the value.
-=======
-* `tags` - (Optional) A map of tags to assign to the resource.
->>>>>>> 973c9e07
+* `tags` - (Optional) A map of tags to assign to the resource. To create a key-only tag, use an empty string as the value.
 
 ## Availability Zones
 Lightsail currently supports the following Availability Zones (e.g. `us-east-1a`):
