---
subcategory: "Device Farm"
layout: "aws"
page_title: "AWS: aws_devicefarm_project"
description: |-
  Provides a Devicefarm project
---

# Resource: aws_devicefarm_project

Provides a resource to manage AWS Device Farm Projects.

For more information about Device Farm Projects, see the AWS Documentation on
[Device Farm Projects][aws-get-project].

~> **NOTE:** AWS currently has limited regional support for Device Farm (e.g. `us-west-2`). See [AWS Device Farm endpoints and quotas](https://docs.aws.amazon.com/general/latest/gr/devicefarm.html) for information on supported regions.
<<<<<<< HEAD

## Basic Example Usage
=======
>>>>>>> d2cbf0e7

## Example Usage


```terraform
resource "aws_devicefarm_project" "awesome_devices" {
  name = "my-device-farm"
}
```

## Argument Reference

* `name` - (Required) The name of the project

## Attributes Reference

In addition to all arguments above, the following attributes are exported:

* `arn` - The Amazon Resource Name of this project

[aws-get-project]: http://docs.aws.amazon.com/devicefarm/latest/APIReference/API_GetProject.html

## Import

DeviceFarm Projects can be imported by their arn:

```
$ terraform import aws_devicefarm_project.example arn:aws:devicefarm:us-west-2:123456789012:project:4fa784c7-ccb4-4dbf-ba4f-02198320daa1
```<|MERGE_RESOLUTION|>--- conflicted
+++ resolved
@@ -14,11 +14,6 @@
 [Device Farm Projects][aws-get-project].
 
 ~> **NOTE:** AWS currently has limited regional support for Device Farm (e.g. `us-west-2`). See [AWS Device Farm endpoints and quotas](https://docs.aws.amazon.com/general/latest/gr/devicefarm.html) for information on supported regions.
-<<<<<<< HEAD
-
-## Basic Example Usage
-=======
->>>>>>> d2cbf0e7
 
 ## Example Usage
 
