--- conflicted
+++ resolved
@@ -17,13 +17,9 @@
 
 ## Example Usage
 
-<<<<<<< HEAD
+### Kinesis Stream Input
+
 ```terraform
-=======
-### Kinesis Stream Input
-
-```hcl
->>>>>>> 778ad1a9
 resource "aws_kinesis_stream" "test_stream" {
   name        = "terraform-kinesis-test"
   shard_count = 1
@@ -67,7 +63,7 @@
 
 ### Starting An Application
 
-```hcl
+```terraform
 resource "aws_cloudwatch_log_group" "example" {
   name = "analytics"
 }
