---
subcategory: "RDS"
layout: "aws"
page_title: "AWS: aws_db_proxy_target"
description: |-
  Provides an RDS DB proxy target resource.
---

# Resource: aws_db_proxy_target

Provides an RDS DB proxy target resource.

## Example Usage

```terraform
resource "aws_db_proxy" "example" {
  name                   = "example"
  debug_logging          = false
  engine_family          = "MYSQL"
  idle_client_timeout    = 1800
  require_tls            = true
  role_arn               = aws_iam_role.example.arn
  vpc_security_group_ids = [aws_security_group.example.id]
  vpc_subnet_ids         = [aws_subnet.example.id]

  auth {
    auth_scheme = "SECRETS"
    description = "example"
    iam_auth    = "DISABLED"
    secret_arn  = aws_secretsmanager_secret.example.arn
  }

  tags = {
    Name = "example"
    Key  = "value"
  }
}

resource "aws_db_proxy_default_target_group" "example" {
  db_proxy_name = aws_db_proxy.example.name

  connection_pool_config {
    connection_borrow_timeout    = 120
    init_query                   = "SET x=1, y=2"
    max_connections_percent      = 100
    max_idle_connections_percent = 50
    session_pinning_filters      = ["EXCLUDE_VARIABLE_SETS"]
  }
}

resource "aws_db_proxy_target" "example" {
  db_instance_identifier = aws_db_instance.example.id
  db_proxy_name          = aws_db_proxy.example.name
<<<<<<< HEAD
  target_group_name      = aws_db_proxy_default_target_group.example.db_proxy_name
=======
  target_group_name      = aws_db_proxy_default_target_group.example.name
>>>>>>> d2cbf0e7
}
```

## Argument Reference

The following arguments are supported:

* `db_proxy_name` - (Required, Forces new resource) The name of the DB proxy.
* `target_group_name` - (Required, Forces new resource) The name of the target group.
* `db_instance_identifier` - (Optional, Forces new resource) DB instance identifier.
* `db_cluster_identifier` - (Optional, Forces new resource) DB cluster identifier.

**NOTE:** Either `db_instance_identifier` or `db_cluster_identifier` should be specified and both should not be specified together

## Attributes Reference

In addition to all arguments above, the following attributes are exported:

* `endpoint` - Hostname for the target RDS DB Instance. Only returned for `RDS_INSTANCE` type.
* `id` - Identifier of  `db_proxy_name`, `target_group_name`, target type (e.g. `RDS_INSTANCE` or `TRACKED_CLUSTER`), and resource identifier separated by forward slashes (`/`).
* `port` - Port for the target RDS DB Instance or Aurora DB Cluster.
* `rds_resource_id` - Identifier representing the DB Instance or DB Cluster target.
* `target_arn` - Amazon Resource Name (ARN) for the DB instance or DB cluster. Currently not returned by the RDS API.
* `tracked_cluster_id` - DB Cluster identifier for the DB Instance target. Not returned unless manually importing an `RDS_INSTANCE` target that is part of a DB Cluster.
* `type` - Type of target. e.g. `RDS_INSTANCE` or `TRACKED_CLUSTER`

## Import

RDS DB Proxy Targets can be imported using the `db_proxy_name`, `target_group_name`, target type (e.g. `RDS_INSTANCE` or `TRACKED_CLUSTER`), and resource identifier separated by forward slashes (`/`), e.g.

Instances:

```
$ terraform import aws_db_proxy_target.example example-proxy/default/RDS_INSTANCE/example-instance
```

Provisioned Clusters:

```
$ terraform import aws_db_proxy_target.example example-proxy/default/TRACKED_CLUSTER/example-cluster
```<|MERGE_RESOLUTION|>--- conflicted
+++ resolved
@@ -51,11 +51,7 @@
 resource "aws_db_proxy_target" "example" {
   db_instance_identifier = aws_db_instance.example.id
   db_proxy_name          = aws_db_proxy.example.name
-<<<<<<< HEAD
-  target_group_name      = aws_db_proxy_default_target_group.example.db_proxy_name
-=======
   target_group_name      = aws_db_proxy_default_target_group.example.name
->>>>>>> d2cbf0e7
 }
 ```
 
