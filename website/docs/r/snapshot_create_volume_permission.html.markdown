---
subcategory: "EC2"
layout: "aws"
page_title: "AWS: aws_snapshot_create_volume_permission"
description: |-
  Adds create volume permission to an EBS Snapshot
---

# Resource: aws_snapshot_create_volume_permission

Adds permission to create volumes off of a given EBS Snapshot.

## Example Usage

### Share with Account ID

```hcl
resource "aws_snapshot_create_volume_permission" "example_perm" {
  snapshot_id = "${aws_ebs_snapshot.example_snapshot.id}"
  account_id  = "12345678"
}

resource "aws_ebs_volume" "example" {
  availability_zone = "us-west-2a"
  size              = 40
}

resource "aws_ebs_snapshot" "example_snapshot" {
  volume_id = "${aws_ebs_volume.example.id}"
}
```

### Public Snapshot

```hcl
resource "aws_snapshot_create_volume_permission" "example_perm" {
  snapshot_id = "${aws_ebs_snapshot.example_snapshot.id}"
  group       = "all"
}

resource "aws_ebs_volume" "example" {
  availability_zone = "us-west-2a"
  size              = 40
}

resource "aws_ebs_snapshot" "example_snapshot" {
  volume_id = "${aws_ebs_volume.example.id}"
}
```

## Argument Reference

The following arguments are supported:

<<<<<<< HEAD
  * `snapshot_id` - (Required) A snapshot ID.
  * `account_id` - (Optional) An AWS Account ID to add create volume permissions. Conflicts with `group`.
  * `group` - (Optional) Only takes the value `all`. Conflicts with `account_id`.
=======
* `snapshot_id` - (required) A snapshot ID
* `account_id` - (required) An AWS Account ID to add create volume permissions
>>>>>>> 5d46ccb1

## Attributes Reference

In addition to all arguments above, the following attribute is exported:

<<<<<<< HEAD
  * `id` - A combination of "`snapshot_id`-`account_id`-`group`".
=======
* `id` - A combination of "`snapshot_id`-`account_id`".
>>>>>>> 5d46ccb1
<|MERGE_RESOLUTION|>--- conflicted
+++ resolved
@@ -52,21 +52,14 @@
 
 The following arguments are supported:
 
-<<<<<<< HEAD
+
   * `snapshot_id` - (Required) A snapshot ID.
   * `account_id` - (Optional) An AWS Account ID to add create volume permissions. Conflicts with `group`.
   * `group` - (Optional) Only takes the value `all`. Conflicts with `account_id`.
-=======
-* `snapshot_id` - (required) A snapshot ID
-* `account_id` - (required) An AWS Account ID to add create volume permissions
->>>>>>> 5d46ccb1
 
 ## Attributes Reference
 
 In addition to all arguments above, the following attribute is exported:
 
-<<<<<<< HEAD
-  * `id` - A combination of "`snapshot_id`-`account_id`-`group`".
-=======
-* `id` - A combination of "`snapshot_id`-`account_id`".
->>>>>>> 5d46ccb1
+
+  * `id` - A combination of "`snapshot_id`-`account_id`-`group`".