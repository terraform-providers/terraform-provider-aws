---
subcategory: "Database Migration Service (DMS)"
layout: "aws"
page_title: "AWS: aws_dms_endpoint"
description: |-
  Provides a DMS (Data Migration Service) endpoint resource.
---

# Resource: aws_dms_endpoint

Provides a DMS (Data Migration Service) endpoint resource. DMS endpoints can be created, updated, deleted, and imported.

~> **Note:** All arguments including the password will be stored in the raw state as plain-text.
[Read more about sensitive data in state](/docs/state/sensitive-data.html).

## Example Usage

```hcl
# Create a new endpoint
resource "aws_dms_endpoint" "test" {
  certificate_arn             = "arn:aws:acm:us-east-1:123456789012:certificate/12345678-1234-1234-1234-123456789012"
  database_name               = "test"
  endpoint_id                 = "test-dms-endpoint-tf"
  endpoint_type               = "source"
  engine_name                 = "aurora"
  extra_connection_attributes = ""
  kms_key_arn                 = "arn:aws:kms:us-east-1:123456789012:key/12345678-1234-1234-1234-123456789012"
  password                    = "test"
  port                        = 3306
  server_name                 = "test"
  ssl_mode                    = "none"

  tags = {
    Name = "test"
  }

  username = "test"
}
```

## Argument Reference

The following arguments are supported:

* `certificate_arn` - (Optional, Default: empty string) The Amazon Resource Name (ARN) for the certificate.
* `database_name` - (Optional) The name of the endpoint database.
* `endpoint_id` - (Required) The database endpoint identifier.

    - Must contain from 1 to 255 alphanumeric characters or hyphens.
    - Must begin with a letter
    - Must contain only ASCII letters, digits, and hyphens
    - Must not end with a hyphen
    - Must not contain two consecutive hyphens

* `endpoint_type` - (Required) The type of endpoint. Can be one of `source | target`.
<<<<<<< HEAD
* `engine_name` - (Required) The type of engine for the endpoint. Can be one of `aurora | azuredb | db2 | docdb | dynamodb | mariadb | mongodb | mysql | oracle | postgres | redshift | s3 | sqlserver | sybase`.
=======
* `engine_name` - (Required) The type of engine for the endpoint. Can be one of `aurora | azuredb | docdb | dynamodb | kinesis | mariadb | mongodb | mysql | oracle | postgres | redshift | s3 | sqlserver | sybase`.
>>>>>>> a7d3ac8d
* `extra_connection_attributes` - (Optional) Additional attributes associated with the connection. For available attributes see [Using Extra Connection Attributes with AWS Database Migration Service](http://docs.aws.amazon.com/dms/latest/userguide/CHAP_Introduction.ConnectionAttributes.html).
* `kms_key_arn` - (Required when `engine_name` is `mongodb`, optional otherwise) The Amazon Resource Name (ARN) for the KMS key that will be used to encrypt the connection parameters. If you do not specify a value for `kms_key_arn`, then AWS DMS will use your default encryption key. AWS KMS creates the default encryption key for your AWS account. Your AWS account has a different default encryption key for each AWS region.
* `password` - (Optional) The password to be used to login to the endpoint database.
* `port` - (Optional) The port used by the endpoint database.
* `server_name` - (Optional) The host name of the server.
* `ssl_mode` - (Optional, Default: none) The SSL mode to use for the connection. Can be one of `none | require | verify-ca | verify-full`
* `tags` - (Optional) A mapping of tags to assign to the resource.
* `username` - (Optional) The user name to be used to login to the endpoint database.
* `service_access_role` - (Optional) The Amazon Resource Name (ARN) used by the service access IAM role for dynamodb endpoints.
* `mongodb_settings` - (Optional) Settings for the source MongoDB endpoint. Available settings are `auth_type` (default: `password`), `auth_mechanism` (default: `default`), `nesting_level` (default: `none`), `extract_doc_id` (default: `false`), `docs_to_investigate` (default: `1000`) and `auth_source` (default: `admin`). For more details, see [Using MongoDB as a Source for AWS DMS](https://docs.aws.amazon.com/dms/latest/userguide/CHAP_Source.MongoDB.html).
* `s3_settings` - (Optional) Settings for the target S3 endpoint. Available settings are `service_access_role_arn`, `external_table_definition`, `csv_row_delimiter` (default: `\\n`), `csv_delimiter` (default: `,`), `bucket_folder`, `bucket_name` and `compression_type` (default: `NONE`). For more details, see [Using Amazon S3 as a Target for AWS Database Migration Service](https://docs.aws.amazon.com/dms/latest/userguide/CHAP_Target.S3.html).
* `kinesis_settings` - (Optional) Settings for the target Kinesis endpoint. Available settings are `service_access_role_arn` and `stream_arn`. For more details, see [Using Amazon Kinesis Data Streams as a Target for AWS Database Migration Service](https://docs.aws.amazon.com/dms/latest/userguide/CHAP_Target.Kinesis.html).

## Attributes Reference

In addition to all arguments above, the following attributes are exported:

* `endpoint_arn` - The Amazon Resource Name (ARN) for the endpoint.

## Import

Endpoints can be imported using the `endpoint_id`, e.g.

```
$ terraform import aws_dms_endpoint.test test-dms-endpoint-tf
```<|MERGE_RESOLUTION|>--- conflicted
+++ resolved
@@ -53,11 +53,7 @@
     - Must not contain two consecutive hyphens
 
 * `endpoint_type` - (Required) The type of endpoint. Can be one of `source | target`.
-<<<<<<< HEAD
-* `engine_name` - (Required) The type of engine for the endpoint. Can be one of `aurora | azuredb | db2 | docdb | dynamodb | mariadb | mongodb | mysql | oracle | postgres | redshift | s3 | sqlserver | sybase`.
-=======
-* `engine_name` - (Required) The type of engine for the endpoint. Can be one of `aurora | azuredb | docdb | dynamodb | kinesis | mariadb | mongodb | mysql | oracle | postgres | redshift | s3 | sqlserver | sybase`.
->>>>>>> a7d3ac8d
+* `engine_name` - (Required) The type of engine for the endpoint. Can be one of `aurora | azuredb | db2 | docdb | dynamodb | kinesis | mariadb | mongodb | mysql | oracle | postgres | redshift | s3 | sqlserver | sybase`.
 * `extra_connection_attributes` - (Optional) Additional attributes associated with the connection. For available attributes see [Using Extra Connection Attributes with AWS Database Migration Service](http://docs.aws.amazon.com/dms/latest/userguide/CHAP_Introduction.ConnectionAttributes.html).
 * `kms_key_arn` - (Required when `engine_name` is `mongodb`, optional otherwise) The Amazon Resource Name (ARN) for the KMS key that will be used to encrypt the connection parameters. If you do not specify a value for `kms_key_arn`, then AWS DMS will use your default encryption key. AWS KMS creates the default encryption key for your AWS account. Your AWS account has a different default encryption key for each AWS region.
 * `password` - (Optional) The password to be used to login to the endpoint database.
