--- conflicted
+++ resolved
@@ -72,24 +72,6 @@
 
 * `arn` - The ARN of the AMI.
 * `architecture` - The OS architecture of the AMI (ie: `i386` or `x86_64`).
-<<<<<<< HEAD
-* `block_device_mappings` - The block device mappings of the AMI.
-    * `block_device_mappings.#.device_name` - The physical name of the device.
-    * `block_device_mappings.#.ebs.delete_on_termination` - `true` if the EBS volume
-    will be deleted on termination.
-    * `block_device_mappings.#.ebs.encrypted` - `true` if the EBS volume
-    is encrypted.
-    * `block_device_mappings.#.ebs.iops` - `0` if the EBS volume is
-    not a provisioned IOPS image, otherwise the supported IOPS count.
-    * `block_device_mappings.#.ebs.snapshot_id` - The ID of the snapshot.
-    * `block_device_mappings.#.ebs.volume_size` - The size of the volume, in GiB.
-    * `block_device_mappings.#.ebs.throughput` - The throughput that the EBS volume supports, in MiB/s.
-    * `block_device_mappings.#.ebs.volume_type` - The volume type.
-    * `block_device_mappings.#.no_device` - Suppresses the specified device
-    included in the block device mapping of the AMI.
-    * `block_device_mappings.#.virtual_name` - The virtual device name (for
-    instance stores).
-=======
 * `block_device_mappings` - Set of objects with block device mappings of the AMI.
     * `device_name` - The physical name of the device.
     * `ebs` - Map containing EBS information, if the device is EBS based. Unlike most object attributes, these are accessed directly (e.g. `ebs.volume_size` or `ebs["volume_size"]`) rather than accessed through the first element of a list (e.g. `ebs[0].volume_size`).
@@ -102,7 +84,6 @@
         * `volume_type` - The volume type.
     * `no_device` - Suppresses the specified device included in the block device mapping of the AMI.
     * `virtual_name` - The virtual device name (for instance stores).
->>>>>>> d2cbf0e7
 * `creation_date` - The date and time the image was created.
 * `description` - The description of the AMI that was provided during image
   creation.
