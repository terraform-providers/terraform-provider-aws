--- conflicted
+++ resolved
@@ -30,11 +30,7 @@
 
 * `replication_group_description` - The description of the replication group.
 * `arn` - The Amazon Resource Name (ARN) of the created ElastiCache Replication Group.
-<<<<<<< HEAD
-* `auth_token_enabled` - A flag that enables using an AuthToken (password) when issuing Redis commands.
-=======
 * `auth_token_enabled` - Specifies whether an AuthToken (password) is enabled.
->>>>>>> d2cbf0e7
 * `automatic_failover_enabled` - A flag whether a read-only replica will be automatically promoted to read/write primary if the existing primary fails.
 * `node_type` – The cluster node type.
 * `number_cache_clusters` – The number of cache clusters that the replication group has.
