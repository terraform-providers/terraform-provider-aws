---
layout: "aws"
page_title: "AWS: aws_route53_zone"
sidebar_current: "docs-aws-datasource-route53-zone"
description: |-
    Provides details about a specific Route 53 Hosted Zone
---

# Data Source: aws_route53_zone

`aws_route53_zone` provides details about a specific Route 53 Hosted Zone.

This data source allows to find a Hosted Zone ID given Hosted Zone name and certain search criteria.

## Example Usage

The following example shows how to get a Hosted Zone from its name and from this data how to create a Record Set.


```hcl
data "aws_route53_zone" "selected" {
  name         = "test.com."
  private_zone = true
}

resource "aws_route53_record" "www" {
  zone_id = "${data.aws_route53_zone.selected.zone_id}"
  name    = "www.${data.aws_route53_zone.selected.name}"
  type    = "A"
  ttl     = "300"
  records = ["10.0.0.1"]
}
```

## Argument Reference

The arguments of this data source act as filters for querying the available
Hosted Zone. You have to use `zone_id` or `name`, not both of them. The given filter must match exactly one
Hosted Zone. If you use `name` field for private Hosted Zone, you need to add `private_zone` field to `true`

* `zone_id` - (Optional) The Hosted Zone id of the desired Hosted Zone.

* `name` - (Optional) The Hosted Zone name of the desired Hosted Zone.
* `private_zone` - (Optional) Used with `name` field to get a private Hosted Zone.
* `vpc_id` - (Optional) Used with `name` field to get a private Hosted Zone associated with the vpc_id (in this case, private_zone is not mandatory).
* `tags` - (Optional) Used with `name` field. A mapping of tags, each pair of which must exactly match
a pair on the desired Hosted Zone.
## Attributes Reference

All of the argument attributes are also exported as
result attributes. This data source will complete the data by populating
any fields that are not included in the configuration with the data for
the selected Hosted Zone.

The following attribute is additionally exported:

* `caller_reference` - Caller Reference of the Hosted Zone.
* `comment` - The comment field of the Hosted Zone.
<<<<<<< HEAD
* `name_servers` - The list of DNS name servers for the Hosted Zone.
* `resource_record_set_count` - the number of Record Set in the Hosted Zone
=======
* `resource_record_set_count` - the number of Record Set in the Hosted Zone
* `name_servers` - A list of name servers in associated (or default) delegation set.
>>>>>>> 57d682c1
<|MERGE_RESOLUTION|>--- conflicted
+++ resolved
@@ -56,10 +56,6 @@
 
 * `caller_reference` - Caller Reference of the Hosted Zone.
 * `comment` - The comment field of the Hosted Zone.
-<<<<<<< HEAD
 * `name_servers` - The list of DNS name servers for the Hosted Zone.
 * `resource_record_set_count` - the number of Record Set in the Hosted Zone
-=======
-* `resource_record_set_count` - the number of Record Set in the Hosted Zone
-* `name_servers` - A list of name servers in associated (or default) delegation set.
->>>>>>> 57d682c1
+* `name_servers` - A list of name servers in associated (or default) delegation set.