--- conflicted
+++ resolved
@@ -33,11 +33,8 @@
 - [Resource: aws_launch_template](#resource-aws_launch_template)
 - [Resource: aws_lb_listener_rule](#resource-aws_lb_listener_rule)
 - [Resource: aws_msk_cluster](#resource-aws_msk_cluster)
-<<<<<<< HEAD
+- [Resource: aws_rds_cluster](#resource-aws_rds_cluster)
 - [Resource: aws_route53_zone](#resource-aws_route53_zone)
-=======
-- [Resource: aws_rds_cluster](#resource-aws_rds_cluster)
->>>>>>> 2793104c
 - [Resource: aws_s3_bucket](#resource-aws_s3_bucket)
 - [Resource: aws_security_group](#resource-aws_security_group)
 - [Resource: aws_sns_platform_application](#resource-aws_sns_platform_application)
@@ -495,19 +492,17 @@
 }
 ```
 
-<<<<<<< HEAD
+## Resource: aws_rds_cluster
+
+### scaling_configuration.min_capacity Now Defaults to 1
+
+Previously when the `min_capacity` argument in a `scaling_configuration` block was not configured, the resource would default to 2. This behavior has been updated to align with the AWS RDS Cluster API default of 1. 
+
 ## Resource: aws_route53_zone
 
 ### Removal of name trailing period
 
 Previously the resource returned the Hosted Zone Domain Name directly from the API, which included a `.` suffix. This proves difficult when many other AWS services do not accept this trailing period (e.g. ACM Certificate). This period is now automatically removed. For example, when the attribute would previously return a Hosted Zone Domain Name such as `www.example.com.`, the attribute now will be returned as `www.example.com`
-=======
-## Resource: aws_rds_cluster
-
-### scaling_configuration.min_capacity Now Defaults to 1
-
-Previously when the `min_capacity` argument in a `scaling_configuration` block was not configured, the resource would default to 2. This behavior has been updated to align with the AWS RDS Cluster API default of 1. 
->>>>>>> 2793104c
 
 ## Resource: aws_s3_bucket
 
