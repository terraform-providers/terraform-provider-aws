--- conflicted
+++ resolved
@@ -114,7 +114,6 @@
                     </ul>
                 </li>
                 <li>
-<<<<<<< HEAD
                     <a href="#">Amplify</a>
                     <ul class="nav">
                         <li>
@@ -128,10 +127,7 @@
                     </ul>
                 </li>
                 <li>
-                    <a href="#">API Gateway</a>
-=======
                     <a href="#">API Gateway (REST APIs)</a>
->>>>>>> 654cc23a
                     <ul class="nav">
                         <li>
                             <a href="#">Data Sources</a>
