--- conflicted
+++ resolved
@@ -112,16 +112,6 @@
 	@impi --local . --scheme stdThirdPartyLocal ./$(PKG_NAME)/...
 
 tools:
-<<<<<<< HEAD
-	cd awsproviderlint && GO111MODULE=on go install .
-	cd tools && GO111MODULE=on go install github.com/bflad/tfproviderdocs
-	cd tools && GO111MODULE=on go install github.com/client9/misspell/cmd/misspell
-	cd tools && GO111MODULE=on go install github.com/golangci/golangci-lint/cmd/golangci-lint
-	cd tools && GO111MODULE=on go install github.com/katbyte/terrafmt
-	cd tools && GO111MODULE=on go install github.com/terraform-linters/tflint
-	cd tools && GO111MODULE=on go install github.com/pavius/impi/cmd/impi
-	cd tools && GO111MODULE=on go install github.com/hashicorp/go-changelog/cmd/changelog-build
-=======
 	cd awsproviderlint && go install .
 	cd tools && go install github.com/bflad/tfproviderdocs
 	cd tools && go install github.com/client9/misspell/cmd/misspell
@@ -130,7 +120,6 @@
 	cd tools && go install github.com/terraform-linters/tflint
 	cd tools && go install github.com/pavius/impi/cmd/impi
 	cd tools && go install github.com/hashicorp/go-changelog/cmd/changelog-build
->>>>>>> d2cbf0e7
 
 test-compile:
 	@if [ "$(TEST)" = "./..." ]; then \
