package tfexec

import (
	"bytes"
	"context"
	"encoding/json"
	"fmt"
	"io"
	"io/ioutil"
	"os"
	"os/exec"
	"strings"

	"github.com/hashicorp/terraform-exec/internal/version"
)

const (
	checkpointDisableEnvVar  = "CHECKPOINT_DISABLE"
	cliArgsEnvVar            = "TF_CLI_ARGS"
	logEnvVar                = "TF_LOG"
	inputEnvVar              = "TF_INPUT"
	automationEnvVar         = "TF_IN_AUTOMATION"
	logPathEnvVar            = "TF_LOG_PATH"
	reattachEnvVar           = "TF_REATTACH_PROVIDERS"
	appendUserAgentEnvVar    = "TF_APPEND_USER_AGENT"
	workspaceEnvVar          = "TF_WORKSPACE"
	disablePluginTLSEnvVar   = "TF_DISABLE_PLUGIN_TLS"
	skipProviderVerifyEnvVar = "TF_SKIP_PROVIDER_VERIFY"

	varEnvVarPrefix    = "TF_VAR_"
	cliArgEnvVarPrefix = "TF_CLI_ARGS_"
)

var prohibitedEnvVars = []string{
	cliArgsEnvVar,
	inputEnvVar,
	automationEnvVar,
	logPathEnvVar,
	logEnvVar,
	reattachEnvVar,
	appendUserAgentEnvVar,
	workspaceEnvVar,
	disablePluginTLSEnvVar,
	skipProviderVerifyEnvVar,
}

var prohibitedEnvVarPrefixes = []string{
	varEnvVarPrefix,
	cliArgEnvVarPrefix,
}

func manualEnvVars(env map[string]string, cb func(k string)) {
	for k := range env {
		for _, p := range prohibitedEnvVars {
			if p == k {
				cb(k)
				goto NextEnvVar
			}
		}
		for _, prefix := range prohibitedEnvVarPrefixes {
			if strings.HasPrefix(k, prefix) {
				cb(k)
				goto NextEnvVar
			}
		}
	NextEnvVar:
	}
}

// ProhibitedEnv returns a slice of environment variable keys that are not allowed
// to be set manually from the passed environment.
func ProhibitedEnv(env map[string]string) []string {
	var p []string
	manualEnvVars(env, func(k string) {
		p = append(p, k)
	})
	return p
}

// CleanEnv removes any prohibited environment variables from an environment map.
func CleanEnv(dirty map[string]string) map[string]string {
	clean := dirty
	manualEnvVars(clean, func(k string) {
		delete(clean, k)
	})
	return clean
}

func envMap(environ []string) map[string]string {
	env := map[string]string{}
	for _, ev := range environ {
		parts := strings.SplitN(ev, "=", 2)
		if len(parts) == 0 {
			continue
		}
		k := parts[0]
		v := ""
		if len(parts) == 2 {
			v = parts[1]
		}
		env[k] = v
	}
	return env
}

func envSlice(environ map[string]string) []string {
	env := []string{}
	for k, v := range environ {
		env = append(env, k+"="+v)
	}
	return env
}

func (tf *Terraform) buildEnv(mergeEnv map[string]string) []string {
	// set Terraform level env, if env is nil, fall back to os.Environ
	var env map[string]string
	if tf.env == nil {
		env = envMap(os.Environ())
	} else {
		env = make(map[string]string, len(tf.env))
		for k, v := range tf.env {
			env[k] = v
		}
	}

	// override env with any command specific environment
	for k, v := range mergeEnv {
		env[k] = v
	}

	// always propagate CHECKPOINT_DISABLE env var unless it is
	// explicitly overridden with tf.SetEnv or command env
	if _, ok := env[checkpointDisableEnvVar]; !ok {
		env[checkpointDisableEnvVar] = os.Getenv(checkpointDisableEnvVar)
	}

	// always override user agent
	ua := mergeUserAgent(
		os.Getenv(appendUserAgentEnvVar),
		tf.appendUserAgent,
		fmt.Sprintf("HashiCorp-terraform-exec/%s", version.ModuleVersion()),
	)
	env[appendUserAgentEnvVar] = ua

	// always override logging
	if tf.logPath == "" {
		// so logging can't pollute our stderr output
		env[logEnvVar] = ""
		env[logPathEnvVar] = ""
	} else {
		env[logPathEnvVar] = tf.logPath
		// Log levels other than TRACE are currently unreliable, the CLI recommends using TRACE only.
		env[logEnvVar] = "TRACE"
	}

	// constant automation override env vars
	env[automationEnvVar] = "1"

	// force usage of workspace methods for switching
	env[workspaceEnvVar] = ""

	if tf.disablePluginTLS {
		env[disablePluginTLSEnvVar] = "1"
	}

	if tf.skipProviderVerify {
		env[skipProviderVerifyEnvVar] = "1"
	}

	return envSlice(env)
}

func (tf *Terraform) buildTerraformCmd(ctx context.Context, mergeEnv map[string]string, args ...string) *exec.Cmd {
	cmd := exec.Command(tf.execPath, args...)

	cmd.Env = tf.buildEnv(mergeEnv)
	cmd.Dir = tf.workingDir

	tf.logger.Printf("[INFO] running Terraform command: %s", cmdString(cmd))

	return cmd
}

func (tf *Terraform) runTerraformCmdJSON(ctx context.Context, cmd *exec.Cmd, v interface{}) error {
	var outbuf = bytes.Buffer{}
	cmd.Stdout = mergeWriters(cmd.Stdout, &outbuf)

	err := tf.runTerraformCmd(ctx, cmd)
	if err != nil {
		return err
	}

	dec := json.NewDecoder(&outbuf)
	dec.UseNumber()
	return dec.Decode(v)
<<<<<<< HEAD
}

func (tf *Terraform) runTerraformCmd(cmd *exec.Cmd) error {
	var errBuf strings.Builder

	cmd.Stdout = mergeWriters(cmd.Stdout, tf.stdout)
	cmd.Stderr = mergeWriters(cmd.Stderr, tf.stderr, &errBuf)

	err := cmd.Run()
	if err != nil {
		return tf.parseError(err, errBuf.String())
	}
	return nil
=======
>>>>>>> d2cbf0e7
}

// mergeUserAgent does some minor deduplication to ensure we aren't
// just using the same append string over and over.
func mergeUserAgent(uas ...string) string {
	included := map[string]bool{}
	merged := []string{}
	for _, ua := range uas {
		ua = strings.TrimSpace(ua)

		if ua == "" {
			continue
		}
		if included[ua] {
			continue
		}
		included[ua] = true
		merged = append(merged, ua)
	}
	return strings.Join(merged, " ")
}

func mergeWriters(writers ...io.Writer) io.Writer {
	compact := []io.Writer{}
	for _, w := range writers {
		if w != nil {
			compact = append(compact, w)
		}
	}
	if len(compact) == 0 {
		return ioutil.Discard
	}
	if len(compact) == 1 {
		return compact[0]
	}
	return io.MultiWriter(compact...)
}<|MERGE_RESOLUTION|>--- conflicted
+++ resolved
@@ -193,22 +193,6 @@
 	dec := json.NewDecoder(&outbuf)
 	dec.UseNumber()
 	return dec.Decode(v)
-<<<<<<< HEAD
-}
-
-func (tf *Terraform) runTerraformCmd(cmd *exec.Cmd) error {
-	var errBuf strings.Builder
-
-	cmd.Stdout = mergeWriters(cmd.Stdout, tf.stdout)
-	cmd.Stderr = mergeWriters(cmd.Stderr, tf.stderr, &errBuf)
-
-	err := cmd.Run()
-	if err != nil {
-		return tf.parseError(err, errBuf.String())
-	}
-	return nil
-=======
->>>>>>> d2cbf0e7
 }
 
 // mergeUserAgent does some minor deduplication to ensure we aren't
