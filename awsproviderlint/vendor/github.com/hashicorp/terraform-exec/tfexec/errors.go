--- conflicted
+++ resolved
@@ -2,108 +2,7 @@
 
 import "fmt"
 
-<<<<<<< HEAD
-var (
-	// The "Required variable not set:" case is for 0.11
-	missingVarErrRegexp  = regexp.MustCompile(`Error: No value for required variable|Error: Required variable not set:`)
-	missingVarNameRegexp = regexp.MustCompile(`The root module input variable\s"(.+)"\sis\snot\sset,\sand\shas\sno\sdefault|Error: Required variable not set: (.+)`)
-
-	usageRegexp = regexp.MustCompile(`Too many command line arguments|^Usage: .*Options:.*|Error: Invalid -\d+ option`)
-
-	// "Could not load plugin" is present in 0.13
-	noInitErrRegexp = regexp.MustCompile(`Error: Could not satisfy plugin requirements|Error: Could not load plugin`)
-
-	noConfigErrRegexp = regexp.MustCompile(`Error: No configuration files`)
-
-	workspaceDoesNotExistRegexp = regexp.MustCompile(`Workspace "(.+)" doesn't exist.`)
-
-	workspaceAlreadyExistsRegexp = regexp.MustCompile(`Workspace "(.+)" already exists`)
-
-	tfVersionMismatchErrRegexp        = regexp.MustCompile(`Error: The currently running version of Terraform doesn't meet the|Error: Unsupported Terraform Core version`)
-	tfVersionMismatchConstraintRegexp = regexp.MustCompile(`required_version = "(.+)"|Required version: (.+)\b`)
-	configInvalidErrRegexp            = regexp.MustCompile(`There are some problems with the configuration, described below.`)
-)
-
-func (tf *Terraform) parseError(err error, stderr string) error {
-	ee, ok := err.(*exec.ExitError)
-	if !ok {
-		return err
-	}
-
-	switch {
-	case tfVersionMismatchErrRegexp.MatchString(stderr):
-		constraint := ""
-		constraints := tfVersionMismatchConstraintRegexp.FindStringSubmatch(stderr)
-		for i := 1; i < len(constraints); i++ {
-			constraint = strings.TrimSpace(constraints[i])
-			if constraint != "" {
-				break
-			}
-		}
-
-		if constraint == "" {
-			// hardcode a value here for weird cases (incl. 0.12)
-			constraint = "unknown"
-		}
-
-		// only set this if it happened to be cached already
-		ver := ""
-		if tf != nil && tf.execVersion != nil {
-			ver = tf.execVersion.String()
-		}
-
-		return &ErrTFVersionMismatch{
-			Constraint: constraint,
-			TFVersion:  ver,
-		}
-	case missingVarErrRegexp.MatchString(stderr):
-		name := ""
-		names := missingVarNameRegexp.FindStringSubmatch(stderr)
-		for i := 1; i < len(names); i++ {
-			name = strings.TrimSpace(names[i])
-			if name != "" {
-				break
-			}
-		}
-
-		return &ErrMissingVar{name}
-	case usageRegexp.MatchString(stderr):
-		return &ErrCLIUsage{stderr: stderr}
-	case noInitErrRegexp.MatchString(stderr):
-		return &ErrNoInit{stderr: stderr}
-	case noConfigErrRegexp.MatchString(stderr):
-		return &ErrNoConfig{stderr: stderr}
-	case workspaceDoesNotExistRegexp.MatchString(stderr):
-		submatches := workspaceDoesNotExistRegexp.FindStringSubmatch(stderr)
-		if len(submatches) == 2 {
-			return &ErrNoWorkspace{submatches[1]}
-		}
-	case workspaceAlreadyExistsRegexp.MatchString(stderr):
-		submatches := workspaceAlreadyExistsRegexp.FindStringSubmatch(stderr)
-		if len(submatches) == 2 {
-			return &ErrWorkspaceExists{submatches[1]}
-		}
-	case configInvalidErrRegexp.MatchString(stderr):
-		return &ErrConfigInvalid{stderr: stderr}
-	}
-	errString := strings.TrimSpace(stderr)
-	if errString == "" {
-		// if stderr is empty, return the ExitError directly, as it will have a better message
-		return ee
-	}
-	return errors.New(stderr)
-}
-=======
 // this file contains non-parsed exported errors
->>>>>>> d2cbf0e7
-
-type ErrConfigInvalid struct {
-	stderr string
-}
-
-func (e *ErrConfigInvalid) Error() string {
-	return "configuration is invalid"
-}
 
 type ErrNoSuitableBinary struct {
 	err error
