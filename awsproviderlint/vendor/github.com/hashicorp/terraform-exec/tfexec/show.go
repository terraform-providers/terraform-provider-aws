package tfexec

import (
	"bytes"
	"context"
	"fmt"
	"os/exec"

	tfjson "github.com/hashicorp/terraform-json"
)

type showConfig struct {
	reattachInfo ReattachInfo
}

var defaultShowOptions = showConfig{}

type ShowOption interface {
	configureShow(*showConfig)
}

func (opt *ReattachOption) configureShow(conf *showConfig) {
	conf.reattachInfo = opt.info
}

// Show reads the default state path and outputs the state.
// To read a state or plan file, ShowState or ShowPlan must be used instead.
func (tf *Terraform) Show(ctx context.Context, opts ...ShowOption) (*tfjson.State, error) {
	err := tf.compatible(ctx, tf0_12_0, nil)
	if err != nil {
		return nil, fmt.Errorf("terraform show -json was added in 0.12.0: %w", err)
	}

	c := defaultShowOptions

	for _, o := range opts {
		o.configureShow(&c)
	}

	mergeEnv := map[string]string{}
	if c.reattachInfo != nil {
		reattachStr, err := c.reattachInfo.marshalString()
		if err != nil {
			return nil, err
		}
		mergeEnv[reattachEnvVar] = reattachStr
	}

	showCmd := tf.showCmd(ctx, true, mergeEnv)

	var ret tfjson.State
	ret.UseJSONNumber(true)
<<<<<<< HEAD
	err = tf.runTerraformCmdJSON(showCmd, &ret)
=======
	err = tf.runTerraformCmdJSON(ctx, showCmd, &ret)
>>>>>>> d2cbf0e7
	if err != nil {
		return nil, err
	}

	err = ret.Validate()
	if err != nil {
		return nil, err
	}

	return &ret, nil
}

// ShowStateFile reads a given state file and outputs the state.
func (tf *Terraform) ShowStateFile(ctx context.Context, statePath string, opts ...ShowOption) (*tfjson.State, error) {
	err := tf.compatible(ctx, tf0_12_0, nil)
	if err != nil {
		return nil, fmt.Errorf("terraform show -json was added in 0.12.0: %w", err)
	}

	if statePath == "" {
		return nil, fmt.Errorf("statePath cannot be blank: use Show() if not passing statePath")
	}

	c := defaultShowOptions

	for _, o := range opts {
		o.configureShow(&c)
	}

	mergeEnv := map[string]string{}
	if c.reattachInfo != nil {
		reattachStr, err := c.reattachInfo.marshalString()
		if err != nil {
			return nil, err
		}
		mergeEnv[reattachEnvVar] = reattachStr
	}

	showCmd := tf.showCmd(ctx, true, mergeEnv, statePath)

	var ret tfjson.State
	ret.UseJSONNumber(true)
<<<<<<< HEAD
	err = tf.runTerraformCmdJSON(showCmd, &ret)
=======
	err = tf.runTerraformCmdJSON(ctx, showCmd, &ret)
>>>>>>> d2cbf0e7
	if err != nil {
		return nil, err
	}

	err = ret.Validate()
	if err != nil {
		return nil, err
	}

	return &ret, nil
}

// ShowPlanFile reads a given plan file and outputs the plan.
func (tf *Terraform) ShowPlanFile(ctx context.Context, planPath string, opts ...ShowOption) (*tfjson.Plan, error) {
	err := tf.compatible(ctx, tf0_12_0, nil)
	if err != nil {
		return nil, fmt.Errorf("terraform show -json was added in 0.12.0: %w", err)
	}

	if planPath == "" {
		return nil, fmt.Errorf("planPath cannot be blank: use Show() if not passing planPath")
	}

	c := defaultShowOptions

	for _, o := range opts {
		o.configureShow(&c)
	}

	mergeEnv := map[string]string{}
	if c.reattachInfo != nil {
		reattachStr, err := c.reattachInfo.marshalString()
		if err != nil {
			return nil, err
		}
		mergeEnv[reattachEnvVar] = reattachStr
	}

	showCmd := tf.showCmd(ctx, true, mergeEnv, planPath)

	var ret tfjson.Plan
	err = tf.runTerraformCmdJSON(ctx, showCmd, &ret)
	if err != nil {
		return nil, err
	}

	err = ret.Validate()
	if err != nil {
		return nil, err
	}

	return &ret, nil

}

// ShowPlanFileRaw reads a given plan file and outputs the plan in a
// human-friendly, opaque format.
func (tf *Terraform) ShowPlanFileRaw(ctx context.Context, planPath string, opts ...ShowOption) (string, error) {
	if planPath == "" {
		return "", fmt.Errorf("planPath cannot be blank: use Show() if not passing planPath")
	}

	c := defaultShowOptions

	for _, o := range opts {
		o.configureShow(&c)
	}

	mergeEnv := map[string]string{}
	if c.reattachInfo != nil {
		reattachStr, err := c.reattachInfo.marshalString()
		if err != nil {
			return "", err
		}
		mergeEnv[reattachEnvVar] = reattachStr
	}

	showCmd := tf.showCmd(ctx, false, mergeEnv, planPath)

	var ret bytes.Buffer
	showCmd.Stdout = &ret
	err := tf.runTerraformCmd(ctx, showCmd)
	if err != nil {
		return "", err
	}

	return ret.String(), nil

}

func (tf *Terraform) showCmd(ctx context.Context, jsonOutput bool, mergeEnv map[string]string, args ...string) *exec.Cmd {
	allArgs := []string{"show"}
	if jsonOutput {
		allArgs = append(allArgs, "-json")
	}
	allArgs = append(allArgs, "-no-color")
	allArgs = append(allArgs, args...)

	return tf.buildTerraformCmd(ctx, mergeEnv, allArgs...)
}<|MERGE_RESOLUTION|>--- conflicted
+++ resolved
@@ -50,11 +50,7 @@
 
 	var ret tfjson.State
 	ret.UseJSONNumber(true)
-<<<<<<< HEAD
-	err = tf.runTerraformCmdJSON(showCmd, &ret)
-=======
 	err = tf.runTerraformCmdJSON(ctx, showCmd, &ret)
->>>>>>> d2cbf0e7
 	if err != nil {
 		return nil, err
 	}
@@ -97,11 +93,7 @@
 
 	var ret tfjson.State
 	ret.UseJSONNumber(true)
-<<<<<<< HEAD
-	err = tf.runTerraformCmdJSON(showCmd, &ret)
-=======
 	err = tf.runTerraformCmdJSON(ctx, showCmd, &ret)
->>>>>>> d2cbf0e7
 	if err != nil {
 		return nil, err
 	}
