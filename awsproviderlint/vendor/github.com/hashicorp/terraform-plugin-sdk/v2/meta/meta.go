// The meta package provides a location to set the release version
// and any other relevant metadata for the SDK.
//
// This package should not import any other SDK packages.
package meta

import (
	"fmt"

	version "github.com/hashicorp/go-version"
)

// The main version number that is being run at the moment.
<<<<<<< HEAD
var SDKVersion = "2.4.1"
=======
var SDKVersion = "2.4.4"
>>>>>>> d2cbf0e7

// A pre-release marker for the version. If this is "" (empty string)
// then it means that it is a final release. Otherwise, this is a pre-release
// such as "dev" (in development), "beta", "rc1", etc.
var SDKPrerelease = ""

// SemVer is an instance of version.Version. This has the secondary
// benefit of verifying during tests and init time that our version is a
// proper semantic version, which should always be the case.
var SemVer *version.Version

func init() {
	SemVer = version.Must(version.NewVersion(SDKVersion))
}

// VersionString returns the complete version string, including prerelease
func SDKVersionString() string {
	if SDKPrerelease != "" {
		return fmt.Sprintf("%s-%s", SDKVersion, SDKPrerelease)
	}
	return SDKVersion
}<|MERGE_RESOLUTION|>--- conflicted
+++ resolved
@@ -11,11 +11,7 @@
 )
 
 // The main version number that is being run at the moment.
-<<<<<<< HEAD
-var SDKVersion = "2.4.1"
-=======
 var SDKVersion = "2.4.4"
->>>>>>> d2cbf0e7
 
 // A pre-release marker for the version. If this is "" (empty string)
 // then it means that it is a final release. Otherwise, this is a pre-release
