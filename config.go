--- conflicted
+++ resolved
@@ -6,22 +6,11 @@
 
 	"github.com/hashicorp/terraform/helper/multierror"
 
-<<<<<<< HEAD
 	"github.com/awslabs/aws-sdk-go/service/elb"
 	"github.com/awslabs/aws-sdk-go/service/route53"
-=======
 	"github.com/awslabs/aws-sdk-go/service/s3"
->>>>>>> d6769be5
 	"github.com/hashicorp/aws-sdk-go/aws"
 	"github.com/hashicorp/aws-sdk-go/gen/ec2"
-<<<<<<< HEAD
-	"github.com/hashicorp/aws-sdk-go/gen/s3"
-=======
-	"github.com/hashicorp/aws-sdk-go/gen/elb"
-	"github.com/hashicorp/aws-sdk-go/gen/iam"
-	"github.com/hashicorp/aws-sdk-go/gen/rds"
-	"github.com/hashicorp/aws-sdk-go/gen/route53"
->>>>>>> d6769be5
 
 	awsSDK "github.com/awslabs/aws-sdk-go/aws"
 	"github.com/awslabs/aws-sdk-go/service/autoscaling"
@@ -70,8 +59,6 @@
 
 		log.Println("[INFO] Building AWS auth structure")
 		creds := aws.DetectCreds(c.AccessKey, c.SecretKey, c.Token)
-		log.Println("[INFO] Building AWS SDK auth structure")
-		sdkCreds := awsSDK.DetectCreds(c.AccessKey, c.SecretKey, c.Token)
 
 		log.Println("[INFO] Building AWS SDK auth structure")
 		sdkCreds := awsSDK.DetectCreds(c.AccessKey, c.SecretKey, c.Token)
@@ -84,21 +71,11 @@
 		client.elbconn = elb.New(awsConfig)
 
 		log.Println("[INFO] Initializing S3 connection")
-<<<<<<< HEAD
-		client.s3conn = s3.New(creds, c.Region, nil)
-=======
-		client.s3conn = s3.New(&awsSDK.Config{
-			Credentials: sdkCreds,
-			Region:      c.Region,
-		})
-		log.Println("[INFO] Initializing RDS connection")
-		client.rdsconn = rds.New(creds, c.Region, nil)
->>>>>>> d6769be5
+		client.s3conn = s3.New(awsConfig)
 
 		log.Println("[INFO] Initializing EC2 Connection")
 		client.ec2conn = ec2.New(creds, c.Region, nil)
 
-<<<<<<< HEAD
 		log.Println("[INFO] Initializing RDS SDK Connection")
 		client.rdsconn = rds.New(awsConfig)
 
@@ -115,9 +92,6 @@
 		// See http://docs.aws.amazon.com/general/latest/gr/sigv4_changes.html
 		log.Println("[INFO] Initializing Route 53 SDK connection")
 		client.r53conn = route53.New(&awsSDK.Config{
-=======
-		client.ec2SDKconn = awsEC2.New(&awsSDK.Config{
->>>>>>> d6769be5
 			Credentials: sdkCreds,
 			Region:      "us-east-1",
 		})
