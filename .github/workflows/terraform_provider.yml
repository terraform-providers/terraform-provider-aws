name: Terraform Provider Checks

on:
  push:
    branches:
      - main
      - 'release/**'
  pull_request:
    paths:
      - .github/workflows/terraform_provider.yml
      - .go-version
      - .golangci.yml
      - .semgrep.yml
      - aws/**
      - awsproviderlint/**
      - docs/index.md
      - docs/data-sources/**
      - docs/guides/**
      - docs/resources/**
      - go.sum
      - GNUmakefile
      - main.go
      - staticcheck.conf
      - tools/**
      - website/**

env:
  AWS_DEFAULT_REGION: us-west-2
  TERRAFORM_VERSION: "0.14.8"

jobs:
  go_mod_download:
    name: go mod download
    runs-on: ubuntu-latest
    steps:
    - uses: actions/checkout@v2
    # See also: https://github.com/actions/setup-go/pull/62
    - run: echo "GO_VERSION=$(cat .go-version)" >> $GITHUB_ENV
    - uses: actions/setup-go@v2
      with:
        go-version: ${{ env.GO_VERSION }}
    - uses: actions/cache@v2
      continue-on-error: true
      id: cache-go-pkg-mod
      timeout-minutes: 2
      with:
        path: ~/go/pkg/mod
        key: ${{ runner.os }}-go-pkg-mod-${{ hashFiles('go.sum') }}
    - if: steps.cache-go-pkg-mod.outputs.cache-hit != 'true' || steps.cache-go-pkg-mod.outcome == 'failure'
      run: go mod download

  go_build:
    name: go build
    needs: [go_mod_download]
    runs-on: ubuntu-latest
    steps:
    - uses: actions/checkout@v2
    - uses: actions/cache@v2
      continue-on-error: true
      id: cache-terraform-plugin-dir
      timeout-minutes: 2
      with:
        path: terraform-plugin-dir
        key: ${{ runner.os }}-terraform-plugin-dir-${{ hashFiles('go.sum') }}-${{ hashFiles('aws/**') }}
    # See also: https://github.com/actions/setup-go/pull/62
    - run: echo "GO_VERSION=$(cat .go-version)" >> $GITHUB_ENV
    - if: steps.cache-terraform-plugin-dir.outputs.cache-hit != 'true' || steps.cache-terraform-plugin-dir.outcome == 'failure'
      uses: actions/setup-go@v2
      with:
        go-version: ${{ env.GO_VERSION }}
    # See also: https://github.com/actions/setup-go/issues/54
    - if: steps.cache-terraform-plugin-dir.outputs.cache-hit != 'true' || steps.cache-terraform-plugin-dir.outcome == 'failure'
      name: go env
      run: |
        echo "GOCACHE=$(go env GOCACHE)" >> $GITHUB_ENV
    - if: steps.cache-terraform-plugin-dir.outputs.cache-hit != 'true' || steps.cache-terraform-plugin-dir.outcome == 'failure'
      uses: actions/cache@v2
      with:
        path: ${{ env.GOCACHE }}
        key: ${{ runner.os }}-GOCACHE-${{ hashFiles('go.sum') }}-${{ hashFiles('aws/**') }}
    - if: steps.cache-terraform-plugin-dir.outputs.cache-hit != 'true' || steps.cache-terraform-plugin-dir.outcome == 'failure'
      uses: actions/cache@v2
      with:
        path: ~/go/pkg/mod
        key: ${{ runner.os }}-go-pkg-mod-${{ hashFiles('go.sum') }}
    - if: steps.cache-terraform-plugin-dir.outputs.cache-hit != 'true' || steps.cache-terraform-plugin-dir.outcome == 'failure'
      name: go build
      run: go build -o terraform-plugin-dir/registry.terraform.io/hashicorp/aws/99.99.99/$(go env GOOS)_$(go env GOARCH)/terraform-provider-aws .

  terraform_providers_schema:
    name: terraform providers schema
    needs: [go_build]
    runs-on: ubuntu-latest
    steps:
    - uses: actions/checkout@v2
    - uses: actions/cache@v2
      continue-on-error: true
      id: cache-terraform-providers-schema
      timeout-minutes: 2
      with:
        path: terraform-providers-schema
        key: ${{ runner.os }}-terraform-providers-schema-${{ hashFiles('go.sum') }}-${{ hashFiles('aws/**') }}
    - if: steps.cache-terraform-providers-schema.outputs.cache-hit != 'true' || steps.cache-terraform-providers-schema.outcome == 'failure'
      uses: actions/cache@v2
      timeout-minutes: 2
      with:
        path: terraform-plugin-dir
        key: ${{ runner.os }}-terraform-plugin-dir-${{ hashFiles('go.sum') }}-${{ hashFiles('aws/**') }}
    - if: steps.cache-terraform-providers-schema.outputs.cache-hit != 'true' || steps.cache-terraform-providers-schema.outcome == 'failure'
      uses: hashicorp/setup-terraform@v1
      with:
        terraform_version: ${{ env.TERRAFORM_VERSION }}
        terraform_wrapper: false
    - if: steps.cache-terraform-providers-schema.outputs.cache-hit != 'true' || steps.cache-terraform-providers-schema.outcome == 'failure'
      name: terraform init
      run: |
        # We need a file to initialize the provider
        echo 'data "aws_partition" "example" {}' > example.tf
        terraform init -plugin-dir terraform-plugin-dir
    - if: steps.cache-terraform-providers-schema.outputs.cache-hit != 'true' || steps.cache-terraform-providers-schema.outcome == 'failure'
      name: terraform providers schema
      run: |
        mkdir terraform-providers-schema
        terraform providers schema -json > terraform-providers-schema/schema.json

  awsproviderlint:
    needs: [go_build]
    runs-on: ubuntu-latest
    steps:
    - uses: actions/checkout@v2
    # See also: https://github.com/actions/setup-go/pull/62
    - run: echo "GO_VERSION=$(cat .go-version)" >> $GITHUB_ENV
    - uses: actions/setup-go@v2
      with:
        go-version: ${{ env.GO_VERSION }}
    # See also: https://github.com/actions/setup-go/issues/54
    - name: go env
      run: |
        echo "GOCACHE=$(go env GOCACHE)" >> $GITHUB_ENV
    - uses: actions/cache@v2
      continue-on-error: true
      timeout-minutes: 2
      with:
        path: ${{ env.GOCACHE }}
        key: ${{ runner.os }}-GOCACHE-${{ hashFiles('go.sum') }}-${{ hashFiles('aws/**') }}
    - uses: actions/cache@v2
      continue-on-error: true
      timeout-minutes: 2
      with:
        path: ~/go/pkg/mod
        key: ${{ runner.os }}-go-pkg-mod-${{ hashFiles('go.sum') }}
    - run: cd awsproviderlint && go install .
    - name: awsproviderlint
      run: make awsproviderlint

  go_generate:
    name: go generate
    needs: [go_build]
    runs-on: ubuntu-latest
    steps:
    - uses: actions/checkout@v2
    # See also: https://github.com/actions/setup-go/pull/62
    - run: echo "GO_VERSION=$(cat .go-version)" >> $GITHUB_ENV
    - uses: actions/setup-go@v2
      with:
        go-version: ${{ env.GO_VERSION }}
    # See also: https://github.com/actions/setup-go/issues/54
    - name: go env
      run: |
        echo "GOCACHE=$(go env GOCACHE)" >> $GITHUB_ENV
    - uses: actions/cache@v2
      continue-on-error: true
      timeout-minutes: 2
      with:
        path: ${{ env.GOCACHE }}
        key: ${{ runner.os }}-GOCACHE-${{ hashFiles('go.sum') }}-${{ hashFiles('aws/**') }}
    - uses: actions/cache@v2
      continue-on-error: true
      timeout-minutes: 2
      with:
        path: ~/go/pkg/mod
        key: ${{ runner.os }}-go-pkg-mod-${{ hashFiles('go.sum') }}
    - run: make gen
    - name: Check for Git Differences
      run: |
        git diff --compact-summary --exit-code || \
          (echo; echo "Unexpected difference in directories after code generation. Run 'make gen' command and commit."; exit 1)

  go_test:
    name: go test
    needs: [go_build]
    runs-on: ubuntu-latest
    steps:
    - uses: actions/checkout@v2
    # See also: https://github.com/actions/setup-go/pull/62
    - run: echo "GO_VERSION=$(cat .go-version)" >> $GITHUB_ENV
    - uses: actions/setup-go@v2
      with:
        go-version: ${{ env.GO_VERSION }}
    # See also: https://github.com/actions/setup-go/issues/54
    - name: go env
      run: |
        echo "GOCACHE=$(go env GOCACHE)" >> $GITHUB_ENV
    - uses: actions/cache@v2
      continue-on-error: true
      timeout-minutes: 2
      with:
        path: ${{ env.GOCACHE }}
        key: ${{ runner.os }}-GOCACHE-${{ hashFiles('go.sum') }}-${{ hashFiles('aws/**') }}
    - uses: actions/cache@v2
      continue-on-error: true
      timeout-minutes: 2
      with:
        path: ~/go/pkg/mod
        key: ${{ runner.os }}-go-pkg-mod-${{ hashFiles('go.sum') }}
    - run: go test ./... -timeout=5m

  golangci-lint:
    needs: [go_build]
    runs-on: ubuntu-latest
    steps:
    - uses: actions/checkout@v2
    # See also: https://github.com/actions/setup-go/pull/62
    - run: echo "GO_VERSION=$(cat .go-version)" >> $GITHUB_ENV
    - uses: actions/setup-go@v2
      with:
        go-version: ${{ env.GO_VERSION }}
    # See also: https://github.com/actions/setup-go/issues/54
    - name: go env
      run: |
        echo "GOCACHE=$(go env GOCACHE)" >> $GITHUB_ENV
    - uses: actions/cache@v2
      continue-on-error: true
      timeout-minutes: 2
      with:
        path: ${{ env.GOCACHE }}
        key: ${{ runner.os }}-GOCACHE-${{ hashFiles('go.sum') }}-${{ hashFiles('aws/**') }}
    - uses: actions/cache@v2
      continue-on-error: true
      timeout-minutes: 2
      with:
        path: ~/go/pkg/mod
        key: ${{ runner.os }}-go-pkg-mod-${{ hashFiles('go.sum') }}
    - run: cd tools && go install github.com/golangci/golangci-lint/cmd/golangci-lint
    - run: golangci-lint run ./aws/...
    - run: cd awsproviderlint && golangci-lint run ./...

  importlint:
    needs: [go_build]
    runs-on: ubuntu-latest
    steps:
    - uses: actions/checkout@v2
    # See also: https://github.com/actions/setup-go/pull/62
    - run: echo "GO_VERSION=$(cat .go-version)" >> $GITHUB_ENV
    - uses: actions/setup-go@v2
      with:
        go-version: ${{ env.GO_VERSION }}
    # See also: https://github.com/actions/setup-go/issues/54
    - name: go env
      run: |
        echo "GOCACHE=$(go env GOCACHE)" >> $GITHUB_ENV
    - uses: actions/cache@v2
      continue-on-error: true
      timeout-minutes: 2
      with:
        path: ${{ env.GOCACHE }}
        key: ${{ runner.os }}-GOCACHE-${{ hashFiles('go.sum') }}-${{ hashFiles('aws/**') }}
    - uses: actions/cache@v2
      continue-on-error: true
      timeout-minutes: 2
      with:
        path: ~/go/pkg/mod
        key: ${{ runner.os }}-go-pkg-mod-${{ hashFiles('go.sum') }}
    - run: cd tools && go install github.com/pavius/impi/cmd/impi
    - run: impi --local . --scheme stdThirdPartyLocal ./...

<<<<<<< HEAD
  goreleaser:
    needs: [go_mod_download]
    runs-on: ubuntu-latest
    steps:
      - uses: actions/checkout@v2
      # See also: https://github.com/actions/setup-go/pull/62
      - run: echo "GO_VERSION=$(cat .go-version)" >> $GITHUB_ENV
      - uses: actions/setup-go@v2
        with:
          go-version: ${{ env.GO_VERSION }}
      - uses: actions/cache@v2
        continue-on-error: true
        timeout-minutes: 2
        with:
          path: ~/go/pkg/mod
          key: ${{ runner.os }}-go-pkg-mod-${{ hashFiles('go.sum') }}
      - name: goreleaser check
        continue-on-error: true
        uses: goreleaser/goreleaser-action@v2
        with:
          args: check
      - name: goreleaser build
        uses: goreleaser/goreleaser-action@v2
        with:
          args: build --snapshot --timeout 2h

=======
>>>>>>> d2cbf0e7
  semgrep:
    runs-on: ubuntu-latest
    steps:
    - uses: actions/checkout@v2
      with:
       fetch-depth: 0
    - name: semgrep
      uses: returntocorp/semgrep-action@v1

  tfproviderdocs:
    needs: [terraform_providers_schema]
    runs-on: ubuntu-latest
    steps:
    - uses: actions/checkout@v2
    # See also: https://github.com/actions/setup-go/pull/62
    - run: echo "GO_VERSION=$(cat .go-version)" >> $GITHUB_ENV
    - uses: actions/setup-go@v2
      with:
        go-version: ${{ env.GO_VERSION }}
    - uses: actions/cache@v2
      continue-on-error: true
      timeout-minutes: 2
      with:
        path: ~/go/pkg/mod
        key: ${{ runner.os }}-go-pkg-mod-${{ hashFiles('go.sum') }}
    - run: cd tools && go install github.com/bflad/tfproviderdocs
    - uses: actions/cache@v2
      timeout-minutes: 2
      with:
        path: terraform-providers-schema
        key: ${{ runner.os }}-terraform-providers-schema-${{ hashFiles('go.sum') }}-${{ hashFiles('aws/**') }}
    - name: tfproviderdocs check
      run: |
        tfproviderdocs check \
          -allowed-resource-subcategories-file website/allowed-subcategories.txt \
          -enable-contents-check \
          -ignore-file-missing-data-sources aws_alb,aws_alb_listener,aws_alb_target_group \
          -ignore-file-missing-resources aws_alb,aws_alb_listener,aws_alb_listener_certificate,aws_alb_listener_rule,aws_alb_target_group,aws_alb_target_group_attachment \
          -provider-source registry.terraform.io/hashicorp/aws \
          -providers-schema-json terraform-providers-schema/schema.json \
          -require-resource-subcategory<|MERGE_RESOLUTION|>--- conflicted
+++ resolved
@@ -274,35 +274,6 @@
     - run: cd tools && go install github.com/pavius/impi/cmd/impi
     - run: impi --local . --scheme stdThirdPartyLocal ./...
 
-<<<<<<< HEAD
-  goreleaser:
-    needs: [go_mod_download]
-    runs-on: ubuntu-latest
-    steps:
-      - uses: actions/checkout@v2
-      # See also: https://github.com/actions/setup-go/pull/62
-      - run: echo "GO_VERSION=$(cat .go-version)" >> $GITHUB_ENV
-      - uses: actions/setup-go@v2
-        with:
-          go-version: ${{ env.GO_VERSION }}
-      - uses: actions/cache@v2
-        continue-on-error: true
-        timeout-minutes: 2
-        with:
-          path: ~/go/pkg/mod
-          key: ${{ runner.os }}-go-pkg-mod-${{ hashFiles('go.sum') }}
-      - name: goreleaser check
-        continue-on-error: true
-        uses: goreleaser/goreleaser-action@v2
-        with:
-          args: check
-      - name: goreleaser build
-        uses: goreleaser/goreleaser-action@v2
-        with:
-          args: build --snapshot --timeout 2h
-
-=======
->>>>>>> d2cbf0e7
   semgrep:
     runs-on: ubuntu-latest
     steps:
