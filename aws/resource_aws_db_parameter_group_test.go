package aws

import (
	"fmt"
	"log"
	"regexp"
	"strings"
	"testing"

	"github.com/aws/aws-sdk-go/aws"
	"github.com/aws/aws-sdk-go/aws/awserr"
	"github.com/aws/aws-sdk-go/service/rds"
	"github.com/hashicorp/terraform-plugin-sdk/helper/acctest"
	"github.com/hashicorp/terraform-plugin-sdk/helper/resource"
	"github.com/hashicorp/terraform-plugin-sdk/terraform"
)

func init() {
	resource.AddTestSweepers("aws_db_parameter_group", &resource.Sweeper{
		Name: "aws_db_parameter_group",
		F:    testSweepRdsDbParameterGroups,
		Dependencies: []string{
			"aws_db_instance",
		},
	})
}

func testSweepRdsDbParameterGroups(region string) error {
	client, err := sharedClientForRegion(region)
	if err != nil {
		return fmt.Errorf("error getting client: %s", err)
	}
	conn := client.(*AWSClient).rdsconn

	err = conn.DescribeDBParameterGroupsPages(&rds.DescribeDBParameterGroupsInput{}, func(out *rds.DescribeDBParameterGroupsOutput, lastPage bool) bool {
		for _, dbpg := range out.DBParameterGroups {
			if dbpg == nil {
				continue
			}

			input := &rds.DeleteDBParameterGroupInput{
				DBParameterGroupName: dbpg.DBParameterGroupName,
			}
			name := aws.StringValue(dbpg.DBParameterGroupName)

			if strings.HasPrefix(name, "default.") {
				log.Printf("[INFO] Skipping DB Parameter Group: %s", name)
				continue
			}

			log.Printf("[INFO] Deleting DB Parameter Group: %s", name)

			_, err := conn.DeleteDBParameterGroup(input)

			if err != nil {
				log.Printf("[ERROR] Failed to delete DB Parameter Group %s: %s", name, err)
				continue
			}
		}

		return !lastPage
	})

	if testSweepSkipSweepError(err) {
		log.Printf("[WARN] Skipping RDS DB Parameter Group sweep for %s: %s", region, err)
		return nil
	}

	if err != nil {
		return fmt.Errorf("error retrieving DB Parameter Groups: %s", err)
	}

	return nil
}

func TestAccAWSDBParameterGroup_basic(t *testing.T) {
	var v rds.DBParameterGroup
	resourceName := "aws_db_parameter_group.test"
	groupName := fmt.Sprintf("parameter-group-test-terraform-%d", acctest.RandInt())

	resource.ParallelTest(t, resource.TestCase{
		PreCheck:     func() { testAccPreCheck(t) },
		Providers:    testAccProviders,
		CheckDestroy: testAccCheckAWSDBParameterGroupDestroy,
		Steps: []resource.TestStep{
			{
				Config: testAccAWSDBParameterGroupConfig(groupName),
				Check: resource.ComposeTestCheckFunc(
					testAccCheckAWSDBParameterGroupExists(resourceName, &v),
					testAccCheckAWSDBParameterGroupAttributes(&v, groupName),
<<<<<<< HEAD
					resource.TestCheckResourceAttr(
						resourceName, "name", groupName),
					resource.TestCheckResourceAttr(
						resourceName, "family", "mysql5.6"),
					resource.TestCheckResourceAttr(
						resourceName, "parameter.1708034931.name", "character_set_results"),
					resource.TestCheckResourceAttr(
						resourceName, "parameter.1708034931.value", "utf8"),
					resource.TestCheckResourceAttr(
						resourceName, "parameter.2421266705.name", "character_set_server"),
					resource.TestCheckResourceAttr(
						resourceName, "parameter.2421266705.value", "utf8"),
					resource.TestCheckResourceAttr(
						resourceName, "parameter.2478663599.name", "character_set_client"),
					resource.TestCheckResourceAttr(
						resourceName, "parameter.2478663599.value", "utf8"),
					resource.TestCheckResourceAttr(
						resourceName, "parameter.3328736458.name", "join_buffer_size"),
					resource.TestCheckResourceAttr(
						resourceName, "parameter.3328736458.value", "{DBInstanceClassMemory/10000}"),
					resource.TestMatchResourceAttr(
						resourceName, "arn", regexp.MustCompile(fmt.Sprintf("^arn:[^:]+:rds:[^:]+:\\d{12}:pg:%s", groupName))),
=======
					resource.TestCheckResourceAttr(resourceName, "name", groupName),
					resource.TestCheckResourceAttr(resourceName, "family", "mysql5.6"),
					resource.TestCheckResourceAttr(resourceName, "parameter.1708034931.name", "character_set_results"),
					resource.TestCheckResourceAttr(resourceName, "parameter.1708034931.value", "utf8"),
					resource.TestCheckResourceAttr(resourceName, "parameter.2421266705.name", "character_set_server"),
					resource.TestCheckResourceAttr(resourceName, "parameter.2421266705.value", "utf8"),
					resource.TestCheckResourceAttr(resourceName, "parameter.2478663599.name", "character_set_client"),
					resource.TestCheckResourceAttr(resourceName, "parameter.2478663599.value", "utf8"),
					testAccMatchResourceAttrRegionalARN(resourceName, "arn", "rds", regexp.MustCompile(fmt.Sprintf("pg:%s$", groupName))),
>>>>>>> 6da259a7
				),
			},
			{
				ResourceName:      resourceName,
				ImportState:       true,
				ImportStateVerify: true,
			},
			{
				Config: testAccAWSDBParameterGroupAddParametersConfig(groupName),
				Check: resource.ComposeTestCheckFunc(
					testAccCheckAWSDBParameterGroupExists(resourceName, &v),
					testAccCheckAWSDBParameterGroupAttributes(&v, groupName),
<<<<<<< HEAD
					resource.TestCheckResourceAttr(
						resourceName, "name", groupName),
					resource.TestCheckResourceAttr(
						resourceName, "family", "mysql5.6"),
					resource.TestCheckResourceAttr(
						resourceName, "parameter.1706463059.name", "collation_connection"),
					resource.TestCheckResourceAttr(
						resourceName, "parameter.1706463059.value", "utf8_unicode_ci"),
					resource.TestCheckResourceAttr(
						resourceName, "parameter.1708034931.name", "character_set_results"),
					resource.TestCheckResourceAttr(
						resourceName, "parameter.1708034931.value", "utf8"),
					resource.TestCheckResourceAttr(
						resourceName, "parameter.2421266705.name", "character_set_server"),
					resource.TestCheckResourceAttr(
						resourceName, "parameter.2421266705.value", "utf8"),
					resource.TestCheckResourceAttr(
						resourceName, "parameter.2475805061.name", "collation_server"),
					resource.TestCheckResourceAttr(
						resourceName, "parameter.2475805061.value", "utf8_unicode_ci"),
					resource.TestCheckResourceAttr(
						resourceName, "parameter.2478663599.name", "character_set_client"),
					resource.TestCheckResourceAttr(
						resourceName, "parameter.2478663599.value", "utf8"),
					resource.TestCheckResourceAttr(
						resourceName, "parameter.3328736458.name", "join_buffer_size"),
					resource.TestCheckResourceAttr(
						resourceName, "parameter.3328736458.value", "{DBInstanceClassMemory/10000}"),
					resource.TestMatchResourceAttr(
						resourceName, "arn", regexp.MustCompile(fmt.Sprintf("^arn:[^:]+:rds:[^:]+:\\d{12}:pg:%s", groupName))),
=======
					resource.TestCheckResourceAttr(resourceName, "name", groupName),
					resource.TestCheckResourceAttr(resourceName, "family", "mysql5.6"),
					resource.TestCheckResourceAttr(resourceName, "parameter.1706463059.name", "collation_connection"),
					resource.TestCheckResourceAttr(resourceName, "parameter.1706463059.value", "utf8_unicode_ci"),
					resource.TestCheckResourceAttr(resourceName, "parameter.1708034931.name", "character_set_results"),
					resource.TestCheckResourceAttr(resourceName, "parameter.1708034931.value", "utf8"),
					resource.TestCheckResourceAttr(resourceName, "parameter.2421266705.name", "character_set_server"),
					resource.TestCheckResourceAttr(resourceName, "parameter.2421266705.value", "utf8"),
					resource.TestCheckResourceAttr(resourceName, "parameter.2475805061.name", "collation_server"),
					resource.TestCheckResourceAttr(resourceName, "parameter.2475805061.value", "utf8_unicode_ci"),
					resource.TestCheckResourceAttr(resourceName, "parameter.2478663599.name", "character_set_client"),
					resource.TestCheckResourceAttr(resourceName, "parameter.2478663599.value", "utf8"),
					testAccMatchResourceAttrRegionalARN(resourceName, "arn", "rds", regexp.MustCompile(fmt.Sprintf("pg:%s$", groupName))),
>>>>>>> 6da259a7
				),
			},
			{
				Config: testAccAWSDBParameterGroupConfig(groupName),
				Check: resource.ComposeTestCheckFunc(
					testAccCheckAWSDBParameterGroupExists(resourceName, &v),
					testAccCheckAWSDBParameterGroupAttributes(&v, groupName),
					testAccCheckAWSDBParameterNotUserDefined(resourceName, "collation_connection"),
					testAccCheckAWSDBParameterNotUserDefined(resourceName, "collation_server"),
					resource.TestCheckNoResourceAttr(resourceName, "parameter.2475805061.value"),
					resource.TestCheckNoResourceAttr(resourceName, "parameter.1706463059.value"),
				),
			},
		},
	})
}

func TestAccAWSDBParameterGroup_limit(t *testing.T) {
	var v rds.DBParameterGroup
	resourceName := "aws_db_parameter_group.test"
	groupName := fmt.Sprintf("parameter-group-test-terraform-%d", acctest.RandInt())

	resource.ParallelTest(t, resource.TestCase{
		PreCheck:     func() { testAccPreCheck(t) },
		Providers:    testAccProviders,
		CheckDestroy: testAccCheckAWSDBParameterGroupDestroy,
		Steps: []resource.TestStep{
			{
				Config: createAwsDbParameterGroupsExceedDefaultAwsLimit(groupName),
				Check: resource.ComposeTestCheckFunc(
					testAccCheckAWSDBParameterGroupExists(resourceName, &v),
					testAccCheckAWSDBParameterGroupAttributes(&v, groupName),
					resource.TestCheckResourceAttr(resourceName, "name", groupName),
					resource.TestCheckResourceAttr(resourceName, "family", "mysql5.6"),
					resource.TestCheckResourceAttr(resourceName, "description", "RDS default parameter group: Exceed default AWS parameter group limit of twenty"),
					resource.TestCheckResourceAttr(resourceName, "parameter.2421266705.name", "character_set_server"),
					resource.TestCheckResourceAttr(resourceName, "parameter.2421266705.value", "utf8"),
					resource.TestCheckResourceAttr(resourceName, "parameter.2478663599.name", "character_set_client"),
					resource.TestCheckResourceAttr(resourceName, "parameter.2478663599.value", "utf8"),
					resource.TestCheckResourceAttr(resourceName, "parameter.1680942586.name", "collation_server"),
					resource.TestCheckResourceAttr(resourceName, "parameter.1680942586.value", "utf8_general_ci"),
					resource.TestCheckResourceAttr(resourceName, "parameter.2450940716.name", "collation_connection"),
					resource.TestCheckResourceAttr(resourceName, "parameter.2450940716.value", "utf8_general_ci"),
					resource.TestCheckResourceAttr(resourceName, "parameter.242489837.name", "join_buffer_size"),
					resource.TestCheckResourceAttr(resourceName, "parameter.242489837.value", "16777216"),
					resource.TestCheckResourceAttr(resourceName, "parameter.2026669454.name", "key_buffer_size"),
					resource.TestCheckResourceAttr(resourceName, "parameter.2026669454.value", "67108864"),
					resource.TestCheckResourceAttr(resourceName, "parameter.2705275319.name", "max_connections"),
					resource.TestCheckResourceAttr(resourceName, "parameter.2705275319.value", "3200"),
					resource.TestCheckResourceAttr(resourceName, "parameter.3512697936.name", "max_heap_table_size"),
					resource.TestCheckResourceAttr(resourceName, "parameter.3512697936.value", "67108864"),
					resource.TestCheckResourceAttr(resourceName, "parameter.780730667.name", "performance_schema"),
					resource.TestCheckResourceAttr(resourceName, "parameter.780730667.value", "1"),
					resource.TestCheckResourceAttr(resourceName, "parameter.2020346918.name", "performance_schema_users_size"),
					resource.TestCheckResourceAttr(resourceName, "parameter.2020346918.value", "1048576"),
					resource.TestCheckResourceAttr(resourceName, "parameter.1460834103.name", "query_cache_limit"),
					resource.TestCheckResourceAttr(resourceName, "parameter.1460834103.value", "2097152"),
					resource.TestCheckResourceAttr(resourceName, "parameter.484865451.name", "query_cache_size"),
					resource.TestCheckResourceAttr(resourceName, "parameter.484865451.value", "67108864"),
					resource.TestCheckResourceAttr(resourceName, "parameter.255276438.name", "sort_buffer_size"),
					resource.TestCheckResourceAttr(resourceName, "parameter.255276438.value", "16777216"),
					resource.TestCheckResourceAttr(resourceName, "parameter.2981725119.name", "table_open_cache"),
					resource.TestCheckResourceAttr(resourceName, "parameter.2981725119.value", "4096"),
					resource.TestCheckResourceAttr(resourceName, "parameter.2703661820.name", "tmp_table_size"),
					resource.TestCheckResourceAttr(resourceName, "parameter.2703661820.value", "67108864"),
					resource.TestCheckResourceAttr(resourceName, "parameter.2386583229.name", "binlog_cache_size"),
					resource.TestCheckResourceAttr(resourceName, "parameter.2386583229.value", "131072"),
					resource.TestCheckResourceAttr(resourceName, "parameter.4012389720.name", "innodb_flush_log_at_trx_commit"),
					resource.TestCheckResourceAttr(resourceName, "parameter.4012389720.value", "0"),
					resource.TestCheckResourceAttr(resourceName, "parameter.2688783017.name", "innodb_open_files"),
					resource.TestCheckResourceAttr(resourceName, "parameter.2688783017.value", "4000"),
					resource.TestCheckResourceAttr(resourceName, "parameter.782983977.name", "innodb_read_io_threads"),
					resource.TestCheckResourceAttr(resourceName, "parameter.782983977.value", "64"),
					resource.TestCheckResourceAttr(resourceName, "parameter.2809980413.name", "innodb_thread_concurrency"),
					resource.TestCheckResourceAttr(resourceName, "parameter.2809980413.value", "0"),
					resource.TestCheckResourceAttr(resourceName, "parameter.3599115250.name", "innodb_write_io_threads"),
					resource.TestCheckResourceAttr(resourceName, "parameter.3599115250.value", "64"),
					resource.TestCheckResourceAttr(resourceName, "parameter.2557156277.name", "character_set_connection"),
					resource.TestCheckResourceAttr(resourceName, "parameter.2557156277.value", "utf8"),
					resource.TestCheckResourceAttr(resourceName, "parameter.2475346812.name", "character_set_database"),
					resource.TestCheckResourceAttr(resourceName, "parameter.2475346812.value", "utf8"),
					resource.TestCheckResourceAttr(resourceName, "parameter.1986528518.name", "character_set_filesystem"),
					resource.TestCheckResourceAttr(resourceName, "parameter.1986528518.value", "utf8"),
					resource.TestCheckResourceAttr(resourceName, "parameter.1708034931.name", "character_set_results"),
					resource.TestCheckResourceAttr(resourceName, "parameter.1708034931.value", "utf8"),
					resource.TestCheckResourceAttr(resourceName, "parameter.3737069502.name", "event_scheduler"),
					resource.TestCheckResourceAttr(resourceName, "parameter.3737069502.value", "ON"),
					resource.TestCheckResourceAttr(resourceName, "parameter.3437079877.name", "innodb_buffer_pool_dump_at_shutdown"),
					resource.TestCheckResourceAttr(resourceName, "parameter.3437079877.value", "1"),
					resource.TestCheckResourceAttr(resourceName, "parameter.1092112861.name", "innodb_file_format"),
					resource.TestCheckResourceAttr(resourceName, "parameter.1092112861.value", "barracuda"),
					resource.TestCheckResourceAttr(resourceName, "parameter.615571931.name", "innodb_io_capacity"),
					resource.TestCheckResourceAttr(resourceName, "parameter.615571931.value", "2000"),
					resource.TestCheckResourceAttr(resourceName, "parameter.1065962799.name", "innodb_io_capacity_max"),
					resource.TestCheckResourceAttr(resourceName, "parameter.1065962799.value", "3000"),
					resource.TestCheckResourceAttr(resourceName, "parameter.1411161182.name", "innodb_lock_wait_timeout"),
					resource.TestCheckResourceAttr(resourceName, "parameter.1411161182.value", "120"),
					resource.TestCheckResourceAttr(resourceName, "parameter.3133315879.name", "innodb_max_dirty_pages_pct"),
					resource.TestCheckResourceAttr(resourceName, "parameter.3133315879.value", "90"),
					resource.TestCheckResourceAttr(resourceName, "parameter.950177639.name", "log_bin_trust_function_creators"),
					resource.TestCheckResourceAttr(resourceName, "parameter.950177639.value", "1"),
					resource.TestCheckResourceAttr(resourceName, "parameter.591700516.name", "log_warnings"),
					resource.TestCheckResourceAttr(resourceName, "parameter.591700516.value", "2"),
					resource.TestCheckResourceAttr(resourceName, "parameter.3194874845.name", "log_output"),
					resource.TestCheckResourceAttr(resourceName, "parameter.3194874845.value", "FILE"),
					resource.TestCheckResourceAttr(resourceName, "parameter.386204433.name", "max_allowed_packet"),
					resource.TestCheckResourceAttr(resourceName, "parameter.386204433.value", "1073741824"),
					resource.TestCheckResourceAttr(resourceName, "parameter.1700901269.name", "max_connect_errors"),
					resource.TestCheckResourceAttr(resourceName, "parameter.1700901269.value", "100"),
					resource.TestCheckResourceAttr(resourceName, "parameter.2839701698.name", "query_cache_min_res_unit"),
					resource.TestCheckResourceAttr(resourceName, "parameter.2839701698.value", "512"),
					resource.TestCheckResourceAttr(resourceName, "parameter.427634017.name", "slow_query_log"),
					resource.TestCheckResourceAttr(resourceName, "parameter.427634017.value", "1"),
					resource.TestCheckResourceAttr(resourceName, "parameter.881816039.name", "sync_binlog"),
					resource.TestCheckResourceAttr(resourceName, "parameter.881816039.value", "0"),
					resource.TestCheckResourceAttr(resourceName, "parameter.1689262481.name", "tx_isolation"),
					resource.TestCheckResourceAttr(resourceName, "parameter.1689262481.value", "REPEATABLE-READ"),
				),
			},
			{
				ResourceName:      resourceName,
				ImportState:       true,
				ImportStateVerify: true,
			},
			{
				Config: updateAwsDbParameterGroupsExceedDefaultAwsLimit(groupName),
				Check: resource.ComposeTestCheckFunc(
					testAccCheckAWSDBParameterGroupExists(resourceName, &v),
					testAccCheckAWSDBParameterGroupAttributes(&v, groupName),
					resource.TestCheckResourceAttr(resourceName, "name", groupName),
					resource.TestCheckResourceAttr(resourceName, "family", "mysql5.6"),
					resource.TestCheckResourceAttr(resourceName, "description", "Updated RDS default parameter group: Exceed default AWS parameter group limit of twenty"),
					resource.TestCheckResourceAttr(resourceName, "parameter.2421266705.name", "character_set_server"),
					resource.TestCheckResourceAttr(resourceName, "parameter.2421266705.value", "utf8"),
					resource.TestCheckResourceAttr(resourceName, "parameter.2478663599.name", "character_set_client"),
					resource.TestCheckResourceAttr(resourceName, "parameter.2478663599.value", "utf8"),
					resource.TestCheckResourceAttr(resourceName, "parameter.1680942586.name", "collation_server"),
					resource.TestCheckResourceAttr(resourceName, "parameter.1680942586.value", "utf8_general_ci"),
					resource.TestCheckResourceAttr(resourceName, "parameter.2450940716.name", "collation_connection"),
					resource.TestCheckResourceAttr(resourceName, "parameter.2450940716.value", "utf8_general_ci"),
					resource.TestCheckResourceAttr(resourceName, "parameter.242489837.name", "join_buffer_size"),
					resource.TestCheckResourceAttr(resourceName, "parameter.242489837.value", "16777216"),
					resource.TestCheckResourceAttr(resourceName, "parameter.2026669454.name", "key_buffer_size"),
					resource.TestCheckResourceAttr(resourceName, "parameter.2026669454.value", "67108864"),
					resource.TestCheckResourceAttr(resourceName, "parameter.2705275319.name", "max_connections"),
					resource.TestCheckResourceAttr(resourceName, "parameter.2705275319.value", "3200"),
					resource.TestCheckResourceAttr(resourceName, "parameter.3512697936.name", "max_heap_table_size"),
					resource.TestCheckResourceAttr(resourceName, "parameter.3512697936.value", "67108864"),
					resource.TestCheckResourceAttr(resourceName, "parameter.780730667.name", "performance_schema"),
					resource.TestCheckResourceAttr(resourceName, "parameter.780730667.value", "1"),
					resource.TestCheckResourceAttr(resourceName, "parameter.2020346918.name", "performance_schema_users_size"),
					resource.TestCheckResourceAttr(resourceName, "parameter.2020346918.value", "1048576"),
					resource.TestCheckResourceAttr(resourceName, "parameter.1460834103.name", "query_cache_limit"),
					resource.TestCheckResourceAttr(resourceName, "parameter.1460834103.value", "2097152"),
					resource.TestCheckResourceAttr(resourceName, "parameter.484865451.name", "query_cache_size"),
					resource.TestCheckResourceAttr(resourceName, "parameter.484865451.value", "67108864"),
					resource.TestCheckResourceAttr(resourceName, "parameter.255276438.name", "sort_buffer_size"),
					resource.TestCheckResourceAttr(resourceName, "parameter.255276438.value", "16777216"),
					resource.TestCheckResourceAttr(resourceName, "parameter.2981725119.name", "table_open_cache"),
					resource.TestCheckResourceAttr(resourceName, "parameter.2981725119.value", "4096"),
					resource.TestCheckResourceAttr(resourceName, "parameter.2703661820.name", "tmp_table_size"),
					resource.TestCheckResourceAttr(resourceName, "parameter.2703661820.value", "67108864"),
					resource.TestCheckResourceAttr(resourceName, "parameter.2386583229.name", "binlog_cache_size"),
					resource.TestCheckResourceAttr(resourceName, "parameter.2386583229.value", "131072"),
					resource.TestCheckResourceAttr(resourceName, "parameter.4012389720.name", "innodb_flush_log_at_trx_commit"),
					resource.TestCheckResourceAttr(resourceName, "parameter.4012389720.value", "0"),
					resource.TestCheckResourceAttr(resourceName, "parameter.2688783017.name", "innodb_open_files"),
					resource.TestCheckResourceAttr(resourceName, "parameter.2688783017.value", "4000"),
					resource.TestCheckResourceAttr(resourceName, "parameter.782983977.name", "innodb_read_io_threads"),
					resource.TestCheckResourceAttr(resourceName, "parameter.782983977.value", "64"),
					resource.TestCheckResourceAttr(resourceName, "parameter.2809980413.name", "innodb_thread_concurrency"),
					resource.TestCheckResourceAttr(resourceName, "parameter.2809980413.value", "0"),
					resource.TestCheckResourceAttr(resourceName, "parameter.3599115250.name", "innodb_write_io_threads"),
					resource.TestCheckResourceAttr(resourceName, "parameter.3599115250.value", "64"),
					resource.TestCheckResourceAttr(resourceName, "parameter.2557156277.name", "character_set_connection"),
					resource.TestCheckResourceAttr(resourceName, "parameter.2557156277.value", "utf8"),
					resource.TestCheckResourceAttr(resourceName, "parameter.2475346812.name", "character_set_database"),
					resource.TestCheckResourceAttr(resourceName, "parameter.2475346812.value", "utf8"),
					resource.TestCheckResourceAttr(resourceName, "parameter.1986528518.name", "character_set_filesystem"),
					resource.TestCheckResourceAttr(resourceName, "parameter.1986528518.value", "utf8"),
					resource.TestCheckResourceAttr(resourceName, "parameter.1708034931.name", "character_set_results"),
					resource.TestCheckResourceAttr(resourceName, "parameter.1708034931.value", "utf8"),
					resource.TestCheckResourceAttr(resourceName, "parameter.3737069502.name", "event_scheduler"),
					resource.TestCheckResourceAttr(resourceName, "parameter.3737069502.value", "ON"),
					resource.TestCheckResourceAttr(resourceName, "parameter.3437079877.name", "innodb_buffer_pool_dump_at_shutdown"),
					resource.TestCheckResourceAttr(resourceName, "parameter.3437079877.value", "1"),
					resource.TestCheckResourceAttr(resourceName, "parameter.1092112861.name", "innodb_file_format"),
					resource.TestCheckResourceAttr(resourceName, "parameter.1092112861.value", "barracuda"),
					resource.TestCheckResourceAttr(resourceName, "parameter.615571931.name", "innodb_io_capacity"),
					resource.TestCheckResourceAttr(resourceName, "parameter.615571931.value", "2000"),
					resource.TestCheckResourceAttr(resourceName, "parameter.1065962799.name", "innodb_io_capacity_max"),
					resource.TestCheckResourceAttr(resourceName, "parameter.1065962799.value", "3000"),
					resource.TestCheckResourceAttr(resourceName, "parameter.1411161182.name", "innodb_lock_wait_timeout"),
					resource.TestCheckResourceAttr(resourceName, "parameter.1411161182.value", "120"),
					resource.TestCheckResourceAttr(resourceName, "parameter.3133315879.name", "innodb_max_dirty_pages_pct"),
					resource.TestCheckResourceAttr(resourceName, "parameter.3133315879.value", "90"),
					resource.TestCheckResourceAttr(resourceName, "parameter.950177639.name", "log_bin_trust_function_creators"),
					resource.TestCheckResourceAttr(resourceName, "parameter.950177639.value", "1"),
					resource.TestCheckResourceAttr(resourceName, "parameter.591700516.name", "log_warnings"),
					resource.TestCheckResourceAttr(resourceName, "parameter.591700516.value", "2"),
					resource.TestCheckResourceAttr(resourceName, "parameter.3194874845.name", "log_output"),
					resource.TestCheckResourceAttr(resourceName, "parameter.3194874845.value", "FILE"),
					resource.TestCheckResourceAttr(resourceName, "parameter.386204433.name", "max_allowed_packet"),
					resource.TestCheckResourceAttr(resourceName, "parameter.386204433.value", "1073741824"),
					resource.TestCheckResourceAttr(resourceName, "parameter.1700901269.name", "max_connect_errors"),
					resource.TestCheckResourceAttr(resourceName, "parameter.1700901269.value", "100"),
					resource.TestCheckResourceAttr(resourceName, "parameter.2839701698.name", "query_cache_min_res_unit"),
					resource.TestCheckResourceAttr(resourceName, "parameter.2839701698.value", "512"),
					resource.TestCheckResourceAttr(resourceName, "parameter.427634017.name", "slow_query_log"),
					resource.TestCheckResourceAttr(resourceName, "parameter.427634017.value", "1"),
					resource.TestCheckResourceAttr(resourceName, "parameter.881816039.name", "sync_binlog"),
					resource.TestCheckResourceAttr(resourceName, "parameter.881816039.value", "0"),
					resource.TestCheckResourceAttr(resourceName, "parameter.1689262481.name", "tx_isolation"),
					resource.TestCheckResourceAttr(resourceName, "parameter.1689262481.value", "REPEATABLE-READ"),
				),
			},
		},
	})
}

func TestAccAWSDBParameterGroup_Disappears(t *testing.T) {
	var v rds.DBParameterGroup
	resourceName := "aws_db_parameter_group.test"
	groupName := fmt.Sprintf("parameter-group-test-terraform-%d", acctest.RandInt())

	resource.ParallelTest(t, resource.TestCase{
		PreCheck:     func() { testAccPreCheck(t) },
		Providers:    testAccProviders,
		CheckDestroy: testAccCheckAWSDBParameterGroupDestroy,
		Steps: []resource.TestStep{
			{
				Config: testAccAWSDBParameterGroupConfig(groupName),
				Check: resource.ComposeTestCheckFunc(
					testAccCheckAWSDBParameterGroupExists(resourceName, &v),
					testAccCheckAWSDbParamaterGroupDisappears(&v),
				),
				ExpectNonEmptyPlan: true,
			},
		},
	})
}

func TestAccAWSDBParameterGroup_namePrefix(t *testing.T) {
	var v rds.DBParameterGroup

	resource.ParallelTest(t, resource.TestCase{
		PreCheck:     func() { testAccPreCheck(t) },
		Providers:    testAccProviders,
		CheckDestroy: testAccCheckAWSDBParameterGroupDestroy,
		Steps: []resource.TestStep{
			{
				Config: testAccDBParameterGroupConfig_namePrefix,
				Check: resource.ComposeTestCheckFunc(
					testAccCheckAWSDBParameterGroupExists("aws_db_parameter_group.test", &v),
					resource.TestMatchResourceAttr("aws_db_parameter_group.test", "name", regexp.MustCompile("^tf-test-")),
				),
			},
		},
	})
}

func TestAccAWSDBParameterGroup_generatedName(t *testing.T) {
	var v rds.DBParameterGroup

	resource.ParallelTest(t, resource.TestCase{
		PreCheck:     func() { testAccPreCheck(t) },
		Providers:    testAccProviders,
		CheckDestroy: testAccCheckAWSDBParameterGroupDestroy,
		Steps: []resource.TestStep{
			{
				Config: testAccDBParameterGroupConfig_generatedName,
				Check: resource.ComposeTestCheckFunc(
					testAccCheckAWSDBParameterGroupExists("aws_db_parameter_group.test", &v),
				),
			},
		},
	})
}

func TestAccAWSDBParameterGroup_withApplyMethod(t *testing.T) {
	var v rds.DBParameterGroup
	resourceName := "aws_db_parameter_group.test"
	groupName := fmt.Sprintf("parameter-group-test-terraform-%d", acctest.RandInt())

	resource.ParallelTest(t, resource.TestCase{
		PreCheck:     func() { testAccPreCheck(t) },
		Providers:    testAccProviders,
		CheckDestroy: testAccCheckAWSDBParameterGroupDestroy,
		Steps: []resource.TestStep{
			{
				Config: testAccAWSDBParameterGroupConfigWithApplyMethod(groupName),
				Check: resource.ComposeTestCheckFunc(
					testAccCheckAWSDBParameterGroupExists(resourceName, &v),
					testAccCheckAWSDBParameterGroupAttributes(&v, groupName),
					resource.TestCheckResourceAttr(resourceName, "name", groupName),
					resource.TestCheckResourceAttr(resourceName, "family", "mysql5.6"),
					resource.TestCheckResourceAttr(resourceName, "description", "Managed by Terraform"),
					resource.TestCheckResourceAttr(resourceName, "parameter.2421266705.name", "character_set_server"),
					resource.TestCheckResourceAttr(resourceName, "parameter.2421266705.value", "utf8"),
					resource.TestCheckResourceAttr(resourceName, "parameter.2421266705.apply_method", "immediate"),
					resource.TestCheckResourceAttr(resourceName, "parameter.2478663599.name", "character_set_client"),
					resource.TestCheckResourceAttr(resourceName, "parameter.2478663599.value", "utf8"),
					resource.TestCheckResourceAttr(resourceName, "parameter.2478663599.apply_method", "pending-reboot"),
				),
			},
			{
				ResourceName:      resourceName,
				ImportState:       true,
				ImportStateVerify: true,
			},
		},
	})
}

func TestAccAWSDBParameterGroup_Only(t *testing.T) {
	var v rds.DBParameterGroup
	resourceName := "aws_db_parameter_group.test"
	groupName := fmt.Sprintf("parameter-group-test-terraform-%d", acctest.RandInt())

	resource.ParallelTest(t, resource.TestCase{
		PreCheck:     func() { testAccPreCheck(t) },
		Providers:    testAccProviders,
		CheckDestroy: testAccCheckAWSDBParameterGroupDestroy,
		Steps: []resource.TestStep{
			{
				Config: testAccAWSDBParameterGroupOnlyConfig(groupName),
				Check: resource.ComposeTestCheckFunc(
					testAccCheckAWSDBParameterGroupExists(resourceName, &v),
					testAccCheckAWSDBParameterGroupAttributes(&v, groupName),
					resource.TestCheckResourceAttr(resourceName, "name", groupName),
					resource.TestCheckResourceAttr(resourceName, "family", "mysql5.6"),
				),
			},
			{
				ResourceName:      resourceName,
				ImportState:       true,
				ImportStateVerify: true,
			},
		},
	})
}

func TestAccAWSDBParameterGroup_MatchDefault(t *testing.T) {
	var v rds.DBParameterGroup
	resourceName := "aws_db_parameter_group.test"
	groupName := fmt.Sprintf("parameter-group-test-terraform-%d", acctest.RandInt())

	resource.ParallelTest(t, resource.TestCase{
		PreCheck:     func() { testAccPreCheck(t) },
		Providers:    testAccProviders,
		CheckDestroy: testAccCheckAWSDBParameterGroupDestroy,
		Steps: []resource.TestStep{
			{
				Config: testAccAWSDBParameterGroupIncludeDefaultConfig(groupName),
				Check: resource.ComposeTestCheckFunc(
					testAccCheckAWSDBParameterGroupExists(resourceName, &v),
					resource.TestCheckResourceAttr(resourceName, "name", groupName),
					resource.TestCheckResourceAttr(resourceName, "family", "postgres9.4"),
				),
			},
			{
				ResourceName:            resourceName,
				ImportState:             true,
				ImportStateVerify:       true,
				ImportStateVerifyIgnore: []string{"parameter"},
			},
		},
	})
}

func testAccCheckAWSDbParamaterGroupDisappears(v *rds.DBParameterGroup) resource.TestCheckFunc {
	return func(s *terraform.State) error {
		conn := testAccProvider.Meta().(*AWSClient).rdsconn

		for _, rs := range s.RootModule().Resources {
			if rs.Type != "aws_db_parameter_group" {
				continue
			}
			_, err := conn.DeleteDBParameterGroup(&rds.DeleteDBParameterGroupInput{
				DBParameterGroupName: v.DBParameterGroupName,
			})
			return err
		}
		return nil
	}
}

func testAccCheckAWSDBParameterGroupDestroy(s *terraform.State) error {
	conn := testAccProvider.Meta().(*AWSClient).rdsconn

	for _, rs := range s.RootModule().Resources {
		if rs.Type != "aws_db_parameter_group" {
			continue
		}

		// Try to find the Group
		resp, err := conn.DescribeDBParameterGroups(
			&rds.DescribeDBParameterGroupsInput{
				DBParameterGroupName: aws.String(rs.Primary.ID),
			})

		if err == nil {
			if len(resp.DBParameterGroups) != 0 &&
				*resp.DBParameterGroups[0].DBParameterGroupName == rs.Primary.ID {
				return fmt.Errorf("DB Parameter Group still exists")
			}
		}

		// Verify the error
		newerr, ok := err.(awserr.Error)
		if !ok {
			return err
		}
		if newerr.Code() != "DBParameterGroupNotFound" {
			return err
		}
	}

	return nil
}

func testAccCheckAWSDBParameterGroupAttributes(v *rds.DBParameterGroup, name string) resource.TestCheckFunc {
	return func(s *terraform.State) error {

		if *v.DBParameterGroupName != name {
			return fmt.Errorf("Bad Parameter Group name, expected (%s), got (%s)", name, *v.DBParameterGroupName)
		}

		if *v.DBParameterGroupFamily != "mysql5.6" {
			return fmt.Errorf("bad family: %#v", v.DBParameterGroupFamily)
		}

		return nil
	}
}

func testAccCheckAWSDBParameterGroupExists(n string, v *rds.DBParameterGroup) resource.TestCheckFunc {
	return func(s *terraform.State) error {
		rs, ok := s.RootModule().Resources[n]
		if !ok {
			return fmt.Errorf("Not found: %s", n)
		}

		if rs.Primary.ID == "" {
			return fmt.Errorf("No DB Parameter Group ID is set")
		}

		conn := testAccProvider.Meta().(*AWSClient).rdsconn

		opts := rds.DescribeDBParameterGroupsInput{
			DBParameterGroupName: aws.String(rs.Primary.ID),
		}

		resp, err := conn.DescribeDBParameterGroups(&opts)

		if err != nil {
			return err
		}

		if len(resp.DBParameterGroups) != 1 ||
			*resp.DBParameterGroups[0].DBParameterGroupName != rs.Primary.ID {
			return fmt.Errorf("DB Parameter Group not found")
		}

		*v = *resp.DBParameterGroups[0]

		return nil
	}
}

func testAccCheckAWSDBParameterNotUserDefined(n, paramName string) resource.TestCheckFunc {
	return func(s *terraform.State) error {
		rs, ok := s.RootModule().Resources[n]
		if !ok {
			return fmt.Errorf("Not found: %s", n)
		}

		if rs.Primary.ID == "" {
			return fmt.Errorf("No DB Parameter Group ID is set")
		}

		conn := testAccProvider.Meta().(*AWSClient).rdsconn

		opts := rds.DescribeDBParametersInput{
			DBParameterGroupName: aws.String(rs.Primary.ID),
			Source:               aws.String("user"),
		}

		userDefined := false
		err := conn.DescribeDBParametersPages(&opts, func(page *rds.DescribeDBParametersOutput, lastPage bool) bool {
			for _, param := range page.Parameters {
				if *param.ParameterName == paramName {
					userDefined = true
					return false
				}
			}
			return true
		})

		if userDefined {
			return fmt.Errorf("DB Parameter is user defined")
		}

		return err
	}
}

func testAccAWSDBParameterGroupConfig(n string) string {
	return fmt.Sprintf(`
resource "aws_db_parameter_group" "test" {
  name   = "%s"
  family = "mysql5.6"

  parameter {
    name  = "character_set_server"
    value = "utf8"
  }

  parameter {
    name  = "character_set_client"
    value = "utf8"
  }

  parameter {
    name  = "character_set_results"
    value = "utf8"
  }

  parameter {
	name  = "join_buffer_size"
    value = "{DBInstanceClassMemory/10000}"
  }
}
`, n)
}

func testAccAWSDBParameterGroupConfigWithApplyMethod(n string) string {
	return fmt.Sprintf(`
resource "aws_db_parameter_group" "test" {
  name   = "%s"
  family = "mysql5.6"

  parameter {
    name  = "character_set_server"
    value = "utf8"
  }

  parameter {
    name         = "character_set_client"
    value        = "utf8"
    apply_method = "pending-reboot"
  }

  tags = {
    foo = "test"
  }
}
`, n)
}

func testAccAWSDBParameterGroupAddParametersConfig(n string) string {
	return fmt.Sprintf(`
resource "aws_db_parameter_group" "test" {
  name        = "%s"
  family      = "mysql5.6"

  parameter {
    name  = "character_set_server"
    value = "utf8"
  }

  parameter {
    name  = "character_set_client"
    value = "utf8"
  }

  parameter {
    name  = "character_set_results"
    value = "utf8"
  }

  parameter {
	name  = "join_buffer_size"
    value = "{DBInstanceClassMemory/10000}"
  }

  parameter {
    name  = "collation_server"
    value = "utf8_unicode_ci"
  }

  parameter {
    name  = "collation_connection"
    value = "utf8_unicode_ci"
  }
}
`, n)
}

func testAccAWSDBParameterGroupOnlyConfig(n string) string {
	return fmt.Sprintf(`
resource "aws_db_parameter_group" "test" {
  name        = "%s"
  family      = "mysql5.6"
  description = "Test parameter group for terraform"
}
`, n)
}

func createAwsDbParameterGroupsExceedDefaultAwsLimit(n string) string {
	return fmt.Sprintf(`
resource "aws_db_parameter_group" "test" {
  name        = "%s"
  family      = "mysql5.6"
  description = "RDS default parameter group: Exceed default AWS parameter group limit of twenty"

  parameter {
    name  = "binlog_cache_size"
    value = 131072
  }

  parameter {
    name  = "character_set_client"
    value = "utf8"
  }

  parameter {
    name  = "character_set_connection"
    value = "utf8"
  }

  parameter {
    name  = "character_set_database"
    value = "utf8"
  }

  parameter {
    name  = "character_set_filesystem"
    value = "utf8"
  }

  parameter {
    name  = "character_set_results"
    value = "utf8"
  }

  parameter {
    name  = "character_set_server"
    value = "utf8"
  }

  parameter {
    name  = "collation_connection"
    value = "utf8_general_ci"
  }

  parameter {
    name  = "collation_server"
    value = "utf8_general_ci"
  }

  parameter {
    name  = "event_scheduler"
    value = "ON"
  }

  parameter {
    name  = "innodb_buffer_pool_dump_at_shutdown"
    value = 1
  }

  parameter {
    name  = "innodb_file_format"
    value = "barracuda"
  }

  parameter {
    name  = "innodb_flush_log_at_trx_commit"
    value = 0
  }

  parameter {
    name  = "innodb_io_capacity"
    value = 2000
  }

  parameter {
    name  = "innodb_io_capacity_max"
    value = 3000
  }

  parameter {
    name  = "innodb_lock_wait_timeout"
    value = 120
  }

  parameter {
    name  = "innodb_max_dirty_pages_pct"
    value = 90
  }

  parameter {
    name         = "innodb_open_files"
    value        = 4000
    apply_method = "pending-reboot"
  }

  parameter {
    name         = "innodb_read_io_threads"
    value        = 64
    apply_method = "pending-reboot"
  }

  parameter {
    name  = "innodb_thread_concurrency"
    value = 0
  }

  parameter {
    name         = "innodb_write_io_threads"
    value        = 64
    apply_method = "pending-reboot"
  }

  parameter {
    name  = "join_buffer_size"
    value = 16777216
  }

  parameter {
    name  = "key_buffer_size"
    value = 67108864
  }

  parameter {
    name  = "log_bin_trust_function_creators"
    value = 1
  }

  parameter {
    name  = "log_warnings"
    value = 2
  }

  parameter {
    name  = "log_output"
    value = "FILE"
  }

  parameter {
    name  = "max_allowed_packet"
    value = 1073741824
  }

  parameter {
    name  = "max_connect_errors"
    value = 100
  }

  parameter {
    name  = "max_connections"
    value = 3200
  }

  parameter {
    name  = "max_heap_table_size"
    value = 67108864
  }

  parameter {
    name         = "performance_schema"
    value        = 1
    apply_method = "pending-reboot"
  }

  parameter {
    name         = "performance_schema_users_size"
    value        = 1048576
    apply_method = "pending-reboot"
  }

  parameter {
    name  = "query_cache_limit"
    value = 2097152
  }

  parameter {
    name  = "query_cache_min_res_unit"
    value = 512
  }

  parameter {
    name  = "query_cache_size"
    value = 67108864
  }

  parameter {
    name  = "slow_query_log"
    value = 1
  }

  parameter {
    name  = "sort_buffer_size"
    value = 16777216
  }

  parameter {
    name  = "sync_binlog"
    value = 0
  }

  parameter {
    name  = "table_open_cache"
    value = 4096
  }

  parameter {
    name  = "tmp_table_size"
    value = 67108864
  }

  parameter {
    name  = "tx_isolation"
    value = "REPEATABLE-READ"
  }
}
`, n)
}

func updateAwsDbParameterGroupsExceedDefaultAwsLimit(n string) string {
	return fmt.Sprintf(`
resource "aws_db_parameter_group" "test" {
  name        = "%s"
  family      = "mysql5.6"
  description = "Updated RDS default parameter group: Exceed default AWS parameter group limit of twenty"

  parameter {
    name  = "binlog_cache_size"
    value = 131072
  }

  parameter {
    name  = "character_set_client"
    value = "utf8"
  }

  parameter {
    name  = "character_set_connection"
    value = "utf8"
  }

  parameter {
    name  = "character_set_database"
    value = "utf8"
  }

  parameter {
    name  = "character_set_filesystem"
    value = "utf8"
  }

  parameter {
    name  = "character_set_results"
    value = "utf8"
  }

  parameter {
    name  = "character_set_server"
    value = "utf8"
  }

  parameter {
    name  = "collation_connection"
    value = "utf8_general_ci"
  }

  parameter {
    name  = "collation_server"
    value = "utf8_general_ci"
  }

  parameter {
    name  = "event_scheduler"
    value = "ON"
  }

  parameter {
    name  = "innodb_buffer_pool_dump_at_shutdown"
    value = 1
  }

  parameter {
    name  = "innodb_file_format"
    value = "barracuda"
  }

  parameter {
    name  = "innodb_flush_log_at_trx_commit"
    value = 0
  }

  parameter {
    name  = "innodb_io_capacity"
    value = 2000
  }

  parameter {
    name  = "innodb_io_capacity_max"
    value = 3000
  }

  parameter {
    name  = "innodb_lock_wait_timeout"
    value = 120
  }

  parameter {
    name  = "innodb_max_dirty_pages_pct"
    value = 90
  }

  parameter {
    name         = "innodb_open_files"
    value        = 4000
    apply_method = "pending-reboot"
  }

  parameter {
    name         = "innodb_read_io_threads"
    value        = 64
    apply_method = "pending-reboot"
  }

  parameter {
    name  = "innodb_thread_concurrency"
    value = 0
  }

  parameter {
    name         = "innodb_write_io_threads"
    value        = 64
    apply_method = "pending-reboot"
  }

  parameter {
    name  = "join_buffer_size"
    value = 16777216
  }

  parameter {
    name  = "key_buffer_size"
    value = 67108864
  }

  parameter {
    name  = "log_bin_trust_function_creators"
    value = 1
  }

  parameter {
    name  = "log_warnings"
    value = 2
  }

  parameter {
    name  = "log_output"
    value = "FILE"
  }

  parameter {
    name  = "max_allowed_packet"
    value = 1073741824
  }

  parameter {
    name  = "max_connect_errors"
    value = 100
  }

  parameter {
    name  = "max_connections"
    value = 3200
  }

  parameter {
    name  = "max_heap_table_size"
    value = 67108864
  }

  parameter {
    name         = "performance_schema"
    value        = 1
    apply_method = "pending-reboot"
  }

  parameter {
    name         = "performance_schema_users_size"
    value        = 1048576
    apply_method = "pending-reboot"
  }

  parameter {
    name  = "query_cache_limit"
    value = 2097152
  }

  parameter {
    name  = "query_cache_min_res_unit"
    value = 512
  }

  parameter {
    name  = "query_cache_size"
    value = 67108864
  }

  parameter {
    name  = "slow_query_log"
    value = 1
  }

  parameter {
    name  = "sort_buffer_size"
    value = 16777216
  }

  parameter {
    name  = "sync_binlog"
    value = 0
  }

  parameter {
    name  = "table_open_cache"
    value = 4096
  }

  parameter {
    name  = "tmp_table_size"
    value = 67108864
  }

  parameter {
    name  = "tx_isolation"
    value = "REPEATABLE-READ"
  }
}
`, n)
}

func testAccAWSDBParameterGroupIncludeDefaultConfig(n string) string {
	return fmt.Sprintf(`
resource "aws_db_parameter_group" "test" {
  name   = "%s"
  family = "postgres9.4"

  parameter {
    name         = "client_encoding"
    value        = "UTF8"
    apply_method = "pending-reboot"
  }
}
`, n)
}

const testAccDBParameterGroupConfig_namePrefix = `
resource "aws_db_parameter_group" "test" {
	name_prefix = "tf-test-"
	family = "mysql5.6"

	parameter {
		name = "sync_binlog"
		value = 0
	}
}
`

const testAccDBParameterGroupConfig_generatedName = `
resource "aws_db_parameter_group" "test" {
	family = "mysql5.6"

	parameter {
		name = "sync_binlog"
		value = 0
	}
}
`<|MERGE_RESOLUTION|>--- conflicted
+++ resolved
@@ -88,30 +88,6 @@
 				Check: resource.ComposeTestCheckFunc(
 					testAccCheckAWSDBParameterGroupExists(resourceName, &v),
 					testAccCheckAWSDBParameterGroupAttributes(&v, groupName),
-<<<<<<< HEAD
-					resource.TestCheckResourceAttr(
-						resourceName, "name", groupName),
-					resource.TestCheckResourceAttr(
-						resourceName, "family", "mysql5.6"),
-					resource.TestCheckResourceAttr(
-						resourceName, "parameter.1708034931.name", "character_set_results"),
-					resource.TestCheckResourceAttr(
-						resourceName, "parameter.1708034931.value", "utf8"),
-					resource.TestCheckResourceAttr(
-						resourceName, "parameter.2421266705.name", "character_set_server"),
-					resource.TestCheckResourceAttr(
-						resourceName, "parameter.2421266705.value", "utf8"),
-					resource.TestCheckResourceAttr(
-						resourceName, "parameter.2478663599.name", "character_set_client"),
-					resource.TestCheckResourceAttr(
-						resourceName, "parameter.2478663599.value", "utf8"),
-					resource.TestCheckResourceAttr(
-						resourceName, "parameter.3328736458.name", "join_buffer_size"),
-					resource.TestCheckResourceAttr(
-						resourceName, "parameter.3328736458.value", "{DBInstanceClassMemory/10000}"),
-					resource.TestMatchResourceAttr(
-						resourceName, "arn", regexp.MustCompile(fmt.Sprintf("^arn:[^:]+:rds:[^:]+:\\d{12}:pg:%s", groupName))),
-=======
 					resource.TestCheckResourceAttr(resourceName, "name", groupName),
 					resource.TestCheckResourceAttr(resourceName, "family", "mysql5.6"),
 					resource.TestCheckResourceAttr(resourceName, "parameter.1708034931.name", "character_set_results"),
@@ -120,8 +96,9 @@
 					resource.TestCheckResourceAttr(resourceName, "parameter.2421266705.value", "utf8"),
 					resource.TestCheckResourceAttr(resourceName, "parameter.2478663599.name", "character_set_client"),
 					resource.TestCheckResourceAttr(resourceName, "parameter.2478663599.value", "utf8"),
-					testAccMatchResourceAttrRegionalARN(resourceName, "arn", "rds", regexp.MustCompile(fmt.Sprintf("pg:%s$", groupName))),
->>>>>>> 6da259a7
+					resource.TestCheckResourceAttr(resourceName, "parameter.3328736458.name", "join_buffer_size"),
+					resource.TestCheckResourceAttr(resourceName, "parameter.3328736458.value", "{DBInstanceClassMemory/10000}"),
+					resource.TestMatchResourceAttr(resourceName, "arn", regexp.MustCompile(fmt.Sprintf("^arn:[^:]+:rds:[^:]+:\\d{12}:pg:%s", groupName))),
 				),
 			},
 			{
@@ -134,38 +111,6 @@
 				Check: resource.ComposeTestCheckFunc(
 					testAccCheckAWSDBParameterGroupExists(resourceName, &v),
 					testAccCheckAWSDBParameterGroupAttributes(&v, groupName),
-<<<<<<< HEAD
-					resource.TestCheckResourceAttr(
-						resourceName, "name", groupName),
-					resource.TestCheckResourceAttr(
-						resourceName, "family", "mysql5.6"),
-					resource.TestCheckResourceAttr(
-						resourceName, "parameter.1706463059.name", "collation_connection"),
-					resource.TestCheckResourceAttr(
-						resourceName, "parameter.1706463059.value", "utf8_unicode_ci"),
-					resource.TestCheckResourceAttr(
-						resourceName, "parameter.1708034931.name", "character_set_results"),
-					resource.TestCheckResourceAttr(
-						resourceName, "parameter.1708034931.value", "utf8"),
-					resource.TestCheckResourceAttr(
-						resourceName, "parameter.2421266705.name", "character_set_server"),
-					resource.TestCheckResourceAttr(
-						resourceName, "parameter.2421266705.value", "utf8"),
-					resource.TestCheckResourceAttr(
-						resourceName, "parameter.2475805061.name", "collation_server"),
-					resource.TestCheckResourceAttr(
-						resourceName, "parameter.2475805061.value", "utf8_unicode_ci"),
-					resource.TestCheckResourceAttr(
-						resourceName, "parameter.2478663599.name", "character_set_client"),
-					resource.TestCheckResourceAttr(
-						resourceName, "parameter.2478663599.value", "utf8"),
-					resource.TestCheckResourceAttr(
-						resourceName, "parameter.3328736458.name", "join_buffer_size"),
-					resource.TestCheckResourceAttr(
-						resourceName, "parameter.3328736458.value", "{DBInstanceClassMemory/10000}"),
-					resource.TestMatchResourceAttr(
-						resourceName, "arn", regexp.MustCompile(fmt.Sprintf("^arn:[^:]+:rds:[^:]+:\\d{12}:pg:%s", groupName))),
-=======
 					resource.TestCheckResourceAttr(resourceName, "name", groupName),
 					resource.TestCheckResourceAttr(resourceName, "family", "mysql5.6"),
 					resource.TestCheckResourceAttr(resourceName, "parameter.1706463059.name", "collation_connection"),
@@ -178,8 +123,9 @@
 					resource.TestCheckResourceAttr(resourceName, "parameter.2475805061.value", "utf8_unicode_ci"),
 					resource.TestCheckResourceAttr(resourceName, "parameter.2478663599.name", "character_set_client"),
 					resource.TestCheckResourceAttr(resourceName, "parameter.2478663599.value", "utf8"),
-					testAccMatchResourceAttrRegionalARN(resourceName, "arn", "rds", regexp.MustCompile(fmt.Sprintf("pg:%s$", groupName))),
->>>>>>> 6da259a7
+					resource.TestCheckResourceAttr(resourceName, "parameter.3328736458.name", "join_buffer_size"),
+					resource.TestCheckResourceAttr(resourceName, "parameter.3328736458.value", "{DBInstanceClassMemory/10000}"),
+					resource.TestMatchResourceAttr(resourceName, "arn", regexp.MustCompile(fmt.Sprintf("^arn:[^:]+:rds:[^:]+:\\d{12}:pg:%s", groupName))),
 				),
 			},
 			{
