--- conflicted
+++ resolved
@@ -139,17 +139,6 @@
 
 	d.SetId(aws.StringValue(output.Accelerator.AcceleratorArn))
 
-<<<<<<< HEAD
-	err = resourceAwsGlobalAcceleratorAcceleratorWaitForDeployedState(conn, d.Id(), d.Timeout(schema.TimeoutCreate))
-	if err != nil {
-		return err
-	}
-
-	if v := d.Get("attributes").([]interface{}); len(v) > 0 {
-		err = resourceAwsGlobalAcceleratorAcceleratorUpdateAttributes(conn, d.Id(), d.Timeout(schema.TimeoutUpdate), v[0].(map[string]interface{}))
-		if err != nil {
-			return err
-=======
 	if _, err := waiter.AcceleratorDeployed(conn, d.Id(), d.Timeout(schema.TimeoutCreate)); err != nil {
 		return fmt.Errorf("error waiting for Global Accelerator Accelerator (%s) deployment: %w", d.Id(), err)
 	}
@@ -165,7 +154,6 @@
 
 		if _, err := waiter.AcceleratorDeployed(conn, d.Id(), d.Timeout(schema.TimeoutCreate)); err != nil {
 			return fmt.Errorf("error waiting for Global Accelerator Accelerator (%s) deployment: %w", d.Id(), err)
->>>>>>> d2cbf0e7
 		}
 	}
 
@@ -310,20 +298,6 @@
 			return fmt.Errorf("error disabling Global Accelerator Accelerator (%s): %w", d.Id(), err)
 		}
 
-<<<<<<< HEAD
-		err = resourceAwsGlobalAcceleratorAcceleratorWaitForDeployedState(conn, d.Id(), d.Timeout(schema.TimeoutUpdate))
-		if err != nil {
-			return err
-		}
-	}
-
-	if d.HasChange("attributes") {
-		if v := d.Get("attributes").([]interface{}); len(v) > 0 {
-			err := resourceAwsGlobalAcceleratorAcceleratorUpdateAttributes(conn, d.Id(), d.Timeout(schema.TimeoutUpdate), v[0].(map[string]interface{}))
-			if err != nil {
-				return err
-			}
-=======
 		if _, err := waiter.AcceleratorDeployed(conn, d.Id(), d.Timeout(schema.TimeoutUpdate)); err != nil {
 			return fmt.Errorf("error waiting for Global Accelerator Accelerator (%s) deployment: %w", d.Id(), err)
 		}
@@ -332,7 +306,6 @@
 	{
 		input := &globalaccelerator.DeleteAcceleratorInput{
 			AcceleratorArn: aws.String(d.Id()),
->>>>>>> d2cbf0e7
 		}
 
 		log.Printf("[DEBUG] Deleting Global Accelerator Accelerator (%s)", d.Id())
@@ -350,18 +323,9 @@
 	return nil
 }
 
-<<<<<<< HEAD
-func resourceAwsGlobalAcceleratorAcceleratorWaitForDeployedState(conn *globalaccelerator.GlobalAccelerator, acceleratorArn string, timeout time.Duration) error {
-	stateConf := &resource.StateChangeConf{
-		Pending: []string{globalaccelerator.AcceleratorStatusInProgress},
-		Target:  []string{globalaccelerator.AcceleratorStatusDeployed},
-		Refresh: resourceAwsGlobalAcceleratorAcceleratorStateRefreshFunc(conn, acceleratorArn),
-		Timeout: timeout,
-=======
 func expandGlobalAcceleratorUpdateAcceleratorAttributesInput(tfMap map[string]interface{}) *globalaccelerator.UpdateAcceleratorAttributesInput {
 	if tfMap == nil {
 		return nil
->>>>>>> d2cbf0e7
 	}
 
 	apiObject := &globalaccelerator.UpdateAcceleratorAttributesInput{}
@@ -370,15 +334,8 @@
 		apiObject.FlowLogsEnabled = aws.Bool(v)
 	}
 
-<<<<<<< HEAD
-func resourceAwsGlobalAcceleratorAcceleratorUpdateAttributes(conn *globalaccelerator.GlobalAccelerator, acceleratorArn string, timeout time.Duration, attributes map[string]interface{}) error {
-	opts := &globalaccelerator.UpdateAcceleratorAttributesInput{
-		AcceleratorArn:  aws.String(acceleratorArn),
-		FlowLogsEnabled: aws.Bool(attributes["flow_logs_enabled"].(bool)),
-=======
 	if v, ok := tfMap["flow_logs_s3_bucket"].(string); ok && v != "" {
 		apiObject.FlowLogsS3Bucket = aws.String(v)
->>>>>>> d2cbf0e7
 	}
 
 	if v, ok := tfMap["flow_logs_s3_prefix"].(string); ok && v != "" {
@@ -398,10 +355,6 @@
 	if v := apiObject.IpAddresses; v != nil {
 		tfMap["ip_addresses"] = aws.StringValueSlice(v)
 	}
-	err = resourceAwsGlobalAcceleratorAcceleratorWaitForDeployedState(conn, acceleratorArn, timeout)
-	if err != nil {
-		return err
-	}
 
 	if v := apiObject.IpFamily; v != nil {
 		tfMap["ip_family"] = aws.StringValue(v)
@@ -428,16 +381,9 @@
 	return tfList
 }
 
-<<<<<<< HEAD
-		err = resourceAwsGlobalAcceleratorAcceleratorWaitForDeployedState(conn, d.Id(), d.Timeout(schema.TimeoutUpdate))
-		if err != nil {
-			return err
-		}
-=======
 func flattenGlobalAcceleratorAcceleratorAttributes(apiObject *globalaccelerator.AcceleratorAttributes) map[string]interface{} {
 	if apiObject == nil {
 		return nil
->>>>>>> d2cbf0e7
 	}
 
 	tfMap := map[string]interface{}{}
