--- conflicted
+++ resolved
@@ -544,16 +544,10 @@
 							Optional: true,
 						},
 						"host_resource_group_arn": {
-<<<<<<< HEAD
-							Type:         schema.TypeString,
-							Optional:     true,
-							ValidateFunc: validateArn,
-=======
 							Type:          schema.TypeString,
 							Optional:      true,
 							ConflictsWith: []string{"placement.0.host_id"},
 							ValidateFunc:  validateArn,
->>>>>>> c1630b35
 						},
 						"spread_domain": {
 							Type:     schema.TypeString,
