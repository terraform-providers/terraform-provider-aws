package aws

import (
	"errors"
	"fmt"
	"log"

	"github.com/aws/aws-sdk-go/aws"
	"github.com/aws/aws-sdk-go/service/efs"
	"github.com/hashicorp/terraform-plugin-sdk/v2/helper/resource"
	"github.com/hashicorp/terraform-plugin-sdk/v2/helper/schema"
	"github.com/hashicorp/terraform-plugin-sdk/v2/helper/validation"
	"github.com/terraform-providers/terraform-provider-aws/aws/internal/keyvaluetags"
	"github.com/terraform-providers/terraform-provider-aws/aws/internal/service/efs/waiter"
)

func resourceAwsEfsFileSystem() *schema.Resource {
	return &schema.Resource{
		Create: resourceAwsEfsFileSystemCreate,
		Read:   resourceAwsEfsFileSystemRead,
		Update: resourceAwsEfsFileSystemUpdate,
		Delete: resourceAwsEfsFileSystemDelete,

		Importer: &schema.ResourceImporter{
			State: schema.ImportStatePassthrough,
		},

		Schema: map[string]*schema.Schema{
			"arn": {
				Type:     schema.TypeString,
				Computed: true,
			},

			"availability_zone_id": {
				Type:     schema.TypeString,
				Computed: true,
			},

			"availability_zone_name": {
				Type:         schema.TypeString,
				Optional:     true,
				Computed:     true,
				ForceNew:     true,
				ValidateFunc: validation.StringIsNotEmpty,
			},

			"creation_token": {
				Type:         schema.TypeString,
				Optional:     true,
				Computed:     true,
				ForceNew:     true,
				ValidateFunc: validation.StringLenBetween(0, 64),
			},

			"performance_mode": {
				Type:         schema.TypeString,
				Optional:     true,
				Computed:     true,
				ForceNew:     true,
				ValidateFunc: validation.StringInSlice(efs.PerformanceMode_Values(), false),
			},

			"encrypted": {
				Type:     schema.TypeBool,
				Optional: true,
				Computed: true,
				ForceNew: true,
			},

			"kms_key_id": {
				Type:         schema.TypeString,
				Optional:     true,
				Computed:     true,
				ForceNew:     true,
				ValidateFunc: validateArn,
			},

			"dns_name": {
				Type:     schema.TypeString,
				Computed: true,
			},

			"provisioned_throughput_in_mibps": {
				Type:     schema.TypeFloat,
				Optional: true,
			},
			"number_of_mount_targets": {
				Type:     schema.TypeInt,
				Computed: true,
			},
			"owner_id": {
				Type:     schema.TypeString,
				Computed: true,
			},
			"tags": tagsSchema(),

			"throughput_mode": {
				Type:         schema.TypeString,
				Optional:     true,
				Default:      efs.ThroughputModeBursting,
				ValidateFunc: validation.StringInSlice(efs.ThroughputMode_Values(), false),
			},

			"lifecycle_policy": {
				Type:     schema.TypeList,
				Optional: true,
				MaxItems: 1,
				Elem: &schema.Resource{
					Schema: map[string]*schema.Schema{
						"transition_to_ia": {
							Type:         schema.TypeString,
							Required:     true,
							ValidateFunc: validation.StringInSlice(efs.TransitionToIARules_Values(), false),
						},
					},
				},
			},
			"size_in_bytes": {
				Type:     schema.TypeList,
				Computed: true,
				Elem: &schema.Resource{
					Schema: map[string]*schema.Schema{
						"value": {
							Type:     schema.TypeInt,
							Computed: true,
						},
						"value_in_ia": {
							Type:     schema.TypeInt,
							Computed: true,
						},
						"value_in_standard": {
							Type:     schema.TypeInt,
							Computed: true,
						},
					},
				},
			},
		},
	}
}

func resourceAwsEfsFileSystemCreate(d *schema.ResourceData, meta interface{}) error {
	conn := meta.(*AWSClient).efsconn

	creationToken := ""
	if v, ok := d.GetOk("creation_token"); ok {
		creationToken = v.(string)
	} else {
		creationToken = resource.UniqueId()
	}
	throughputMode := d.Get("throughput_mode").(string)

	createOpts := &efs.CreateFileSystemInput{
		CreationToken:  aws.String(creationToken),
		ThroughputMode: aws.String(throughputMode),
		Tags:           keyvaluetags.New(d.Get("tags").(map[string]interface{})).IgnoreAws().EfsTags(),
	}

	if v, ok := d.GetOk("availability_zone_name"); ok {
		createOpts.AvailabilityZoneName = aws.String(v.(string))
	}

	if v, ok := d.GetOk("performance_mode"); ok {
		createOpts.PerformanceMode = aws.String(v.(string))
	}

	if throughputMode == efs.ThroughputModeProvisioned {
		createOpts.ProvisionedThroughputInMibps = aws.Float64(d.Get("provisioned_throughput_in_mibps").(float64))
	}

	encrypted, hasEncrypted := d.GetOk("encrypted")
	kmsKeyId, hasKmsKeyId := d.GetOk("kms_key_id")

	if hasEncrypted {
		createOpts.Encrypted = aws.Bool(encrypted.(bool))
	}

	if hasKmsKeyId {
		createOpts.KmsKeyId = aws.String(kmsKeyId.(string))
	}

	if encrypted == false && hasKmsKeyId {
		return errors.New("encrypted must be set to true when kms_key_id is specified")
	}

	log.Printf("[DEBUG] EFS file system create options: %#v", *createOpts)
	fs, err := conn.CreateFileSystem(createOpts)
	if err != nil {
		return fmt.Errorf("Error creating EFS file system: %w", err)
	}

	d.SetId(aws.StringValue(fs.FileSystemId))
	log.Printf("[INFO] EFS file system ID: %s", d.Id())

	if _, err := waiter.FileSystemAvailable(conn, d.Id()); err != nil {
		return fmt.Errorf("error waiting for EFS file system (%s) to be available: %w", d.Id(), err)
	}

	log.Printf("[DEBUG] EFS file system %q created.", d.Id())

	_, hasLifecyclePolicy := d.GetOk("lifecycle_policy")
	if hasLifecyclePolicy {
		_, err := conn.PutLifecycleConfiguration(&efs.PutLifecycleConfigurationInput{
			FileSystemId:      aws.String(d.Id()),
			LifecyclePolicies: expandEfsFileSystemLifecyclePolicies(d.Get("lifecycle_policy").([]interface{})),
		})
		if err != nil {
			return fmt.Errorf("Error creating lifecycle policy for EFS file system %q: %s",
				d.Id(), err.Error())
		}
	}

	return resourceAwsEfsFileSystemRead(d, meta)
}

func resourceAwsEfsFileSystemUpdate(d *schema.ResourceData, meta interface{}) error {
	conn := meta.(*AWSClient).efsconn

	if d.HasChanges("provisioned_throughput_in_mibps", "throughput_mode") {
		throughputMode := d.Get("throughput_mode").(string)

		input := &efs.UpdateFileSystemInput{
			FileSystemId:   aws.String(d.Id()),
			ThroughputMode: aws.String(throughputMode),
		}

		if throughputMode == efs.ThroughputModeProvisioned {
			input.ProvisionedThroughputInMibps = aws.Float64(d.Get("provisioned_throughput_in_mibps").(float64))
		}

		_, err := conn.UpdateFileSystem(input)
		if err != nil {
			return fmt.Errorf("error updating EFS file system (%s): %w", d.Id(), err)
		}

		if _, err := waiter.FileSystemAvailable(conn, d.Id()); err != nil {
			return fmt.Errorf("error waiting for EFS file system (%s) to be available: %w", d.Id(), err)
		}
	}

	if d.HasChange("lifecycle_policy") {
		input := &efs.PutLifecycleConfigurationInput{
			FileSystemId:      aws.String(d.Id()),
			LifecyclePolicies: expandEfsFileSystemLifecyclePolicies(d.Get("lifecycle_policy").([]interface{})),
		}

		// Prevent the following error during removal:
		// InvalidParameter: 1 validation error(s) found.
		// - missing required field, PutLifecycleConfigurationInput.LifecyclePolicies.
		if input.LifecyclePolicies == nil {
			input.LifecyclePolicies = []*efs.LifecyclePolicy{}
		}

		_, err := conn.PutLifecycleConfiguration(input)
		if err != nil {
			return fmt.Errorf("Error updating lifecycle policy for EFS file system %q: %s",
				d.Id(), err.Error())
		}
	}

	if d.HasChange("tags") {
		o, n := d.GetChange("tags")

		if err := keyvaluetags.EfsUpdateTags(conn, d.Id(), o, n); err != nil {
			return fmt.Errorf("error updating EFS file system (%s) tags: %w", d.Id(), err)
		}
	}

	return resourceAwsEfsFileSystemRead(d, meta)
}

func resourceAwsEfsFileSystemRead(d *schema.ResourceData, meta interface{}) error {
	conn := meta.(*AWSClient).efsconn
	ignoreTagsConfig := meta.(*AWSClient).IgnoreTagsConfig

	resp, err := conn.DescribeFileSystems(&efs.DescribeFileSystemsInput{
		FileSystemId: aws.String(d.Id()),
	})
	if err != nil {
		if isAWSErr(err, efs.ErrCodeFileSystemNotFound, "") {
			log.Printf("[WARN] EFS file system (%s) could not be found.", d.Id())
			d.SetId("")
			return nil
		}
		return err
	}

	if hasEmptyFileSystems(resp) {
		return fmt.Errorf("EFS file system %q could not be found.", d.Id())
	}

	var fs *efs.FileSystemDescription
	for _, f := range resp.FileSystems {
		if d.Id() == *f.FileSystemId {
			fs = f
			break
		}
	}
	if fs == nil {
		log.Printf("[WARN] EFS File System (%s) not found, removing from state", d.Id())
		d.SetId("")
		return nil
	}

<<<<<<< HEAD
	fsARN := arn.ARN{
		AccountID: meta.(*AWSClient).accountid,
		Partition: meta.(*AWSClient).partition,
		Region:    meta.(*AWSClient).region,
		Resource:  fmt.Sprintf("file-system/%s", aws.StringValue(fs.FileSystemId)),
		Service:   "elasticfilesystem",
	}.String()

	d.Set("arn", fsARN)
	d.Set("availability_zone_id", fs.AvailabilityZoneId)
	d.Set("availability_zone_name", fs.AvailabilityZoneName)
=======
	d.Set("arn", fs.FileSystemArn)
>>>>>>> 4be21e71
	d.Set("creation_token", fs.CreationToken)
	d.Set("encrypted", fs.Encrypted)
	d.Set("kms_key_id", fs.KmsKeyId)
	d.Set("performance_mode", fs.PerformanceMode)
	d.Set("provisioned_throughput_in_mibps", fs.ProvisionedThroughputInMibps)
	d.Set("throughput_mode", fs.ThroughputMode)
	d.Set("owner_id", fs.OwnerId)
	d.Set("number_of_mount_targets", fs.NumberOfMountTargets)

	if err := d.Set("tags", keyvaluetags.EfsKeyValueTags(fs.Tags).IgnoreAws().IgnoreConfig(ignoreTagsConfig).Map()); err != nil {
		return fmt.Errorf("error setting tags: %w", err)
	}

	if err := d.Set("size_in_bytes", flattenEfsFileSystemSizeInBytes(fs.SizeInBytes)); err != nil {
		return fmt.Errorf("error setting size_in_bytes: %w", err)
	}

	d.Set("dns_name", meta.(*AWSClient).RegionalHostname(fmt.Sprintf("%s.efs", aws.StringValue(fs.FileSystemId))))

	res, err := conn.DescribeLifecycleConfiguration(&efs.DescribeLifecycleConfigurationInput{
		FileSystemId: aws.String(d.Id()),
	})
	if err != nil {
		return fmt.Errorf("Error describing lifecycle configuration for EFS file system (%s): %w", d.Id(), err)
	}

	if err := d.Set("lifecycle_policy", flattenEfsFileSystemLifecyclePolicies(res.LifecyclePolicies)); err != nil {
		return fmt.Errorf("error setting lifecycle_policy: %w", err)
	}

	return nil
}

func resourceAwsEfsFileSystemDelete(d *schema.ResourceData, meta interface{}) error {
	conn := meta.(*AWSClient).efsconn

	log.Printf("[DEBUG] Deleting EFS file system: %s", d.Id())
	_, err := conn.DeleteFileSystem(&efs.DeleteFileSystemInput{
		FileSystemId: aws.String(d.Id()),
	})
	if err != nil {
		if isAWSErr(err, efs.ErrCodeFileSystemNotFound, "") {
			return nil
		}
		return fmt.Errorf("Error delete file system: %s with err %s", d.Id(), err.Error())
	}

	if _, err := waiter.FileSystemDeleted(conn, d.Id()); err != nil {
		if isAWSErr(err, efs.ErrCodeFileSystemNotFound, "") {
			return nil
		}
		return fmt.Errorf("error waiting for EFS file system (%s) deletion: %w", d.Id(), err)
	}

	return nil
}

func hasEmptyFileSystems(fs *efs.DescribeFileSystemsOutput) bool {
	if fs != nil && len(fs.FileSystems) > 0 {
		return false
	}
	return true
}

func flattenEfsFileSystemLifecyclePolicies(apiObjects []*efs.LifecyclePolicy) []interface{} {
	var tfList []interface{}

	for _, apiObject := range apiObjects {
		if apiObject == nil {
			continue
		}

		tfMap := make(map[string]interface{})

		if apiObject.TransitionToIA != nil {
			tfMap["transition_to_ia"] = aws.StringValue(apiObject.TransitionToIA)
		}

		tfList = append(tfList, tfMap)
	}

	return tfList
}

func expandEfsFileSystemLifecyclePolicies(tfList []interface{}) []*efs.LifecyclePolicy {
	var apiObjects []*efs.LifecyclePolicy

	for _, tfMapRaw := range tfList {
		tfMap, ok := tfMapRaw.(map[string]interface{})

		if !ok {
			continue
		}

		apiObject := &efs.LifecyclePolicy{}

		if v, ok := tfMap["transition_to_ia"].(string); ok && v != "" {
			apiObject.TransitionToIA = aws.String(v)
		}

		apiObjects = append(apiObjects, apiObject)
	}

	return apiObjects
}

func flattenEfsFileSystemSizeInBytes(sizeInBytes *efs.FileSystemSize) []interface{} {
	if sizeInBytes == nil {
		return []interface{}{}
	}

	m := map[string]interface{}{
		"value": aws.Int64Value(sizeInBytes.Value),
	}

	if sizeInBytes.ValueInIA != nil {
		m["value_in_ia"] = aws.Int64Value(sizeInBytes.ValueInIA)
	}

	if sizeInBytes.ValueInStandard != nil {
		m["value_in_standard"] = aws.Int64Value(sizeInBytes.ValueInStandard)
	}

	return []interface{}{m}
}<|MERGE_RESOLUTION|>--- conflicted
+++ resolved
@@ -302,21 +302,9 @@
 		return nil
 	}
 
-<<<<<<< HEAD
-	fsARN := arn.ARN{
-		AccountID: meta.(*AWSClient).accountid,
-		Partition: meta.(*AWSClient).partition,
-		Region:    meta.(*AWSClient).region,
-		Resource:  fmt.Sprintf("file-system/%s", aws.StringValue(fs.FileSystemId)),
-		Service:   "elasticfilesystem",
-	}.String()
-
-	d.Set("arn", fsARN)
+	d.Set("arn", fs.FileSystemArn)
 	d.Set("availability_zone_id", fs.AvailabilityZoneId)
 	d.Set("availability_zone_name", fs.AvailabilityZoneName)
-=======
-	d.Set("arn", fs.FileSystemArn)
->>>>>>> 4be21e71
 	d.Set("creation_token", fs.CreationToken)
 	d.Set("encrypted", fs.Encrypted)
 	d.Set("kms_key_id", fs.KmsKeyId)
