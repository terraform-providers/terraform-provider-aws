package aws

import (
	"fmt"
	"log"
	"strings"

	"github.com/aws/aws-sdk-go/aws"
	"github.com/aws/aws-sdk-go/aws/arn"
	"github.com/aws/aws-sdk-go/service/ssm"
	"github.com/hashicorp/terraform-plugin-sdk/helper/customdiff"
	"github.com/hashicorp/terraform-plugin-sdk/helper/schema"
	"github.com/hashicorp/terraform-plugin-sdk/helper/validation"
	"github.com/terraform-providers/terraform-provider-aws/aws/internal/keyvaluetags"
)

func resourceAwsSsmParameter() *schema.Resource {
	return &schema.Resource{
		Create: resourceAwsSsmParameterPut,
		Read:   resourceAwsSsmParameterRead,
		Update: resourceAwsSsmParameterPut,
		Delete: resourceAwsSsmParameterDelete,
		Exists: resourceAwsSmmParameterExists,
		Importer: &schema.ResourceImporter{
			State: schema.ImportStatePassthrough,
		},

		Schema: map[string]*schema.Schema{
			"name": {
				Type:     schema.TypeString,
				Required: true,
				ForceNew: true,
			},
			"description": {
				Type:     schema.TypeString,
				Optional: true,
			},
			"tier": {
				Type:     schema.TypeString,
				Optional: true,
				Default:  ssm.ParameterTierStandard,
				ValidateFunc: validation.StringInSlice([]string{
					ssm.ParameterTierStandard,
					ssm.ParameterTierAdvanced,
				}, false),
			},
			"type": {
				Type:     schema.TypeString,
				Required: true,
				ValidateFunc: validation.StringInSlice([]string{
					ssm.ParameterTypeString,
					ssm.ParameterTypeStringList,
					ssm.ParameterTypeSecureString,
				}, false),
			},
			"value": {
				Type:      schema.TypeString,
				Required:  true,
				Sensitive: true,
			},
			"arn": {
				Type:     schema.TypeString,
				Optional: true,
				Computed: true,
			},
			"key_id": {
				Type:     schema.TypeString,
				Optional: true,
				Computed: true,
			},
			"overwrite": {
				Type:     schema.TypeBool,
				Optional: true,
			},
			"allowed_pattern": {
				Type:     schema.TypeString,
				Optional: true,
			},
			"version": {
				Type:     schema.TypeInt,
				Computed: true,
			},
			"tags": tagsSchema(),
		},

		CustomizeDiff: customdiff.All(
			// Prevent the following error during tier update from Advanced to Standard:
			// ValidationException: This parameter uses the advanced-parameter tier. You can't downgrade a parameter from the advanced-parameter tier to the standard-parameter tier. If necessary, you can delete the advanced parameter and recreate it as a standard parameter.
			customdiff.ForceNewIfChange("tier", func(old, new, meta interface{}) bool {
				return old.(string) == ssm.ParameterTierAdvanced && new.(string) == ssm.ParameterTierStandard
			}),
		),
	}
}

func resourceAwsSmmParameterExists(d *schema.ResourceData, meta interface{}) (bool, error) {
	ssmconn := meta.(*AWSClient).ssmconn
	_, err := ssmconn.GetParameter(&ssm.GetParameterInput{
		Name:           aws.String(d.Id()),
		WithDecryption: aws.Bool(false),
	})
	if err != nil {
		if isAWSErr(err, ssm.ErrCodeParameterNotFound, "") {
			return false, nil
		}
		return false, err
	}

	return true, nil
}

func resourceAwsSsmParameterRead(d *schema.ResourceData, meta interface{}) error {
	ssmconn := meta.(*AWSClient).ssmconn

	log.Printf("[DEBUG] Reading SSM Parameter: %s", d.Id())

	resp, err := ssmconn.GetParameter(&ssm.GetParameterInput{
		Name:           aws.String(d.Id()),
		WithDecryption: aws.Bool(true),
	})
	if err != nil {
		return fmt.Errorf("error getting SSM parameter: %s", err)
	}

	param := resp.Parameter
	name := *param.Name
	d.Set("name", name)
	d.Set("type", param.Type)
	d.Set("value", param.Value)
	d.Set("version", param.Version)

	describeParamsInput := &ssm.DescribeParametersInput{
		ParameterFilters: []*ssm.ParameterStringFilter{
			{
				Key:    aws.String("Name"),
				Option: aws.String("Equals"),
				Values: []*string{aws.String(name)},
			},
		},
	}
	describeResp, err := ssmconn.DescribeParameters(describeParamsInput)
	if err != nil {
		return fmt.Errorf("error describing SSM parameter: %s", err)
	}

	if describeResp == nil || len(describeResp.Parameters) == 0 || describeResp.Parameters[0] == nil {
		log.Printf("[WARN] SSM Parameter %q not found, removing from state", d.Id())
		d.SetId("")
		return nil
	}

	detail := describeResp.Parameters[0]
	d.Set("key_id", detail.KeyId)
	d.Set("description", detail.Description)
	d.Set("tier", ssm.ParameterTierStandard)
	if detail.Tier != nil {
		d.Set("tier", detail.Tier)
	}
	d.Set("allowed_pattern", detail.AllowedPattern)

	tags, err := keyvaluetags.SsmListTags(ssmconn, name, ssm.ResourceTypeForTaggingParameter)

	if err != nil {
		return fmt.Errorf("error listing tags for SSM Maintenance Window (%s): %s", name, err)
	}

	if err := d.Set("tags", tags.IgnoreAws().Map()); err != nil {
		return fmt.Errorf("error setting tags: %s", err)
	}

	arn := arn.ARN{
		Partition: meta.(*AWSClient).partition,
		Region:    meta.(*AWSClient).region,
		Service:   "ssm",
		AccountID: meta.(*AWSClient).accountid,
		Resource:  fmt.Sprintf("parameter/%s", strings.TrimPrefix(d.Id(), "/")),
	}
	d.Set("arn", arn.String())

	return nil
}

func resourceAwsSsmParameterDelete(d *schema.ResourceData, meta interface{}) error {
	ssmconn := meta.(*AWSClient).ssmconn

	log.Printf("[INFO] Deleting SSM Parameter: %s", d.Id())

	_, err := ssmconn.DeleteParameter(&ssm.DeleteParameterInput{
		Name: aws.String(d.Get("name").(string)),
	})
	if err != nil {
		return fmt.Errorf("error deleting SSM Parameter (%s): %s", d.Id(), err)
	}

	return nil
}

func resourceAwsSsmParameterPut(d *schema.ResourceData, meta interface{}) error {
	ssmconn := meta.(*AWSClient).ssmconn

	log.Printf("[INFO] Creating SSM Parameter: %s", d.Get("name").(string))

	paramInput := &ssm.PutParameterInput{
		Name:           aws.String(d.Get("name").(string)),
		Type:           aws.String(d.Get("type").(string)),
		Tier:           aws.String(d.Get("tier").(string)),
		Value:          aws.String(d.Get("value").(string)),
		Overwrite:      aws.Bool(shouldUpdateSsmParameter(d)),
		AllowedPattern: aws.String(d.Get("allowed_pattern").(string)),
	}

	if d.HasChange("description") {
		_, n := d.GetChange("description")
		paramInput.Description = aws.String(n.(string))
	}

<<<<<<< HEAD
	if keyID, ok := d.GetOk("key_id"); d.Get("type") == "SecureString" && ok {
		log.Printf("[DEBUG] Setting key_id for SSM Parameter %v: %s", d.Get("name"), keyID)
=======
	if keyID, ok := d.GetOk("key_id"); ok && d.Get("type").(string) == ssm.ParameterTypeSecureString {
>>>>>>> fad61d49
		paramInput.SetKeyId(keyID.(string))
	}

	log.Printf("[DEBUG] Waiting for SSM Parameter %v to be updated", d.Get("name"))
	_, err := ssmconn.PutParameter(paramInput)

	if isAWSErr(err, "ValidationException", "Tier is not supported") {
		paramInput.Tier = nil
		_, err = ssmconn.PutParameter(paramInput)
	}

	if err != nil {
		return fmt.Errorf("error creating SSM parameter: %s", err)
	}

	name := d.Get("name").(string)
	if d.HasChange("tags") {
		o, n := d.GetChange("tags")

		if err := keyvaluetags.SsmUpdateTags(ssmconn, name, ssm.ResourceTypeForTaggingParameter, o, n); err != nil {
			return fmt.Errorf("error updating SSM Parameter (%s) tags: %s", name, err)
		}
	}

	d.SetId(d.Get("name").(string))

	return resourceAwsSsmParameterRead(d, meta)
}

func shouldUpdateSsmParameter(d *schema.ResourceData) bool {
	// If the user has specified a preference, return their preference
	if value, ok := d.GetOkExists("overwrite"); ok {
		return value.(bool)
	}

	// Since the user has not specified a preference, obey lifecycle rules
	// if it is not a new resource, otherwise overwrite should be set to false.
	return !d.IsNewResource()
}<|MERGE_RESOLUTION|>--- conflicted
+++ resolved
@@ -214,12 +214,7 @@
 		paramInput.Description = aws.String(n.(string))
 	}
 
-<<<<<<< HEAD
-	if keyID, ok := d.GetOk("key_id"); d.Get("type") == "SecureString" && ok {
-		log.Printf("[DEBUG] Setting key_id for SSM Parameter %v: %s", d.Get("name"), keyID)
-=======
 	if keyID, ok := d.GetOk("key_id"); ok && d.Get("type").(string) == ssm.ParameterTypeSecureString {
->>>>>>> fad61d49
 		paramInput.SetKeyId(keyID.(string))
 	}
 
