--- conflicted
+++ resolved
@@ -216,7 +216,6 @@
 	}
 }
 
-<<<<<<< HEAD
 func testAccCheckAWSKmsGrantDisappears(name string) resource.TestCheckFunc {
 	return func(s *terraform.State) error {
 		rs, ok := s.RootModule().Resources[name]
@@ -236,10 +235,7 @@
 	}
 }
 
-func testAccAWSKmsGrant_Basic(rName string, timestamp string, operations string) string {
-=======
 func testAccAWSKmsGrantConfigBase(rName string) string {
->>>>>>> a0dc4b53
 	return fmt.Sprintf(`
 resource "aws_kms_key" "test" {
     description = "Terraform acc test key %[1]s"
