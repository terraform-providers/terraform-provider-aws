package aws

import (
	"fmt"
	"log"
	"regexp"
	"testing"
	"time"

	"github.com/aws/aws-sdk-go/aws"
	"github.com/aws/aws-sdk-go/service/gamelift"
	"github.com/hashicorp/terraform-plugin-sdk/v2/helper/acctest"
	"github.com/hashicorp/terraform-plugin-sdk/v2/helper/resource"
	"github.com/hashicorp/terraform-plugin-sdk/v2/terraform"
)

const testAccGameliftGameSessionQueuePrefix = "tfAccQueue-"

func init() {
	resource.AddTestSweepers("aws_gamelift_game_session_queue", &resource.Sweeper{
		Name: "aws_gamelift_game_session_queue",
		F:    testSweepGameliftGameSessionQueue,
	})
}

func testSweepGameliftGameSessionQueue(region string) error {
	client, err := sharedClientForRegion(region)
	if err != nil {
		return fmt.Errorf("error getting client: %s", err)
	}
	conn := client.(*AWSClient).gameliftconn

	out, err := conn.DescribeGameSessionQueues(&gamelift.DescribeGameSessionQueuesInput{})

	if testSweepSkipSweepError(err) {
		log.Printf("[WARN] Skipping Gamelife Queue sweep for %s: %s", region, err)
		return nil
	}

	if err != nil {
		return fmt.Errorf("error listing Gamelift Session Queue: %s", err)
	}

	if len(out.GameSessionQueues) == 0 {
		log.Print("[DEBUG] No Gamelift Session Queue to sweep")
		return nil
	}

	log.Printf("[INFO] Found %d Gamelift Session Queue", len(out.GameSessionQueues))

	for _, queue := range out.GameSessionQueues {
		log.Printf("[INFO] Deleting Gamelift Session Queue %q", *queue.Name)
		_, err := conn.DeleteGameSessionQueue(&gamelift.DeleteGameSessionQueueInput{
			Name: aws.String(*queue.Name),
		})
		if err != nil {
			return fmt.Errorf("error deleting Gamelift Session Queue (%s): %s",
				*queue.Name, err)
		}
	}

	return nil
}

func TestAccAWSGameliftGameSessionQueue_basic(t *testing.T) {
	var conf gamelift.GameSessionQueue

	resourceName := "aws_gamelift_game_session_queue.test"
	queueName := testAccGameliftGameSessionQueuePrefix + acctest.RandString(8)
	playerLatencyPolicies := []gamelift.PlayerLatencyPolicy{
		{
			MaximumIndividualPlayerLatencyMilliseconds: aws.Int64(100),
			PolicyDurationSeconds:                      aws.Int64(5),
		},
		{
			MaximumIndividualPlayerLatencyMilliseconds: aws.Int64(200),
			PolicyDurationSeconds:                      nil,
		},
	}
	timeoutInSeconds := int64(124)

	uQueueName := queueName + "-updated"
	uPlayerLatencyPolicies := []gamelift.PlayerLatencyPolicy{
		{
			MaximumIndividualPlayerLatencyMilliseconds: aws.Int64(150),
			PolicyDurationSeconds:                      aws.Int64(10),
		},
		{
			MaximumIndividualPlayerLatencyMilliseconds: aws.Int64(250),
			PolicyDurationSeconds:                      nil,
		},
	}
	uTimeoutInSeconds := int64(600)

	resource.Test(t, resource.TestCase{
		PreCheck: func() {
			testAccPreCheck(t)
			testAccPartitionHasServicePreCheck(gamelift.EndpointsID, t)
			testAccPreCheckAWSGamelift(t)
		},
<<<<<<< HEAD
=======
		ErrorCheck:   testAccErrorCheck(t, gamelift.EndpointsID),
>>>>>>> d2cbf0e7
		Providers:    testAccProviders,
		CheckDestroy: testAccCheckAWSGameliftGameSessionQueueDestroy,
		Steps: []resource.TestStep{
			{
				Config: testAccAWSGameliftGameSessionQueueBasicConfig(queueName,
					playerLatencyPolicies, timeoutInSeconds),
				Check: resource.ComposeTestCheckFunc(
					testAccCheckAWSGameliftGameSessionQueueExists(resourceName, &conf),
					testAccMatchResourceAttrRegionalARN(resourceName, "arn", "gamelift", regexp.MustCompile(`gamesessionqueue/.+`)),
					resource.TestCheckResourceAttr(resourceName, "name", queueName),
					resource.TestCheckResourceAttr(resourceName, "destinations.#", "0"),
					resource.TestCheckResourceAttr(resourceName, "player_latency_policy.#", "2"),
					resource.TestCheckResourceAttr(resourceName, "player_latency_policy.0.maximum_individual_player_latency_milliseconds",
						fmt.Sprintf("%d", *playerLatencyPolicies[0].MaximumIndividualPlayerLatencyMilliseconds)),
					resource.TestCheckResourceAttr(resourceName, "player_latency_policy.0.policy_duration_seconds",
						fmt.Sprintf("%d", *playerLatencyPolicies[0].PolicyDurationSeconds)),
					resource.TestCheckResourceAttr(resourceName, "player_latency_policy.1.maximum_individual_player_latency_milliseconds",
						fmt.Sprintf("%d", *playerLatencyPolicies[1].MaximumIndividualPlayerLatencyMilliseconds)),
					resource.TestCheckResourceAttr(resourceName, "player_latency_policy.1.policy_duration_seconds", "0"),
					resource.TestCheckResourceAttr(resourceName, "timeout_in_seconds", fmt.Sprintf("%d", timeoutInSeconds)),
					resource.TestCheckResourceAttr(resourceName, "tags.%", "0"),
				),
			},
			{
				Config: testAccAWSGameliftGameSessionQueueBasicConfig(uQueueName, uPlayerLatencyPolicies, uTimeoutInSeconds),
				Check: resource.ComposeTestCheckFunc(
					testAccCheckAWSGameliftGameSessionQueueExists(resourceName, &conf),
					testAccMatchResourceAttrRegionalARN(resourceName, "arn", "gamelift", regexp.MustCompile(`gamesessionqueue/.+`)),
					resource.TestCheckResourceAttr(resourceName, "name", uQueueName),
					resource.TestCheckResourceAttr(resourceName, "destinations.#", "0"),
					resource.TestCheckResourceAttr(resourceName, "player_latency_policy.#", "2"),
					resource.TestCheckResourceAttr(resourceName, "player_latency_policy.0.maximum_individual_player_latency_milliseconds",
						fmt.Sprintf("%d", *uPlayerLatencyPolicies[0].MaximumIndividualPlayerLatencyMilliseconds)),
					resource.TestCheckResourceAttr(resourceName, "player_latency_policy.0.policy_duration_seconds",
						fmt.Sprintf("%d", *uPlayerLatencyPolicies[0].PolicyDurationSeconds)),
					resource.TestCheckResourceAttr(resourceName, "player_latency_policy.1.maximum_individual_player_latency_milliseconds",
						fmt.Sprintf("%d", *uPlayerLatencyPolicies[1].MaximumIndividualPlayerLatencyMilliseconds)),
					resource.TestCheckResourceAttr(resourceName, "player_latency_policy.1.policy_duration_seconds", "0"),
					resource.TestCheckResourceAttr(resourceName, "timeout_in_seconds", fmt.Sprintf("%d", uTimeoutInSeconds)),
					resource.TestCheckResourceAttr(resourceName, "tags.%", "0"),
				),
			},
			{
				ResourceName:      resourceName,
				ImportState:       true,
				ImportStateVerify: true,
			},
		},
	})
}

func TestAccAWSGameliftGameSessionQueue_tags(t *testing.T) {
	var conf gamelift.GameSessionQueue

	resourceName := "aws_gamelift_game_session_queue.test"
	queueName := testAccGameliftGameSessionQueuePrefix + acctest.RandString(8)

	resource.Test(t, resource.TestCase{
		PreCheck: func() {
			testAccPreCheck(t)
			testAccPartitionHasServicePreCheck(gamelift.EndpointsID, t)
			testAccPreCheckAWSGamelift(t)
		},
<<<<<<< HEAD
=======
		ErrorCheck:   testAccErrorCheck(t, gamelift.EndpointsID),
>>>>>>> d2cbf0e7
		Providers:    testAccProviders,
		CheckDestroy: testAccCheckAWSGameliftGameSessionQueueDestroy,
		Steps: []resource.TestStep{
			{
				Config: testAccAWSGameliftGameSessionQueueBasicConfigTags1(queueName, "key1", "value1"),
				Check: resource.ComposeTestCheckFunc(
					testAccCheckAWSGameliftGameSessionQueueExists(resourceName, &conf),
					resource.TestCheckResourceAttr(resourceName, "tags.%", "1"),
					resource.TestCheckResourceAttr(resourceName, "tags.key1", "value1"),
				),
			},
			{
				ResourceName:      resourceName,
				ImportState:       true,
				ImportStateVerify: true,
			},
			{
				Config: testAccAWSGameliftGameSessionQueueBasicConfigTags2(queueName, "key1", "value1updated", "key2", "value2"),
				Check: resource.ComposeTestCheckFunc(
					testAccCheckAWSGameliftGameSessionQueueExists(resourceName, &conf),
					resource.TestCheckResourceAttr(resourceName, "tags.%", "2"),
					resource.TestCheckResourceAttr(resourceName, "tags.key1", "value1updated"),
					resource.TestCheckResourceAttr(resourceName, "tags.key2", "value2"),
				),
			},
			{
				Config: testAccAWSGameliftGameSessionQueueBasicConfigTags1(queueName, "key2", "value2"),
				Check: resource.ComposeTestCheckFunc(
					testAccCheckAWSGameliftGameSessionQueueExists(resourceName, &conf),
					resource.TestCheckResourceAttr(resourceName, "tags.%", "1"),
					resource.TestCheckResourceAttr(resourceName, "tags.key2", "value2"),
				),
			},
		},
	})
}

func TestAccAWSGameliftGameSessionQueue_disappears(t *testing.T) {
	var conf gamelift.GameSessionQueue

	resourceName := "aws_gamelift_game_session_queue.test"
	queueName := testAccGameliftGameSessionQueuePrefix + acctest.RandString(8)
	playerLatencyPolicies := []gamelift.PlayerLatencyPolicy{
		{
			MaximumIndividualPlayerLatencyMilliseconds: aws.Int64(100),
			PolicyDurationSeconds:                      aws.Int64(5),
		},
		{
			MaximumIndividualPlayerLatencyMilliseconds: aws.Int64(200),
			PolicyDurationSeconds:                      nil,
		},
	}
	timeoutInSeconds := int64(124)

	resource.Test(t, resource.TestCase{
		PreCheck: func() {
			testAccPreCheck(t)
			testAccPartitionHasServicePreCheck(gamelift.EndpointsID, t)
			testAccPreCheckAWSGamelift(t)
		},
<<<<<<< HEAD
=======
		ErrorCheck:   testAccErrorCheck(t, gamelift.EndpointsID),
>>>>>>> d2cbf0e7
		Providers:    testAccProviders,
		CheckDestroy: testAccCheckAWSGameliftGameSessionQueueDestroy,
		Steps: []resource.TestStep{
			{
				Config: testAccAWSGameliftGameSessionQueueBasicConfig(queueName,
					playerLatencyPolicies, timeoutInSeconds),
				Check: resource.ComposeTestCheckFunc(
					testAccCheckAWSGameliftGameSessionQueueExists(resourceName, &conf),
					testAccCheckAWSGameliftGameSessionQueueDisappears(&conf),
				),
				ExpectNonEmptyPlan: true,
			},
		},
	})
}

func testAccCheckAWSGameliftGameSessionQueueExists(n string, res *gamelift.GameSessionQueue) resource.TestCheckFunc {
	return func(s *terraform.State) error {
		rs, ok := s.RootModule().Resources[n]
		if !ok {
			return fmt.Errorf("not found: %s", n)
		}

		if rs.Primary.ID == "" {
			return fmt.Errorf("no Gamelift Session Queue Name is set")
		}

		conn := testAccProvider.Meta().(*AWSClient).gameliftconn

		name := rs.Primary.Attributes["name"]
		limit := int64(1)
		out, err := conn.DescribeGameSessionQueues(&gamelift.DescribeGameSessionQueuesInput{
			Names: aws.StringSlice([]string{name}),
			Limit: &limit,
		})
		if err != nil {
			return err
		}
		attributes := out.GameSessionQueues
		if len(attributes) < 1 {
			return fmt.Errorf("gmelift Session Queue %q not found", name)
		}
		if len(attributes) != 1 {
			return fmt.Errorf("expected exactly 1 Gamelift Session Queue, found %d under %q",
				len(attributes), name)
		}
		queue := attributes[0]

		if *queue.Name != name {
			return fmt.Errorf("gamelift Session Queue not found")
		}

		*res = *queue

		return nil
	}
}

func testAccCheckAWSGameliftGameSessionQueueDisappears(res *gamelift.GameSessionQueue) resource.TestCheckFunc {
	return func(s *terraform.State) error {
		conn := testAccProvider.Meta().(*AWSClient).gameliftconn

		input := &gamelift.DeleteGameSessionQueueInput{Name: res.Name}

		_, err := conn.DeleteGameSessionQueue(input)

		return err
	}
}

func testAccCheckAWSGameliftGameSessionQueueDestroy(s *terraform.State) error {
	conn := testAccProvider.Meta().(*AWSClient).gameliftconn

	for _, rs := range s.RootModule().Resources {
		if rs.Type != "aws_gamelift_game_session_queue" {
			continue
		}

		input := &gamelift.DescribeGameSessionQueuesInput{
			Names: aws.StringSlice([]string{rs.Primary.ID}),
			Limit: aws.Int64(1),
		}

		// Deletions can take a few seconds
		err := resource.Retry(30*time.Second, func() *resource.RetryError {
			out, err := conn.DescribeGameSessionQueues(input)

			if isAWSErr(err, gamelift.ErrCodeNotFoundException, "") {
				return nil
			}

			if err != nil {
				return resource.NonRetryableError(err)
			}

			attributes := out.GameSessionQueues

			if len(attributes) > 0 {
				return resource.RetryableError(fmt.Errorf("gamelift Session Queue still exists"))
			}

			return nil
		})

		if err != nil {
			return err
		}
	}

	return nil
}

func testAccAWSGameliftGameSessionQueueBasicConfig(queueName string,
	playerLatencyPolicies []gamelift.PlayerLatencyPolicy, timeoutInSeconds int64) string {
	return fmt.Sprintf(`
resource "aws_gamelift_game_session_queue" "test" {
  name         = "%s"
  destinations = []

  player_latency_policy {
    maximum_individual_player_latency_milliseconds = %d
    policy_duration_seconds                        = %d
  }

  player_latency_policy {
    maximum_individual_player_latency_milliseconds = %d
  }

  timeout_in_seconds = %d
}
`,
		queueName,
		*playerLatencyPolicies[0].MaximumIndividualPlayerLatencyMilliseconds,
		*playerLatencyPolicies[0].PolicyDurationSeconds,
		*playerLatencyPolicies[1].MaximumIndividualPlayerLatencyMilliseconds,
		timeoutInSeconds)
}

func testAccAWSGameliftGameSessionQueueBasicConfigTags1(rName, tagKey1, tagValue1 string) string {
	return fmt.Sprintf(`
resource "aws_gamelift_game_session_queue" "test" {
  name         = %[1]q
  destinations = []

  player_latency_policy {
    maximum_individual_player_latency_milliseconds = 100000
    policy_duration_seconds                        = 10
  }

  player_latency_policy {
    maximum_individual_player_latency_milliseconds = 100000
  }

  timeout_in_seconds = 10

  tags = {
    %[2]q = %[3]q
  }
}
`, rName, tagKey1, tagValue1)
}

func testAccAWSGameliftGameSessionQueueBasicConfigTags2(rName, tagKey1, tagValue1, tagKey2, tagValue2 string) string {
	return fmt.Sprintf(`
resource "aws_gamelift_game_session_queue" "test" {
  name         = %[1]q
  destinations = []

  player_latency_policy {
    maximum_individual_player_latency_milliseconds = 100000
    policy_duration_seconds                        = 10
  }

  player_latency_policy {
    maximum_individual_player_latency_milliseconds = 100000
  }

  timeout_in_seconds = 10

  tags = {
    %[2]q = %[3]q
    %[4]q = %[5]q
  }
}
`, rName, tagKey1, tagValue1, tagKey2, tagValue2)
}<|MERGE_RESOLUTION|>--- conflicted
+++ resolved
@@ -98,10 +98,7 @@
 			testAccPartitionHasServicePreCheck(gamelift.EndpointsID, t)
 			testAccPreCheckAWSGamelift(t)
 		},
-<<<<<<< HEAD
-=======
 		ErrorCheck:   testAccErrorCheck(t, gamelift.EndpointsID),
->>>>>>> d2cbf0e7
 		Providers:    testAccProviders,
 		CheckDestroy: testAccCheckAWSGameliftGameSessionQueueDestroy,
 		Steps: []resource.TestStep{
@@ -165,10 +162,7 @@
 			testAccPartitionHasServicePreCheck(gamelift.EndpointsID, t)
 			testAccPreCheckAWSGamelift(t)
 		},
-<<<<<<< HEAD
-=======
 		ErrorCheck:   testAccErrorCheck(t, gamelift.EndpointsID),
->>>>>>> d2cbf0e7
 		Providers:    testAccProviders,
 		CheckDestroy: testAccCheckAWSGameliftGameSessionQueueDestroy,
 		Steps: []resource.TestStep{
@@ -229,10 +223,7 @@
 			testAccPartitionHasServicePreCheck(gamelift.EndpointsID, t)
 			testAccPreCheckAWSGamelift(t)
 		},
-<<<<<<< HEAD
-=======
 		ErrorCheck:   testAccErrorCheck(t, gamelift.EndpointsID),
->>>>>>> d2cbf0e7
 		Providers:    testAccProviders,
 		CheckDestroy: testAccCheckAWSGameliftGameSessionQueueDestroy,
 		Steps: []resource.TestStep{
