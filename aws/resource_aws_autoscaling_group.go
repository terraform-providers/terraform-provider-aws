--- conflicted
+++ resolved
@@ -1238,36 +1238,7 @@
 
 				if err := waitUntilAutoscalingGroupLoadBalancerTargetGroupsAdded(conn, d.Id()); err != nil {
 					return fmt.Errorf("error describing Auto Scaling Group (%s) Load Balancer Target Groups being added: %s", d.Id(), err)
-<<<<<<< HEAD
-=======
 				}
-			}
-		}
-	}
-
-	if instanceRefreshRaw, ok := d.GetOk("instance_refresh"); ok {
-		instanceRefresh := instanceRefreshRaw.([]interface{})
-		if !shouldRefreshInstances {
-			if len(instanceRefresh) > 0 && instanceRefresh[0] != nil {
-				m := instanceRefresh[0].(map[string]interface{})
-				attrsSet := m["triggers"].(*schema.Set)
-				attrs := attrsSet.List()
-				strs := make([]string, len(attrs))
-				for i, a := range attrs {
-					strs[i] = a.(string)
->>>>>>> d2cbf0e7
-				}
-				if attrsSet.Contains("tag") && !attrsSet.Contains("tags") {
-					strs = append(strs, "tags") // nozero
-				} else if !attrsSet.Contains("tag") && attrsSet.Contains("tags") {
-					strs = append(strs, "tag") // nozero
-				}
-				shouldRefreshInstances = d.HasChanges(strs...)
-			}
-		}
-		if shouldRefreshInstances {
-			if err := autoScalingGroupRefreshInstances(conn, d.Id(), instanceRefresh); err != nil {
-				return fmt.Errorf("failed to start instance refresh of Auto Scaling Group %s: %w", d.Id(), err)
 			}
 		}
 	}
