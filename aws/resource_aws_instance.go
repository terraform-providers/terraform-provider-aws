package aws

import (
	"bytes"
	"crypto/sha1"
	"encoding/base64"
	"encoding/hex"
	"errors"
	"fmt"
	"log"
	"strings"
	"time"

	"github.com/aws/aws-sdk-go/aws"
	"github.com/aws/aws-sdk-go/aws/arn"
	"github.com/aws/aws-sdk-go/aws/awserr"
	"github.com/aws/aws-sdk-go/service/ec2"
	"github.com/hashicorp/terraform-plugin-sdk/helper/hashcode"
	"github.com/hashicorp/terraform-plugin-sdk/helper/resource"
	"github.com/hashicorp/terraform-plugin-sdk/helper/schema"
	"github.com/hashicorp/terraform-plugin-sdk/helper/validation"
	"github.com/terraform-providers/terraform-provider-aws/aws/internal/keyvaluetags"
)

func resourceAwsInstance() *schema.Resource {
	return &schema.Resource{
		Create: resourceAwsInstanceCreate,
		Read:   resourceAwsInstanceRead,
		Update: resourceAwsInstanceUpdate,
		Delete: resourceAwsInstanceDelete,
		Importer: &schema.ResourceImporter{
			State: schema.ImportStatePassthrough,
		},

		SchemaVersion: 1,
		MigrateState:  resourceAwsInstanceMigrateState,

		Timeouts: &schema.ResourceTimeout{
			Create: schema.DefaultTimeout(10 * time.Minute),
			Update: schema.DefaultTimeout(10 * time.Minute),
			Delete: schema.DefaultTimeout(20 * time.Minute),
		},

		Schema: map[string]*schema.Schema{
			"ami": {
				Type:     schema.TypeString,
				Required: true,
				ForceNew: true,
			},

			"arn": {
				Type:     schema.TypeString,
				Computed: true,
			},

			"associate_public_ip_address": {
				Type:     schema.TypeBool,
				ForceNew: true,
				Computed: true,
				Optional: true,
			},

			"availability_zone": {
				Type:     schema.TypeString,
				Optional: true,
				Computed: true,
				ForceNew: true,
			},

			"placement_group": {
				Type:     schema.TypeString,
				Optional: true,
				Computed: true,
				ForceNew: true,
			},

			"instance_type": {
				Type:     schema.TypeString,
				Required: true,
			},

			"key_name": {
				Type:     schema.TypeString,
				Optional: true,
				ForceNew: true,
				Computed: true,
			},

			"get_password_data": {
				Type:     schema.TypeBool,
				Optional: true,
				Default:  false,
			},

			"password_data": {
				Type:     schema.TypeString,
				Computed: true,
			},

			"subnet_id": {
				Type:     schema.TypeString,
				Optional: true,
				Computed: true,
				ForceNew: true,
			},

			"private_ip": {
				Type:     schema.TypeString,
				Optional: true,
				ForceNew: true,
				Computed: true,
			},

			"source_dest_check": {
				Type:     schema.TypeBool,
				Optional: true,
				Default:  true,
				DiffSuppressFunc: func(k, old, new string, d *schema.ResourceData) bool {
					// Suppress diff if network_interface is set
					_, ok := d.GetOk("network_interface")
					return ok
				},
			},

			"user_data": {
				Type:          schema.TypeString,
				Optional:      true,
				ForceNew:      true,
				ConflictsWith: []string{"user_data_base64"},
				DiffSuppressFunc: func(k, old, new string, d *schema.ResourceData) bool {
					// Sometimes the EC2 API responds with the equivalent, empty SHA1 sum
					// echo -n "" | shasum
					if (old == "da39a3ee5e6b4b0d3255bfef95601890afd80709" && new == "") ||
						(old == "" && new == "da39a3ee5e6b4b0d3255bfef95601890afd80709") {
						return true
					}
					return false
				},
				StateFunc: func(v interface{}) string {
					switch v := v.(type) {
					case string:
						return userDataHashSum(v)
					default:
						return ""
					}
				},
				ValidateFunc: validation.StringLenBetween(0, 16384),
			},

			"user_data_base64": {
				Type:          schema.TypeString,
				Optional:      true,
				ForceNew:      true,
				ConflictsWith: []string{"user_data"},
				ValidateFunc: func(v interface{}, name string) (warns []string, errs []error) {
					s := v.(string)
					if !isBase64Encoded([]byte(s)) {
						errs = append(errs, fmt.Errorf(
							"%s: must be base64-encoded", name,
						))
					}
					return
				},
			},

			"security_groups": {
				Type:     schema.TypeSet,
				Optional: true,
				Computed: true,
				ForceNew: true,
				Elem:     &schema.Schema{Type: schema.TypeString},
				Set:      schema.HashString,
			},

			"vpc_security_group_ids": {
				Type:     schema.TypeSet,
				Optional: true,
				Computed: true,
				Elem:     &schema.Schema{Type: schema.TypeString},
				Set:      schema.HashString,
			},

			"public_dns": {
				Type:     schema.TypeString,
				Computed: true,
			},

			"network_interface_id": {
				Type:     schema.TypeString,
				Computed: true,
				Removed:  "Use `primary_network_interface_id` attribute instead",
			},

			"primary_network_interface_id": {
				Type:     schema.TypeString,
				Computed: true,
			},

			"network_interface": {
				ConflictsWith: []string{"associate_public_ip_address", "subnet_id", "private_ip", "vpc_security_group_ids", "security_groups", "ipv6_addresses", "ipv6_address_count", "source_dest_check"},
				Type:          schema.TypeSet,
				Optional:      true,
				Computed:      true,
				Elem: &schema.Resource{
					Schema: map[string]*schema.Schema{
						"delete_on_termination": {
							Type:     schema.TypeBool,
							Default:  false,
							Optional: true,
							ForceNew: true,
						},
						"network_interface_id": {
							Type:     schema.TypeString,
							Required: true,
							ForceNew: true,
						},
						"device_index": {
							Type:     schema.TypeInt,
							Required: true,
							ForceNew: true,
						},
					},
				},
			},

			"public_ip": {
				Type:     schema.TypeString,
				Computed: true,
			},

			"instance_state": {
				Type:     schema.TypeString,
				Computed: true,
			},

			"private_dns": {
				Type:     schema.TypeString,
				Computed: true,
			},

			"ebs_optimized": {
				Type:     schema.TypeBool,
				Optional: true,
				ForceNew: true,
			},

			"disable_api_termination": {
				Type:     schema.TypeBool,
				Optional: true,
			},

			"instance_initiated_shutdown_behavior": {
				Type:     schema.TypeString,
				Optional: true,
			},

			"hibernation": {
				Type:     schema.TypeBool,
				Optional: true,
				ForceNew: true,
			},

			"monitoring": {
				Type:     schema.TypeBool,
				Optional: true,
			},

			"iam_instance_profile": {
				Type:     schema.TypeString,
				Optional: true,
			},

			"ipv6_address_count": {
				Type:     schema.TypeInt,
				Optional: true,
				ForceNew: true,
				Computed: true,
			},

			"ipv6_addresses": {
				Type:     schema.TypeList,
				Optional: true,
				Computed: true,
				ForceNew: true,
				Elem: &schema.Schema{
					Type: schema.TypeString,
				},
			},

			"tenancy": {
				Type:     schema.TypeString,
				Optional: true,
				Computed: true,
				ForceNew: true,
			},
			"host_id": {
				Type:     schema.TypeString,
				Optional: true,
				Computed: true,
				ForceNew: true,
			},
			"cpu_core_count": {
				Type:     schema.TypeInt,
				Optional: true,
				Computed: true,
				ForceNew: true,
			},

			"cpu_threads_per_core": {
				Type:     schema.TypeInt,
				Optional: true,
				Computed: true,
				ForceNew: true,
			},

			"tags": tagsSchema(),

			"volume_tags": tagsSchemaComputed(),

			"ebs_block_device": {
				Type:     schema.TypeSet,
				Optional: true,
				Computed: true,
				Elem: &schema.Resource{
					Schema: map[string]*schema.Schema{
						"delete_on_termination": {
							Type:     schema.TypeBool,
							Optional: true,
							Default:  true,
							ForceNew: true,
						},

						"device_name": {
							Type:     schema.TypeString,
							Required: true,
							ForceNew: true,
						},

						"encrypted": {
							Type:     schema.TypeBool,
							Optional: true,
							Computed: true,
							ForceNew: true,
						},

						"iops": {
							Type:             schema.TypeInt,
							Optional:         true,
							Computed:         true,
							ForceNew:         true,
							DiffSuppressFunc: iopsDiffSuppressFunc,
						},

						"kms_key_id": {
							Type:     schema.TypeString,
							Optional: true,
							Computed: true,
							ForceNew: true,
						},

						"snapshot_id": {
							Type:     schema.TypeString,
							Optional: true,
							Computed: true,
							ForceNew: true,
						},

						"volume_size": {
							Type:     schema.TypeInt,
							Optional: true,
							Computed: true,
							ForceNew: true,
						},

						"volume_type": {
							Type:     schema.TypeString,
							Optional: true,
							Computed: true,
							ForceNew: true,
						},

						"volume_id": {
							Type:     schema.TypeString,
							Computed: true,
						},
					},
				},
				Set: func(v interface{}) int {
					var buf bytes.Buffer
					m := v.(map[string]interface{})
					buf.WriteString(fmt.Sprintf("%s-", m["device_name"].(string)))
					buf.WriteString(fmt.Sprintf("%s-", m["snapshot_id"].(string)))
					return hashcode.String(buf.String())
				},
			},

			"ephemeral_block_device": {
				Type:     schema.TypeSet,
				Optional: true,
				Computed: true,
				ForceNew: true,
				Elem: &schema.Resource{
					Schema: map[string]*schema.Schema{
						"device_name": {
							Type:     schema.TypeString,
							Required: true,
						},

						"virtual_name": {
							Type:     schema.TypeString,
							Optional: true,
						},

						"no_device": {
							Type:     schema.TypeBool,
							Optional: true,
						},
					},
				},
				Set: func(v interface{}) int {
					var buf bytes.Buffer
					m := v.(map[string]interface{})
					buf.WriteString(fmt.Sprintf("%s-", m["device_name"].(string)))
					buf.WriteString(fmt.Sprintf("%s-", m["virtual_name"].(string)))
					if v, ok := m["no_device"].(bool); ok && v {
						buf.WriteString(fmt.Sprintf("%t-", v))
					}
					return hashcode.String(buf.String())
				},
			},

			"root_block_device": {
				Type:     schema.TypeList,
				Optional: true,
				Computed: true,
				MaxItems: 1,
				Elem: &schema.Resource{
					// "You can only modify the volume size, volume type, and Delete on
					// Termination flag on the block device mapping entry for the root
					// device volume." - bit.ly/ec2bdmap
					Schema: map[string]*schema.Schema{
						"delete_on_termination": {
							Type:     schema.TypeBool,
							Optional: true,
							Default:  true,
							ForceNew: true,
						},

						"encrypted": {
							Type:     schema.TypeBool,
							Optional: true,
							Computed: true,
							ForceNew: true,
						},

						"kms_key_id": {
							Type:     schema.TypeString,
							Optional: true,
							Computed: true,
							ForceNew: true,
						},

						"iops": {
							Type:             schema.TypeInt,
							Optional:         true,
							Computed:         true,
							ForceNew:         true,
							DiffSuppressFunc: iopsDiffSuppressFunc,
						},

						"volume_size": {
							Type:     schema.TypeInt,
							Optional: true,
							Computed: true,
							ForceNew: true,
						},

						"volume_type": {
							Type:     schema.TypeString,
							Optional: true,
							Computed: true,
							ForceNew: true,
						},

						"volume_id": {
							Type:     schema.TypeString,
							Computed: true,
						},
					},
				},
			},

			"credit_specification": {
				Type:     schema.TypeList,
				Optional: true,
				MaxItems: 1,
				DiffSuppressFunc: func(k, old, new string, d *schema.ResourceData) bool {
					if old == "1" && new == "0" {
						return true
					}
					return false
				},
				Elem: &schema.Resource{
					Schema: map[string]*schema.Schema{
						"cpu_credits": {
							Type:     schema.TypeString,
							Optional: true,
							DiffSuppressFunc: func(k, old, new string, d *schema.ResourceData) bool {
								// Only work with existing instances
								if d.Id() == "" {
									return false
								}
								// Only work with missing configurations
								if new != "" {
									return false
								}
								// Only work when already set in Terraform state
								if old == "" {
									return false
								}
								return true
							},
						},
					},
				},
			},
		},
	}
}

func iopsDiffSuppressFunc(k, old, new string, d *schema.ResourceData) bool {
	// Suppress diff if volume_type is not io1
	i := strings.LastIndexByte(k, '.')
	vt := k[:i+1] + "volume_type"
	v := d.Get(vt).(string)
	return strings.ToLower(v) != ec2.VolumeTypeIo1
}

func resourceAwsInstanceCreate(d *schema.ResourceData, meta interface{}) error {
	conn := meta.(*AWSClient).ec2conn

	instanceOpts, err := buildAwsInstanceOpts(d, meta)
	if err != nil {
		return err
	}

	tagSpecifications := ec2TagSpecificationsFromMap(d.Get("tags").(map[string]interface{}), ec2.ResourceTypeInstance)
	tagSpecifications = append(tagSpecifications, ec2TagSpecificationsFromMap(d.Get("volume_tags").(map[string]interface{}), ec2.ResourceTypeVolume)...)

	// Build the creation struct
	runOpts := &ec2.RunInstancesInput{
		BlockDeviceMappings:               instanceOpts.BlockDeviceMappings,
		DisableApiTermination:             instanceOpts.DisableAPITermination,
		EbsOptimized:                      instanceOpts.EBSOptimized,
		Monitoring:                        instanceOpts.Monitoring,
		IamInstanceProfile:                instanceOpts.IAMInstanceProfile,
		ImageId:                           instanceOpts.ImageID,
		InstanceInitiatedShutdownBehavior: instanceOpts.InstanceInitiatedShutdownBehavior,
		InstanceType:                      instanceOpts.InstanceType,
		Ipv6AddressCount:                  instanceOpts.Ipv6AddressCount,
		Ipv6Addresses:                     instanceOpts.Ipv6Addresses,
		KeyName:                           instanceOpts.KeyName,
		MaxCount:                          aws.Int64(int64(1)),
		MinCount:                          aws.Int64(int64(1)),
		NetworkInterfaces:                 instanceOpts.NetworkInterfaces,
		Placement:                         instanceOpts.Placement,
		PrivateIpAddress:                  instanceOpts.PrivateIPAddress,
		SecurityGroupIds:                  instanceOpts.SecurityGroupIDs,
		SecurityGroups:                    instanceOpts.SecurityGroups,
		SubnetId:                          instanceOpts.SubnetID,
		UserData:                          instanceOpts.UserData64,
		CreditSpecification:               instanceOpts.CreditSpecification,
		CpuOptions:                        instanceOpts.CpuOptions,
<<<<<<< HEAD
		HibernationOptions:                instanceOpts.HibernationOptions,
=======
		TagSpecifications:                 tagSpecifications,
>>>>>>> 678636ae
	}

	_, ipv6CountOk := d.GetOk("ipv6_address_count")
	_, ipv6AddressOk := d.GetOk("ipv6_addresses")

	if ipv6AddressOk && ipv6CountOk {
		return fmt.Errorf("Only 1 of `ipv6_address_count` or `ipv6_addresses` can be specified")
	}

	// Create the instance
	log.Printf("[DEBUG] Run configuration: %s", runOpts)

	var runResp *ec2.Reservation
	err = resource.Retry(30*time.Second, func() *resource.RetryError {
		var err error
		runResp, err = conn.RunInstances(runOpts)
		// IAM instance profiles can take ~10 seconds to propagate in AWS:
		// http://docs.aws.amazon.com/AWSEC2/latest/UserGuide/iam-roles-for-amazon-ec2.html#launch-instance-with-role-console
		if isAWSErr(err, "InvalidParameterValue", "Invalid IAM Instance Profile") {
			log.Print("[DEBUG] Invalid IAM Instance Profile referenced, retrying...")
			return resource.RetryableError(err)
		}
		// IAM roles can also take time to propagate in AWS:
		if isAWSErr(err, "InvalidParameterValue", " has no associated IAM Roles") {
			log.Print("[DEBUG] IAM Instance Profile appears to have no IAM roles, retrying...")
			return resource.RetryableError(err)
		}
		return resource.NonRetryableError(err)
	})
	if isResourceTimeoutError(err) {
		runResp, err = conn.RunInstances(runOpts)
	}
	// Warn if the AWS Error involves group ids, to help identify situation
	// where a user uses group ids in security_groups for the Default VPC.
	//   See https://github.com/hashicorp/terraform/issues/3798
	if isAWSErr(err, "InvalidParameterValue", "groupId is invalid") {
		return fmt.Errorf("Error launching instance, possible mismatch of Security Group IDs and Names. See AWS Instance docs here: %s.\n\n\tAWS Error: %s", "https://terraform.io/docs/providers/aws/r/instance.html", err.(awserr.Error).Message())
	}
	if err != nil {
		return fmt.Errorf("Error launching source instance: %s", err)
	}
	if runResp == nil || len(runResp.Instances) == 0 {
		return errors.New("Error launching source instance: no instances returned in response")
	}

	instance := runResp.Instances[0]
	log.Printf("[INFO] Instance ID: %s", *instance.InstanceId)

	// Store the resulting ID so we can look this up later
	d.SetId(*instance.InstanceId)

	// Wait for the instance to become running so we can get some attributes
	// that aren't available until later.
	log.Printf(
		"[DEBUG] Waiting for instance (%s) to become running",
		*instance.InstanceId)

	stateConf := &resource.StateChangeConf{
		Pending:    []string{"pending"},
		Target:     []string{"running"},
		Refresh:    InstanceStateRefreshFunc(conn, *instance.InstanceId, []string{"terminated", "shutting-down"}),
		Timeout:    d.Timeout(schema.TimeoutCreate),
		Delay:      10 * time.Second,
		MinTimeout: 3 * time.Second,
	}

	instanceRaw, err := stateConf.WaitForState()
	if err != nil {
		return fmt.Errorf(
			"Error waiting for instance (%s) to become ready: %s",
			*instance.InstanceId, err)
	}

	instance = instanceRaw.(*ec2.Instance)

	// Initialize the connection info
	if instance.PublicIpAddress != nil {
		d.SetConnInfo(map[string]string{
			"type": "ssh",
			"host": *instance.PublicIpAddress,
		})
	} else if instance.PrivateIpAddress != nil {
		d.SetConnInfo(map[string]string{
			"type": "ssh",
			"host": *instance.PrivateIpAddress,
		})
	}

	// Update if we need to
	return resourceAwsInstanceUpdate(d, meta)
}

func resourceAwsInstanceRead(d *schema.ResourceData, meta interface{}) error {
	conn := meta.(*AWSClient).ec2conn

	resp, err := conn.DescribeInstances(&ec2.DescribeInstancesInput{
		InstanceIds: []*string{aws.String(d.Id())},
	})
	if err != nil {
		// If the instance was not found, return nil so that we can show
		// that the instance is gone.
		if ec2err, ok := err.(awserr.Error); ok && ec2err.Code() == "InvalidInstanceID.NotFound" {
			d.SetId("")
			return nil
		}

		// Some other error, report it
		return err
	}

	// If nothing was found, then return no state
	if len(resp.Reservations) == 0 {
		d.SetId("")
		return nil
	}

	instance := resp.Reservations[0].Instances[0]

	if instance.State != nil {
		// If the instance is terminated, then it is gone
		if *instance.State.Name == "terminated" {
			d.SetId("")
			return nil
		}

		d.Set("instance_state", instance.State.Name)
	}

	if instance.Placement != nil {
		d.Set("availability_zone", instance.Placement.AvailabilityZone)
	}
	if instance.Placement.GroupName != nil {
		d.Set("placement_group", instance.Placement.GroupName)
	}
	if instance.Placement.Tenancy != nil {
		d.Set("tenancy", instance.Placement.Tenancy)
	}
	if instance.Placement.HostId != nil {
		d.Set("host_id", instance.Placement.HostId)
	}

	if instance.CpuOptions != nil {
		d.Set("cpu_core_count", instance.CpuOptions.CoreCount)
		d.Set("cpu_threads_per_core", instance.CpuOptions.ThreadsPerCore)
	}

	if instance.HibernationOptions != nil {
		d.Set("hibernation", instance.HibernationOptions.Configured)
	}

	d.Set("ami", instance.ImageId)
	d.Set("instance_type", instance.InstanceType)
	d.Set("key_name", instance.KeyName)
	d.Set("public_dns", instance.PublicDnsName)
	d.Set("public_ip", instance.PublicIpAddress)
	d.Set("private_dns", instance.PrivateDnsName)
	d.Set("private_ip", instance.PrivateIpAddress)
	d.Set("iam_instance_profile", iamInstanceProfileArnToName(instance.IamInstanceProfile))

	// Set configured Network Interface Device Index Slice
	// We only want to read, and populate state for the configured network_interface attachments. Otherwise, other
	// resources have the potential to attach network interfaces to the instance, and cause a perpetual create/destroy
	// diff. We should only read on changes configured for this specific resource because of this.
	var configuredDeviceIndexes []int
	if v, ok := d.GetOk("network_interface"); ok {
		vL := v.(*schema.Set).List()
		for _, vi := range vL {
			mVi := vi.(map[string]interface{})
			configuredDeviceIndexes = append(configuredDeviceIndexes, mVi["device_index"].(int))
		}
	}

	var ipv6Addresses []string
	if len(instance.NetworkInterfaces) > 0 {
		var primaryNetworkInterface ec2.InstanceNetworkInterface
		var networkInterfaces []map[string]interface{}
		for _, iNi := range instance.NetworkInterfaces {
			ni := make(map[string]interface{})
			if *iNi.Attachment.DeviceIndex == 0 {
				primaryNetworkInterface = *iNi
			}
			// If the attached network device is inside our configuration, refresh state with values found.
			// Otherwise, assume the network device was attached via an outside resource.
			for _, index := range configuredDeviceIndexes {
				if index == int(*iNi.Attachment.DeviceIndex) {
					ni["device_index"] = *iNi.Attachment.DeviceIndex
					ni["network_interface_id"] = *iNi.NetworkInterfaceId
					ni["delete_on_termination"] = *iNi.Attachment.DeleteOnTermination
				}
			}
			// Don't add empty network interfaces to schema
			if len(ni) == 0 {
				continue
			}
			networkInterfaces = append(networkInterfaces, ni)
		}
		if err := d.Set("network_interface", networkInterfaces); err != nil {
			return fmt.Errorf("Error setting network_interfaces: %v", err)
		}

		// Set primary network interface details
		// If an instance is shutting down, network interfaces are detached, and attributes may be nil,
		// need to protect against nil pointer dereferences
		if primaryNetworkInterface.SubnetId != nil {
			d.Set("subnet_id", primaryNetworkInterface.SubnetId)
		}
		if primaryNetworkInterface.NetworkInterfaceId != nil {
			d.Set("primary_network_interface_id", primaryNetworkInterface.NetworkInterfaceId)
		}
		d.Set("ipv6_address_count", len(primaryNetworkInterface.Ipv6Addresses))
		if primaryNetworkInterface.SourceDestCheck != nil {
			d.Set("source_dest_check", primaryNetworkInterface.SourceDestCheck)
		}

		d.Set("associate_public_ip_address", primaryNetworkInterface.Association != nil)

		for _, address := range primaryNetworkInterface.Ipv6Addresses {
			ipv6Addresses = append(ipv6Addresses, *address.Ipv6Address)
		}

	} else {
		d.Set("associate_public_ip_address", instance.PublicIpAddress != nil)
		d.Set("ipv6_address_count", 0)
		d.Set("primary_network_interface_id", "")
		d.Set("subnet_id", instance.SubnetId)
	}

	if err := d.Set("ipv6_addresses", ipv6Addresses); err != nil {
		log.Printf("[WARN] Error setting ipv6_addresses for AWS Instance (%s): %s", d.Id(), err)
	}

	d.Set("ebs_optimized", instance.EbsOptimized)
	if instance.SubnetId != nil && *instance.SubnetId != "" {
		d.Set("source_dest_check", instance.SourceDestCheck)
	}

	if instance.Monitoring != nil && instance.Monitoring.State != nil {
		monitoringState := *instance.Monitoring.State
		d.Set("monitoring", monitoringState == "enabled" || monitoringState == "pending")
	}

	if err := d.Set("tags", keyvaluetags.Ec2KeyValueTags(instance.Tags).IgnoreAws().Map()); err != nil {
		return fmt.Errorf("error setting tags: %s", err)
	}

	volumeTags, err := readVolumeTags(conn, d.Id())
	if err != nil {
		return err
	}

	if err := d.Set("volume_tags", keyvaluetags.Ec2KeyValueTags(volumeTags).IgnoreAws().Map()); err != nil {
		return fmt.Errorf("error setting volume_tags: %s", err)
	}

	if err := readSecurityGroups(d, instance, conn); err != nil {
		return err
	}

	if err := readBlockDevices(d, instance, conn); err != nil {
		return err
	}
	if _, ok := d.GetOk("ephemeral_block_device"); !ok {
		d.Set("ephemeral_block_device", []interface{}{})
	}

	// ARN

	arn := arn.ARN{
		Partition: meta.(*AWSClient).partition,
		Region:    meta.(*AWSClient).region,
		Service:   "ec2",
		AccountID: meta.(*AWSClient).accountid,
		Resource:  fmt.Sprintf("instance/%s", d.Id()),
	}
	d.Set("arn", arn.String())

	// Instance attributes
	{
		attr, err := conn.DescribeInstanceAttribute(&ec2.DescribeInstanceAttributeInput{
			Attribute:  aws.String("disableApiTermination"),
			InstanceId: aws.String(d.Id()),
		})
		if err != nil {
			return err
		}
		d.Set("disable_api_termination", attr.DisableApiTermination.Value)
	}
	{
		attr, err := conn.DescribeInstanceAttribute(&ec2.DescribeInstanceAttributeInput{
			Attribute:  aws.String(ec2.InstanceAttributeNameUserData),
			InstanceId: aws.String(d.Id()),
		})
		if err != nil {
			return err
		}
		if attr.UserData != nil && attr.UserData.Value != nil {
			// Since user_data and user_data_base64 conflict with each other,
			// we'll only set one or the other here to avoid a perma-diff.
			// Since user_data_base64 was added later, we'll prefer to set
			// user_data.
			_, b64 := d.GetOk("user_data_base64")
			if b64 {
				d.Set("user_data_base64", attr.UserData.Value)
			} else {
				d.Set("user_data", userDataHashSum(*attr.UserData.Value))
			}
		}
	}

	// AWS Standard will return InstanceCreditSpecification.NotSupported errors for EC2 Instance IDs outside T2 and T3 instance types
	// Reference: https://github.com/terraform-providers/terraform-provider-aws/issues/8055
	if strings.HasPrefix(aws.StringValue(instance.InstanceType), "t2") || strings.HasPrefix(aws.StringValue(instance.InstanceType), "t3") {
		creditSpecifications, err := getCreditSpecifications(conn, d.Id())

		// Ignore UnsupportedOperation errors for AWS China and GovCloud (US)
		// Reference: https://github.com/terraform-providers/terraform-provider-aws/pull/4362
		if err != nil && !isAWSErr(err, "UnsupportedOperation", "") {
			return fmt.Errorf("error getting EC2 Instance (%s) Credit Specifications: %s", d.Id(), err)
		}

		if err := d.Set("credit_specification", creditSpecifications); err != nil {
			return fmt.Errorf("error setting credit_specification: %s", err)
		}
	}

	if d.Get("get_password_data").(bool) {
		passwordData, err := getAwsEc2InstancePasswordData(*instance.InstanceId, conn)
		if err != nil {
			return err
		}
		d.Set("password_data", passwordData)
	} else {
		d.Set("get_password_data", false)
		d.Set("password_data", nil)
	}

	return nil
}

func resourceAwsInstanceUpdate(d *schema.ResourceData, meta interface{}) error {
	conn := meta.(*AWSClient).ec2conn

	d.Partial(true)

	if d.HasChange("tags") && !d.IsNewResource() {
		o, n := d.GetChange("tags")

		if err := keyvaluetags.Ec2UpdateTags(conn, d.Id(), o, n); err != nil {
			return fmt.Errorf("error updating tags: %s", err)
		}

		d.SetPartial("tags")
	}

	if d.HasChange("volume_tags") && !d.IsNewResource() {
		volumeIds, err := getAwsInstanceVolumeIds(conn, d.Id())
		if err != nil {
			return err
		}

		o, n := d.GetChange("volume_tags")

		for _, volumeId := range volumeIds {
			if err := keyvaluetags.Ec2UpdateTags(conn, volumeId, o, n); err != nil {
				return fmt.Errorf("error updating volume_tags (%s): %s", volumeId, err)
			}
		}

		d.SetPartial("volume_tags")
	}

	if d.HasChange("iam_instance_profile") && !d.IsNewResource() {
		request := &ec2.DescribeIamInstanceProfileAssociationsInput{
			Filters: []*ec2.Filter{
				{
					Name:   aws.String("instance-id"),
					Values: []*string{aws.String(d.Id())},
				},
			},
		}

		resp, err := conn.DescribeIamInstanceProfileAssociations(request)
		if err != nil {
			return err
		}

		// An Iam Instance Profile has been provided and is pending a change
		// This means it is an association or a replacement to an association
		if _, ok := d.GetOk("iam_instance_profile"); ok {
			// Does not have an Iam Instance Profile associated with it, need to associate
			if len(resp.IamInstanceProfileAssociations) == 0 {
				if err := associateInstanceProfile(d, conn); err != nil {
					return err
				}
			} else {
				// Has an Iam Instance Profile associated with it, need to replace the association
				associationId := resp.IamInstanceProfileAssociations[0].AssociationId
				input := &ec2.ReplaceIamInstanceProfileAssociationInput{
					AssociationId: associationId,
					IamInstanceProfile: &ec2.IamInstanceProfileSpecification{
						Name: aws.String(d.Get("iam_instance_profile").(string)),
					},
				}

				// If the instance is running, we can replace the instance profile association.
				// If it is stopped, the association must be removed and the new one attached separately. (GH-8262)
				instanceState := d.Get("instance_state").(string)

				if instanceState != "" {
					if instanceState == ec2.InstanceStateNameStopped || instanceState == ec2.InstanceStateNameStopping || instanceState == ec2.InstanceStateNameShuttingDown {
						if err := disassociateInstanceProfile(associationId, conn); err != nil {
							return err
						}
						if err := associateInstanceProfile(d, conn); err != nil {
							return err
						}
					} else {
						err := resource.Retry(1*time.Minute, func() *resource.RetryError {
							_, err := conn.ReplaceIamInstanceProfileAssociation(input)
							if err != nil {
								if isAWSErr(err, "InvalidParameterValue", "Invalid IAM Instance Profile") {
									return resource.RetryableError(err)
								}
								return resource.NonRetryableError(err)
							}
							return nil
						})
						if isResourceTimeoutError(err) {
							_, err = conn.ReplaceIamInstanceProfileAssociation(input)
						}
						if err != nil {
							return fmt.Errorf("Error replacing instance profile association: %s", err)
						}
					}
				}
			}
			// An Iam Instance Profile has _not_ been provided but is pending a change. This means there is a pending removal
		} else {
			if len(resp.IamInstanceProfileAssociations) > 0 {
				// Has an Iam Instance Profile associated with it, need to remove the association
				associationId := resp.IamInstanceProfileAssociations[0].AssociationId
				if err := disassociateInstanceProfile(associationId, conn); err != nil {
					return err
				}
			}
		}
	}

	// SourceDestCheck can only be modified on an instance without manually specified network interfaces.
	// SourceDestCheck, in that case, is configured at the network interface level
	if _, ok := d.GetOk("network_interface"); !ok {

		// If we have a new resource and source_dest_check is still true, don't modify
		sourceDestCheck := d.Get("source_dest_check").(bool)

		// Because we're calling Update prior to Read, and the default value of `source_dest_check` is `true`,
		// HasChange() thinks there is a diff between what is set on the instance and what is set in state. We need to ensure that
		// if a diff has occurred, it's not because it's a new instance.
		if d.HasChange("source_dest_check") && !d.IsNewResource() || d.IsNewResource() && !sourceDestCheck {
			// SourceDestCheck can only be set on VPC instances
			// AWS will return an error of InvalidParameterCombination if we attempt
			// to modify the source_dest_check of an instance in EC2 Classic
			log.Printf("[INFO] Modifying `source_dest_check` on Instance %s", d.Id())
			_, err := conn.ModifyInstanceAttribute(&ec2.ModifyInstanceAttributeInput{
				InstanceId: aws.String(d.Id()),
				SourceDestCheck: &ec2.AttributeBooleanValue{
					Value: aws.Bool(sourceDestCheck),
				},
			})
			if err != nil {
				if ec2err, ok := err.(awserr.Error); ok {
					// Tolerate InvalidParameterCombination error in Classic, otherwise
					// return the error
					if ec2err.Code() != "InvalidParameterCombination" {
						return err
					}
					log.Printf("[WARN] Attempted to modify SourceDestCheck on non VPC instance: %s", ec2err.Message())
				}
			}
		}
	}

	if d.HasChange("vpc_security_group_ids") && !d.IsNewResource() {
		var groups []*string
		if v := d.Get("vpc_security_group_ids").(*schema.Set); v.Len() > 0 {
			for _, v := range v.List() {
				groups = append(groups, aws.String(v.(string)))
			}
		}

		if len(groups) < 1 {
			return fmt.Errorf("VPC-based instances require at least one security group to be attached.")
		}
		// If a user has multiple network interface attachments on the target EC2 instance, simply modifying the
		// instance attributes via a `ModifyInstanceAttributes()` request would fail with the following error message:
		// "There are multiple interfaces attached to instance 'i-XX'. Please specify an interface ID for the operation instead."
		// Thus, we need to actually modify the primary network interface for the new security groups, as the primary
		// network interface is where we modify/create security group assignments during Create.
		log.Printf("[INFO] Modifying `vpc_security_group_ids` on Instance %q", d.Id())
		instances, err := conn.DescribeInstances(&ec2.DescribeInstancesInput{
			InstanceIds: []*string{aws.String(d.Id())},
		})
		if err != nil {
			return err
		}
		instance := instances.Reservations[0].Instances[0]
		var primaryInterface ec2.InstanceNetworkInterface
		for _, ni := range instance.NetworkInterfaces {
			if *ni.Attachment.DeviceIndex == 0 {
				primaryInterface = *ni
			}
		}

		if primaryInterface.NetworkInterfaceId == nil {
			log.Print("[Error] Attempted to set vpc_security_group_ids on an instance without a primary network interface")
			return fmt.Errorf(
				"Failed to update vpc_security_group_ids on %q, which does not contain a primary network interface",
				d.Id())
		}

		if _, err := conn.ModifyNetworkInterfaceAttribute(&ec2.ModifyNetworkInterfaceAttributeInput{
			NetworkInterfaceId: primaryInterface.NetworkInterfaceId,
			Groups:             groups,
		}); err != nil {
			return err
		}
	}

	if d.HasChange("instance_type") && !d.IsNewResource() {
		log.Printf("[INFO] Stopping Instance %q for instance_type change", d.Id())
		_, err := conn.StopInstances(&ec2.StopInstancesInput{
			InstanceIds: []*string{aws.String(d.Id())},
		})
		if err != nil {
			return fmt.Errorf("error stopping instance (%s): %s", d.Id(), err)
		}

		if err := waitForInstanceStopping(conn, d.Id(), 10*time.Minute); err != nil {
			return err
		}

		log.Printf("[INFO] Modifying instance type %s", d.Id())
		_, err = conn.ModifyInstanceAttribute(&ec2.ModifyInstanceAttributeInput{
			InstanceId: aws.String(d.Id()),
			InstanceType: &ec2.AttributeValue{
				Value: aws.String(d.Get("instance_type").(string)),
			},
		})
		if err != nil {
			return err
		}

		log.Printf("[INFO] Starting Instance %q after instance_type change", d.Id())
		_, err = conn.StartInstances(&ec2.StartInstancesInput{
			InstanceIds: []*string{aws.String(d.Id())},
		})
		if err != nil {
			return fmt.Errorf("error starting instance (%s): %s", d.Id(), err)
		}

		stateConf := &resource.StateChangeConf{
			Pending:    []string{"pending", "stopped"},
			Target:     []string{"running"},
			Refresh:    InstanceStateRefreshFunc(conn, d.Id(), []string{"terminated"}),
			Timeout:    d.Timeout(schema.TimeoutUpdate),
			Delay:      10 * time.Second,
			MinTimeout: 3 * time.Second,
		}

		_, err = stateConf.WaitForState()
		if err != nil {
			return fmt.Errorf(
				"Error waiting for instance (%s) to become ready: %s",
				d.Id(), err)
		}
	}

	if d.HasChange("disable_api_termination") && !d.IsNewResource() {
		_, err := conn.ModifyInstanceAttribute(&ec2.ModifyInstanceAttributeInput{
			InstanceId: aws.String(d.Id()),
			DisableApiTermination: &ec2.AttributeBooleanValue{
				Value: aws.Bool(d.Get("disable_api_termination").(bool)),
			},
		})
		if err != nil {
			return err
		}
	}

	if d.HasChange("instance_initiated_shutdown_behavior") {
		log.Printf("[INFO] Modifying instance %s", d.Id())
		_, err := conn.ModifyInstanceAttribute(&ec2.ModifyInstanceAttributeInput{
			InstanceId: aws.String(d.Id()),
			InstanceInitiatedShutdownBehavior: &ec2.AttributeValue{
				Value: aws.String(d.Get("instance_initiated_shutdown_behavior").(string)),
			},
		})
		if err != nil {
			return err
		}
	}

	if d.HasChange("monitoring") {
		var mErr error
		if d.Get("monitoring").(bool) {
			log.Printf("[DEBUG] Enabling monitoring for Instance (%s)", d.Id())
			_, mErr = conn.MonitorInstances(&ec2.MonitorInstancesInput{
				InstanceIds: []*string{aws.String(d.Id())},
			})
		} else {
			log.Printf("[DEBUG] Disabling monitoring for Instance (%s)", d.Id())
			_, mErr = conn.UnmonitorInstances(&ec2.UnmonitorInstancesInput{
				InstanceIds: []*string{aws.String(d.Id())},
			})
		}
		if mErr != nil {
			return fmt.Errorf("Error updating Instance monitoring: %s", mErr)
		}
	}

	if d.HasChange("credit_specification") && !d.IsNewResource() {
		if v, ok := d.GetOk("credit_specification"); ok && len(v.([]interface{})) > 0 && v.([]interface{})[0] != nil {
			creditSpecification := v.([]interface{})[0].(map[string]interface{})
			log.Printf("[DEBUG] Modifying credit specification for Instance (%s)", d.Id())
			_, err := conn.ModifyInstanceCreditSpecification(&ec2.ModifyInstanceCreditSpecificationInput{
				InstanceCreditSpecifications: []*ec2.InstanceCreditSpecificationRequest{
					{
						InstanceId: aws.String(d.Id()),
						CpuCredits: aws.String(creditSpecification["cpu_credits"].(string)),
					},
				},
			})
			if err != nil {
				return fmt.Errorf("Error updating Instance credit specification: %s", err)
			}
		}
	}

	// TODO(mitchellh): wait for the attributes we modified to
	// persist the change...

	d.Partial(false)

	return resourceAwsInstanceRead(d, meta)
}

func resourceAwsInstanceDelete(d *schema.ResourceData, meta interface{}) error {
	conn := meta.(*AWSClient).ec2conn

	err := awsTerminateInstance(conn, d.Id(), d.Timeout(schema.TimeoutDelete))

	if err != nil {
		return fmt.Errorf("error terminating EC2 Instance (%s): %s", d.Id(), err)
	}

	return nil
}

// InstanceStateRefreshFunc returns a resource.StateRefreshFunc that is used to watch
// an EC2 instance.
func InstanceStateRefreshFunc(conn *ec2.EC2, instanceID string, failStates []string) resource.StateRefreshFunc {
	return func() (interface{}, string, error) {
		resp, err := conn.DescribeInstances(&ec2.DescribeInstancesInput{
			InstanceIds: []*string{aws.String(instanceID)},
		})
		if err != nil {
			if ec2err, ok := err.(awserr.Error); ok && ec2err.Code() == "InvalidInstanceID.NotFound" {
				// Set this to nil as if we didn't find anything.
				resp = nil
			} else {
				log.Printf("Error on InstanceStateRefresh: %s", err)
				return nil, "", err
			}
		}

		if resp == nil || len(resp.Reservations) == 0 || len(resp.Reservations[0].Instances) == 0 {
			// Sometimes AWS just has consistency issues and doesn't see
			// our instance yet. Return an empty state.
			return nil, "", nil
		}

		i := resp.Reservations[0].Instances[0]
		state := *i.State.Name

		for _, failState := range failStates {
			if state == failState {
				return i, state, fmt.Errorf("Failed to reach target state. Reason: %s",
					stringifyStateReason(i.StateReason))
			}
		}

		return i, state, nil
	}
}

func stringifyStateReason(sr *ec2.StateReason) string {
	if sr.Message != nil {
		return *sr.Message
	}
	if sr.Code != nil {
		return *sr.Code
	}

	return sr.String()
}

func readBlockDevices(d *schema.ResourceData, instance *ec2.Instance, conn *ec2.EC2) error {
	ibds, err := readBlockDevicesFromInstance(instance, conn)
	if err != nil {
		return err
	}

	if err := d.Set("ebs_block_device", ibds["ebs"]); err != nil {
		return err
	}

	// This handles the import case which needs to be defaulted to empty
	if _, ok := d.GetOk("root_block_device"); !ok {
		if err := d.Set("root_block_device", []interface{}{}); err != nil {
			return err
		}
	}

	if ibds["root"] != nil {
		roots := []interface{}{ibds["root"]}
		if err := d.Set("root_block_device", roots); err != nil {
			return err
		}
	}

	return nil
}

func associateInstanceProfile(d *schema.ResourceData, conn *ec2.EC2) error {
	input := &ec2.AssociateIamInstanceProfileInput{
		InstanceId: aws.String(d.Id()),
		IamInstanceProfile: &ec2.IamInstanceProfileSpecification{
			Name: aws.String(d.Get("iam_instance_profile").(string)),
		},
	}
	err := resource.Retry(1*time.Minute, func() *resource.RetryError {
		_, err := conn.AssociateIamInstanceProfile(input)
		if err != nil {
			if isAWSErr(err, "InvalidParameterValue", "Invalid IAM Instance Profile") {
				return resource.RetryableError(err)
			}
			return resource.NonRetryableError(err)
		}
		return nil
	})
	if isResourceTimeoutError(err) {
		_, err = conn.AssociateIamInstanceProfile(input)
	}
	if err != nil {
		return fmt.Errorf("error associating instance with instance profile: %s", err)
	}
	return nil
}

func disassociateInstanceProfile(associationId *string, conn *ec2.EC2) error {
	_, err := conn.DisassociateIamInstanceProfile(&ec2.DisassociateIamInstanceProfileInput{
		AssociationId: associationId,
	})
	if err != nil {
		return fmt.Errorf("error disassociating instance with instance profile: %w", err)
	}
	return nil
}

func readBlockDevicesFromInstance(instance *ec2.Instance, conn *ec2.EC2) (map[string]interface{}, error) {
	blockDevices := make(map[string]interface{})
	blockDevices["ebs"] = make([]map[string]interface{}, 0)
	blockDevices["root"] = nil
	// Ephemeral devices don't show up in BlockDeviceMappings or DescribeVolumes so we can't actually set them

	instanceBlockDevices := make(map[string]*ec2.InstanceBlockDeviceMapping)
	for _, bd := range instance.BlockDeviceMappings {
		if bd.Ebs != nil {
			instanceBlockDevices[*bd.Ebs.VolumeId] = bd
		}
	}

	if len(instanceBlockDevices) == 0 {
		return nil, nil
	}

	volIDs := make([]*string, 0, len(instanceBlockDevices))
	for volID := range instanceBlockDevices {
		volIDs = append(volIDs, aws.String(volID))
	}

	// Need to call DescribeVolumes to get volume_size and volume_type for each
	// EBS block device
	volResp, err := conn.DescribeVolumes(&ec2.DescribeVolumesInput{
		VolumeIds: volIDs,
	})
	if err != nil {
		return nil, err
	}

	for _, vol := range volResp.Volumes {
		instanceBd := instanceBlockDevices[*vol.VolumeId]
		bd := make(map[string]interface{})

		bd["volume_id"] = *vol.VolumeId

		if instanceBd.Ebs != nil && instanceBd.Ebs.DeleteOnTermination != nil {
			bd["delete_on_termination"] = *instanceBd.Ebs.DeleteOnTermination
		}
		if vol.Size != nil {
			bd["volume_size"] = *vol.Size
		}
		if vol.VolumeType != nil {
			bd["volume_type"] = *vol.VolumeType
		}
		if vol.Iops != nil {
			bd["iops"] = *vol.Iops
		}
		if vol.Encrypted != nil {
			bd["encrypted"] = *vol.Encrypted
		}
		if vol.KmsKeyId != nil {
			bd["kms_key_id"] = *vol.KmsKeyId
		}

		if blockDeviceIsRoot(instanceBd, instance) {
			blockDevices["root"] = bd
		} else {
			if instanceBd.DeviceName != nil {
				bd["device_name"] = *instanceBd.DeviceName
			}
			if vol.SnapshotId != nil {
				bd["snapshot_id"] = *vol.SnapshotId
			}

			blockDevices["ebs"] = append(blockDevices["ebs"].([]map[string]interface{}), bd)
		}
	}

	return blockDevices, nil
}

func blockDeviceIsRoot(bd *ec2.InstanceBlockDeviceMapping, instance *ec2.Instance) bool {
	return bd.DeviceName != nil &&
		instance.RootDeviceName != nil &&
		*bd.DeviceName == *instance.RootDeviceName
}

func fetchRootDeviceName(ami string, conn *ec2.EC2) (*string, error) {
	if ami == "" {
		return nil, errors.New("Cannot fetch root device name for blank AMI ID.")
	}

	log.Printf("[DEBUG] Describing AMI %q to get root block device name", ami)
	res, err := conn.DescribeImages(&ec2.DescribeImagesInput{
		ImageIds: []*string{aws.String(ami)},
	})
	if err != nil {
		return nil, err
	}

	// For a bad image, we just return nil so we don't block a refresh
	if len(res.Images) == 0 {
		return nil, fmt.Errorf("No images found for AMI %s", ami)
	}

	image := res.Images[0]
	rootDeviceName := image.RootDeviceName

	// Instance store backed AMIs do not provide a root device name.
	if *image.RootDeviceType == ec2.DeviceTypeInstanceStore {
		return nil, fmt.Errorf("Instance store backed AMIs do not provide a root device name - Use an EBS AMI")
	}

	// Some AMIs have a RootDeviceName like "/dev/sda1" that does not appear as a
	// DeviceName in the BlockDeviceMapping list (which will instead have
	// something like "/dev/sda")
	//
	// While this seems like it breaks an invariant of AMIs, it ends up working
	// on the AWS side, and AMIs like this are common enough that we need to
	// special case it so Terraform does the right thing.
	//
	// Our heuristic is: if the RootDeviceName does not appear in the
	// BlockDeviceMapping, assume that the DeviceName of the first
	// BlockDeviceMapping entry serves as the root device.
	rootDeviceNameInMapping := false
	for _, bdm := range image.BlockDeviceMappings {
		if aws.StringValue(bdm.DeviceName) == aws.StringValue(image.RootDeviceName) {
			rootDeviceNameInMapping = true
		}
	}

	if !rootDeviceNameInMapping && len(image.BlockDeviceMappings) > 0 {
		rootDeviceName = image.BlockDeviceMappings[0].DeviceName
	}

	if rootDeviceName == nil {
		return nil, fmt.Errorf("Error finding Root Device Name for AMI (%s)", ami)
	}

	return rootDeviceName, nil
}

func buildNetworkInterfaceOpts(d *schema.ResourceData, groups []*string, nInterfaces interface{}) []*ec2.InstanceNetworkInterfaceSpecification {
	networkInterfaces := []*ec2.InstanceNetworkInterfaceSpecification{}
	// Get necessary items
	subnet, hasSubnet := d.GetOk("subnet_id")

	if hasSubnet {
		// If we have a non-default VPC / Subnet specified, we can flag
		// AssociatePublicIpAddress to get a Public IP assigned. By default these are not provided.
		// You cannot specify both SubnetId and the NetworkInterface.0.* parameters though, otherwise
		// you get: Network interfaces and an instance-level subnet ID may not be specified on the same request
		// You also need to attach Security Groups to the NetworkInterface instead of the instance,
		// to avoid: Network interfaces and an instance-level security groups may not be specified on
		// the same request
		ni := &ec2.InstanceNetworkInterfaceSpecification{
			DeviceIndex: aws.Int64(int64(0)),
			SubnetId:    aws.String(subnet.(string)),
			Groups:      groups,
		}

		if v, ok := d.GetOkExists("associate_public_ip_address"); ok {
			ni.AssociatePublicIpAddress = aws.Bool(v.(bool))
		}

		if v, ok := d.GetOk("private_ip"); ok {
			ni.PrivateIpAddress = aws.String(v.(string))
		}

		if v, ok := d.GetOk("ipv6_address_count"); ok {
			ni.Ipv6AddressCount = aws.Int64(int64(v.(int)))
		}

		if v, ok := d.GetOk("ipv6_addresses"); ok {
			ipv6Addresses := make([]*ec2.InstanceIpv6Address, len(v.([]interface{})))
			for _, address := range v.([]interface{}) {
				ipv6Address := &ec2.InstanceIpv6Address{
					Ipv6Address: aws.String(address.(string)),
				}

				ipv6Addresses = append(ipv6Addresses, ipv6Address)
			}

			ni.Ipv6Addresses = ipv6Addresses
		}

		if v := d.Get("vpc_security_group_ids").(*schema.Set); v.Len() > 0 {
			for _, v := range v.List() {
				ni.Groups = append(ni.Groups, aws.String(v.(string)))
			}
		}

		networkInterfaces = append(networkInterfaces, ni)
	} else {
		// If we have manually specified network interfaces, build and attach those here.
		vL := nInterfaces.(*schema.Set).List()
		for _, v := range vL {
			ini := v.(map[string]interface{})
			ni := &ec2.InstanceNetworkInterfaceSpecification{
				DeviceIndex:         aws.Int64(int64(ini["device_index"].(int))),
				NetworkInterfaceId:  aws.String(ini["network_interface_id"].(string)),
				DeleteOnTermination: aws.Bool(ini["delete_on_termination"].(bool)),
			}
			networkInterfaces = append(networkInterfaces, ni)
		}
	}

	return networkInterfaces
}

func readBlockDeviceMappingsFromConfig(
	d *schema.ResourceData, conn *ec2.EC2) ([]*ec2.BlockDeviceMapping, error) {
	blockDevices := make([]*ec2.BlockDeviceMapping, 0)

	if v, ok := d.GetOk("ebs_block_device"); ok {
		vL := v.(*schema.Set).List()
		for _, v := range vL {
			bd := v.(map[string]interface{})
			ebs := &ec2.EbsBlockDevice{
				DeleteOnTermination: aws.Bool(bd["delete_on_termination"].(bool)),
			}

			if v, ok := bd["snapshot_id"].(string); ok && v != "" {
				ebs.SnapshotId = aws.String(v)
			}

			if v, ok := bd["encrypted"].(bool); ok && v {
				ebs.Encrypted = aws.Bool(v)
			}

			if v, ok := bd["kms_key_id"].(string); ok && v != "" {
				ebs.KmsKeyId = aws.String(v)
			}

			if v, ok := bd["volume_size"].(int); ok && v != 0 {
				ebs.VolumeSize = aws.Int64(int64(v))
			}

			if v, ok := bd["volume_type"].(string); ok && v != "" {
				ebs.VolumeType = aws.String(v)
				if ec2.VolumeTypeIo1 == strings.ToLower(v) {
					// Condition: This parameter is required for requests to create io1
					// volumes; it is not used in requests to create gp2, st1, sc1, or
					// standard volumes.
					// See: http://docs.aws.amazon.com/AWSEC2/latest/APIReference/API_EbsBlockDevice.html
					if v, ok := bd["iops"].(int); ok && v > 0 {
						ebs.Iops = aws.Int64(int64(v))
					}
				}
			}

			blockDevices = append(blockDevices, &ec2.BlockDeviceMapping{
				DeviceName: aws.String(bd["device_name"].(string)),
				Ebs:        ebs,
			})
		}
	}

	if v, ok := d.GetOk("ephemeral_block_device"); ok {
		vL := v.(*schema.Set).List()
		for _, v := range vL {
			bd := v.(map[string]interface{})
			bdm := &ec2.BlockDeviceMapping{
				DeviceName:  aws.String(bd["device_name"].(string)),
				VirtualName: aws.String(bd["virtual_name"].(string)),
			}
			if v, ok := bd["no_device"].(bool); ok && v {
				bdm.NoDevice = aws.String("")
				// When NoDevice is true, just ignore VirtualName since it's not needed
				bdm.VirtualName = nil
			}

			if bdm.NoDevice == nil && aws.StringValue(bdm.VirtualName) == "" {
				return nil, errors.New("virtual_name cannot be empty when no_device is false or undefined.")
			}

			blockDevices = append(blockDevices, bdm)
		}
	}

	if v, ok := d.GetOk("root_block_device"); ok {
		vL := v.([]interface{})
		if len(vL) > 1 {
			return nil, errors.New("Cannot specify more than one root_block_device.")
		}
		for _, v := range vL {
			bd := v.(map[string]interface{})
			ebs := &ec2.EbsBlockDevice{
				DeleteOnTermination: aws.Bool(bd["delete_on_termination"].(bool)),
			}

			if v, ok := bd["encrypted"].(bool); ok && v {
				ebs.Encrypted = aws.Bool(v)
			}

			if v, ok := bd["kms_key_id"].(string); ok && v != "" {
				ebs.KmsKeyId = aws.String(bd["kms_key_id"].(string))
			}

			if v, ok := bd["volume_size"].(int); ok && v != 0 {
				ebs.VolumeSize = aws.Int64(int64(v))
			}

			if v, ok := bd["volume_type"].(string); ok && v != "" {
				ebs.VolumeType = aws.String(v)
			}

			if v, ok := bd["iops"].(int); ok && v > 0 && *ebs.VolumeType == "io1" {
				// Only set the iops attribute if the volume type is io1. Setting otherwise
				// can trigger a refresh/plan loop based on the computed value that is given
				// from AWS, and prevent us from specifying 0 as a valid iops.
				//   See https://github.com/hashicorp/terraform/pull/4146
				//   See https://github.com/hashicorp/terraform/issues/7765
				ebs.Iops = aws.Int64(int64(v))
			} else if v, ok := bd["iops"].(int); ok && v > 0 && *ebs.VolumeType != "io1" {
				// Message user about incompatibility
				log.Print("[WARN] IOPs is only valid for storate type io1 for EBS Volumes")
			}

			dn, err := fetchRootDeviceName(d.Get("ami").(string), conn)
			if err != nil {
				return nil, fmt.Errorf("Expected 1 AMI for ID: %s (%s)", d.Get("ami").(string), err)
			}

			blockDevices = append(blockDevices, &ec2.BlockDeviceMapping{
				DeviceName: dn,
				Ebs:        ebs,
			})
		}
	}

	return blockDevices, nil
}

func readVolumeTags(conn *ec2.EC2, instanceId string) ([]*ec2.Tag, error) {
	volumeIds, err := getAwsInstanceVolumeIds(conn, instanceId)
	if err != nil {
		return nil, err
	}

	resp, err := conn.DescribeTags(&ec2.DescribeTagsInput{
		Filters: ec2AttributeFiltersFromMultimap(map[string][]string{
			"resource-id": volumeIds,
		}),
	})
	if err != nil {
		return nil, fmt.Errorf("error getting tags for volumes (%s): %s", volumeIds, err)
	}

	return ec2TagsFromTagDescriptions(resp.Tags), nil
}

// Determine whether we're referring to security groups with
// IDs or names. We use a heuristic to figure this out. By default,
// we use IDs if we're in a VPC, and names otherwise (EC2-Classic).
// However, the default VPC accepts either, so store them both here and let the
// config determine which one to use in Plan and Apply.
func readSecurityGroups(d *schema.ResourceData, instance *ec2.Instance, conn *ec2.EC2) error {
	// An instance with a subnet is in a VPC; an instance without a subnet is in EC2-Classic.
	hasSubnet := instance.SubnetId != nil && *instance.SubnetId != ""
	useID, useName := hasSubnet, !hasSubnet

	// If the instance is in a VPC, find out if that VPC is Default to determine
	// whether to store names.
	if instance.VpcId != nil && *instance.VpcId != "" {
		out, err := conn.DescribeVpcs(&ec2.DescribeVpcsInput{
			VpcIds: []*string{instance.VpcId},
		})
		if err != nil {
			log.Printf("[WARN] Unable to describe VPC %q: %s", *instance.VpcId, err)
		} else if len(out.Vpcs) == 0 {
			// This may happen in Eucalyptus Cloud
			log.Printf("[WARN] Unable to retrieve VPCs")
		} else {
			isInDefaultVpc := *out.Vpcs[0].IsDefault
			useName = isInDefaultVpc
		}
	}

	// Build up the security groups
	if useID {
		sgs := make([]string, 0, len(instance.SecurityGroups))
		for _, sg := range instance.SecurityGroups {
			sgs = append(sgs, *sg.GroupId)
		}
		log.Printf("[DEBUG] Setting Security Group IDs: %#v", sgs)
		if err := d.Set("vpc_security_group_ids", sgs); err != nil {
			return err
		}
	} else {
		if err := d.Set("vpc_security_group_ids", []string{}); err != nil {
			return err
		}
	}
	if useName {
		sgs := make([]string, 0, len(instance.SecurityGroups))
		for _, sg := range instance.SecurityGroups {
			sgs = append(sgs, *sg.GroupName)
		}
		log.Printf("[DEBUG] Setting Security Group Names: %#v", sgs)
		if err := d.Set("security_groups", sgs); err != nil {
			return err
		}
	} else {
		if err := d.Set("security_groups", []string{}); err != nil {
			return err
		}
	}
	return nil
}

func getAwsEc2InstancePasswordData(instanceID string, conn *ec2.EC2) (string, error) {
	log.Printf("[INFO] Reading password data for instance %s", instanceID)

	var passwordData string
	var resp *ec2.GetPasswordDataOutput
	input := &ec2.GetPasswordDataInput{
		InstanceId: aws.String(instanceID),
	}
	err := resource.Retry(15*time.Minute, func() *resource.RetryError {
		var err error
		resp, err = conn.GetPasswordData(input)

		if err != nil {
			return resource.NonRetryableError(err)
		}

		if resp.PasswordData == nil || *resp.PasswordData == "" {
			return resource.RetryableError(fmt.Errorf("Password data is blank for instance ID: %s", instanceID))
		}

		passwordData = strings.TrimSpace(*resp.PasswordData)

		log.Printf("[INFO] Password data read for instance %s", instanceID)
		return nil
	})
	if isResourceTimeoutError(err) {
		resp, err = conn.GetPasswordData(input)
		if err != nil {
			return "", fmt.Errorf("Error getting password data: %s", err)
		}
		if resp.PasswordData == nil || *resp.PasswordData == "" {
			return "", fmt.Errorf("Password data is blank for instance ID: %s", instanceID)
		}
		passwordData = strings.TrimSpace(*resp.PasswordData)
	}
	if err != nil {
		return "", err
	}

	return passwordData, nil
}

type awsInstanceOpts struct {
	BlockDeviceMappings               []*ec2.BlockDeviceMapping
	DisableAPITermination             *bool
	EBSOptimized                      *bool
	Monitoring                        *ec2.RunInstancesMonitoringEnabled
	IAMInstanceProfile                *ec2.IamInstanceProfileSpecification
	ImageID                           *string
	InstanceInitiatedShutdownBehavior *string
	InstanceType                      *string
	Ipv6AddressCount                  *int64
	Ipv6Addresses                     []*ec2.InstanceIpv6Address
	KeyName                           *string
	NetworkInterfaces                 []*ec2.InstanceNetworkInterfaceSpecification
	Placement                         *ec2.Placement
	PrivateIPAddress                  *string
	SecurityGroupIDs                  []*string
	SecurityGroups                    []*string
	SpotPlacement                     *ec2.SpotPlacement
	SubnetID                          *string
	UserData64                        *string
	CreditSpecification               *ec2.CreditSpecificationRequest
	CpuOptions                        *ec2.CpuOptionsRequest
	HibernationOptions                *ec2.HibernationOptionsRequest
}

func buildAwsInstanceOpts(
	d *schema.ResourceData, meta interface{}) (*awsInstanceOpts, error) {
	conn := meta.(*AWSClient).ec2conn

	instanceType := d.Get("instance_type").(string)
	opts := &awsInstanceOpts{
		DisableAPITermination: aws.Bool(d.Get("disable_api_termination").(bool)),
		EBSOptimized:          aws.Bool(d.Get("ebs_optimized").(bool)),
		ImageID:               aws.String(d.Get("ami").(string)),
		InstanceType:          aws.String(instanceType),
	}

	// Set default cpu_credits as Unlimited for T3 instance type
	if strings.HasPrefix(instanceType, "t3") {
		opts.CreditSpecification = &ec2.CreditSpecificationRequest{
			CpuCredits: aws.String("unlimited"),
		}
	}

	if v, ok := d.GetOk("credit_specification"); ok {
		// Only T2 and T3 are burstable performance instance types and supports Unlimited
		if strings.HasPrefix(instanceType, "t2") || strings.HasPrefix(instanceType, "t3") {
			if cs, ok := v.([]interface{})[0].(map[string]interface{}); ok {
				opts.CreditSpecification = &ec2.CreditSpecificationRequest{
					CpuCredits: aws.String(cs["cpu_credits"].(string)),
				}
			} else {
				log.Print("[WARN] credit_specification is defined but the value of cpu_credits is missing, default value will be used.")
			}
		} else {
			log.Print("[WARN] credit_specification is defined but instance type is not T2/T3. Ignoring...")
		}
	}

	if v := d.Get("instance_initiated_shutdown_behavior").(string); v != "" {
		opts.InstanceInitiatedShutdownBehavior = aws.String(v)
	}

	opts.Monitoring = &ec2.RunInstancesMonitoringEnabled{
		Enabled: aws.Bool(d.Get("monitoring").(bool)),
	}

	opts.IAMInstanceProfile = &ec2.IamInstanceProfileSpecification{
		Name: aws.String(d.Get("iam_instance_profile").(string)),
	}

	userData := d.Get("user_data").(string)
	userDataBase64 := d.Get("user_data_base64").(string)

	if userData != "" {
		opts.UserData64 = aws.String(base64Encode([]byte(userData)))
	} else if userDataBase64 != "" {
		opts.UserData64 = aws.String(userDataBase64)
	}

	// check for non-default Subnet, and cast it to a String
	subnet, hasSubnet := d.GetOk("subnet_id")
	subnetID := subnet.(string)

	// Placement is used for aws_instance; SpotPlacement is used for
	// aws_spot_instance_request. They represent the same data. :-|
	opts.Placement = &ec2.Placement{
		AvailabilityZone: aws.String(d.Get("availability_zone").(string)),
		GroupName:        aws.String(d.Get("placement_group").(string)),
	}

	opts.SpotPlacement = &ec2.SpotPlacement{
		AvailabilityZone: aws.String(d.Get("availability_zone").(string)),
		GroupName:        aws.String(d.Get("placement_group").(string)),
	}

	if v := d.Get("tenancy").(string); v != "" {
		opts.Placement.Tenancy = aws.String(v)
	}
	if v := d.Get("host_id").(string); v != "" {
		opts.Placement.HostId = aws.String(v)
	}

	if v := d.Get("cpu_core_count").(int); v > 0 {
		tc := d.Get("cpu_threads_per_core").(int)
		if tc < 0 {
			tc = 2
		}
		opts.CpuOptions = &ec2.CpuOptionsRequest{
			CoreCount:      aws.Int64(int64(v)),
			ThreadsPerCore: aws.Int64(int64(tc)),
		}
	}

	if v := d.Get("hibernation"); v != "" {
		opts.HibernationOptions = &ec2.HibernationOptionsRequest{
			Configured: aws.Bool(v.(bool)),
		}
	}

	var groups []*string
	if v := d.Get("security_groups"); v != nil {
		// Security group names.
		// For a nondefault VPC, you must use security group IDs instead.
		// See http://docs.aws.amazon.com/AWSEC2/latest/APIReference/API_RunInstances.html
		sgs := v.(*schema.Set).List()
		if len(sgs) > 0 && hasSubnet {
			log.Print("[WARN] Deprecated. Attempting to use 'security_groups' within a VPC instance. Use 'vpc_security_group_ids' instead.")
		}
		for _, v := range sgs {
			str := v.(string)
			groups = append(groups, aws.String(str))
		}
	}

	networkInterfaces, interfacesOk := d.GetOk("network_interface")

	// If setting subnet and public address, OR manual network interfaces, populate those now.
	if hasSubnet || interfacesOk {
		// Otherwise we're attaching (a) network interface(s)
		opts.NetworkInterfaces = buildNetworkInterfaceOpts(d, groups, networkInterfaces)
	} else {
		// If simply specifying a subnetID, privateIP, Security Groups, or VPC Security Groups, build these now
		if subnetID != "" {
			opts.SubnetID = aws.String(subnetID)
		}

		if v, ok := d.GetOk("private_ip"); ok {
			opts.PrivateIPAddress = aws.String(v.(string))
		}
		if opts.SubnetID != nil &&
			*opts.SubnetID != "" {
			opts.SecurityGroupIDs = groups
		} else {
			opts.SecurityGroups = groups
		}

		if v, ok := d.GetOk("ipv6_address_count"); ok {
			opts.Ipv6AddressCount = aws.Int64(int64(v.(int)))
		}

		if v, ok := d.GetOk("ipv6_addresses"); ok {
			ipv6Addresses := make([]*ec2.InstanceIpv6Address, len(v.([]interface{})))
			for _, address := range v.([]interface{}) {
				ipv6Address := &ec2.InstanceIpv6Address{
					Ipv6Address: aws.String(address.(string)),
				}

				ipv6Addresses = append(ipv6Addresses, ipv6Address)
			}

			opts.Ipv6Addresses = ipv6Addresses
		}

		if v := d.Get("vpc_security_group_ids").(*schema.Set); v.Len() > 0 {
			for _, v := range v.List() {
				opts.SecurityGroupIDs = append(opts.SecurityGroupIDs, aws.String(v.(string)))
			}
		}
	}

	if v, ok := d.GetOk("key_name"); ok {
		opts.KeyName = aws.String(v.(string))
	}

	blockDevices, err := readBlockDeviceMappingsFromConfig(d, conn)
	if err != nil {
		return nil, err
	}
	if len(blockDevices) > 0 {
		opts.BlockDeviceMappings = blockDevices
	}
	return opts, nil
}

func awsTerminateInstance(conn *ec2.EC2, id string, timeout time.Duration) error {
	log.Printf("[INFO] Terminating instance: %s", id)
	req := &ec2.TerminateInstancesInput{
		InstanceIds: []*string{aws.String(id)},
	}
	if _, err := conn.TerminateInstances(req); err != nil {
		if ec2err, ok := err.(awserr.Error); ok && ec2err.Code() == "InvalidInstanceID.NotFound" {
			return nil
		}
		return err
	}

	return waitForInstanceDeletion(conn, id, timeout)
}

func waitForInstanceStopping(conn *ec2.EC2, id string, timeout time.Duration) error {
	log.Printf("[DEBUG] Waiting for instance (%s) to become stopped", id)

	stateConf := &resource.StateChangeConf{
		Pending:    []string{"pending", "running", "shutting-down", "stopped", "stopping"},
		Target:     []string{"stopped"},
		Refresh:    InstanceStateRefreshFunc(conn, id, []string{}),
		Timeout:    timeout,
		Delay:      10 * time.Second,
		MinTimeout: 3 * time.Second,
	}

	_, err := stateConf.WaitForState()
	if err != nil {
		return fmt.Errorf(
			"error waiting for instance (%s) to stop: %s", id, err)
	}

	return nil
}

func waitForInstanceDeletion(conn *ec2.EC2, id string, timeout time.Duration) error {
	log.Printf("[DEBUG] Waiting for instance (%s) to become terminated", id)

	stateConf := &resource.StateChangeConf{
		Pending:    []string{"pending", "running", "shutting-down", "stopped", "stopping"},
		Target:     []string{"terminated"},
		Refresh:    InstanceStateRefreshFunc(conn, id, []string{}),
		Timeout:    timeout,
		Delay:      10 * time.Second,
		MinTimeout: 3 * time.Second,
	}

	_, err := stateConf.WaitForState()
	if err != nil {
		return fmt.Errorf(
			"Error waiting for instance (%s) to terminate: %s", id, err)
	}

	return nil
}

func iamInstanceProfileArnToName(ip *ec2.IamInstanceProfile) string {
	if ip == nil || ip.Arn == nil {
		return ""
	}
	parts := strings.Split(*ip.Arn, "/")
	return parts[len(parts)-1]
}

func userDataHashSum(user_data string) string {
	// Check whether the user_data is not Base64 encoded.
	// Always calculate hash of base64 decoded value since we
	// check against double-encoding when setting it
	v, base64DecodeError := base64.StdEncoding.DecodeString(user_data)
	if base64DecodeError != nil {
		v = []byte(user_data)
	}

	hash := sha1.Sum(v)
	return hex.EncodeToString(hash[:])
}

func getAwsInstanceVolumeIds(conn *ec2.EC2, instanceId string) ([]string, error) {
	volumeIds := []string{}

	resp, err := conn.DescribeVolumes(&ec2.DescribeVolumesInput{
		Filters: buildEC2AttributeFilterList(map[string]string{
			"attachment.instance-id": instanceId,
		}),
	})
	if err != nil {
		return nil, fmt.Errorf("error getting volumes for instance (%s): %s", instanceId, err)
	}

	for _, v := range resp.Volumes {
		volumeIds = append(volumeIds, aws.StringValue(v.VolumeId))
	}

	return volumeIds, nil
}

func getCreditSpecifications(conn *ec2.EC2, instanceId string) ([]map[string]interface{}, error) {
	var creditSpecifications []map[string]interface{}
	creditSpecification := make(map[string]interface{})

	attr, err := conn.DescribeInstanceCreditSpecifications(&ec2.DescribeInstanceCreditSpecificationsInput{
		InstanceIds: []*string{aws.String(instanceId)},
	})
	if err != nil {
		return creditSpecifications, err
	}
	if len(attr.InstanceCreditSpecifications) > 0 {
		creditSpecification["cpu_credits"] = aws.StringValue(attr.InstanceCreditSpecifications[0].CpuCredits)
		creditSpecifications = append(creditSpecifications, creditSpecification)
	}

	return creditSpecifications, nil
}<|MERGE_RESOLUTION|>--- conflicted
+++ resolved
@@ -571,11 +571,8 @@
 		UserData:                          instanceOpts.UserData64,
 		CreditSpecification:               instanceOpts.CreditSpecification,
 		CpuOptions:                        instanceOpts.CpuOptions,
-<<<<<<< HEAD
 		HibernationOptions:                instanceOpts.HibernationOptions,
-=======
 		TagSpecifications:                 tagSpecifications,
->>>>>>> 678636ae
 	}
 
 	_, ipv6CountOk := d.GetOk("ipv6_address_count")
