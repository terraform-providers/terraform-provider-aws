package aws

import (
	"fmt"
	"os"
	"testing"

	"github.com/aws/aws-sdk-go/service/lambda"
	"github.com/hashicorp/terraform-plugin-sdk/v2/helper/acctest"
	"github.com/hashicorp/terraform-plugin-sdk/v2/helper/resource"
)

func TestAccDataSourceAWSLambdaFunction_basic(t *testing.T) {
	rName := acctest.RandomWithPrefix("tf-acc-test")
	dataSourceName := "data.aws_lambda_function.test"
	resourceName := "aws_lambda_function.test"

	resource.ParallelTest(t, resource.TestCase{
		PreCheck:   func() { testAccPreCheck(t) },
		ErrorCheck: testAccErrorCheck(t, lambda.EndpointsID),
		Providers:  testAccProviders,
		Steps: []resource.TestStep{
			{
				Config: testAccDataSourceAWSLambdaFunctionConfigBasic(rName),
				Check: resource.ComposeAggregateTestCheckFunc(
					resource.TestCheckResourceAttrPair(dataSourceName, "arn", resourceName, "arn"),
					resource.TestCheckResourceAttrPair(dataSourceName, "dead_letter_config.#", resourceName, "dead_letter_config.#"),
					resource.TestCheckResourceAttrPair(dataSourceName, "description", resourceName, "description"),
					resource.TestCheckResourceAttrPair(dataSourceName, "function_name", resourceName, "function_name"),
					resource.TestCheckResourceAttrPair(dataSourceName, "handler", resourceName, "handler"),
					resource.TestCheckResourceAttrPair(dataSourceName, "invoke_arn", resourceName, "invoke_arn"),
					resource.TestCheckResourceAttrPair(dataSourceName, "last_modified", resourceName, "last_modified"),
					resource.TestCheckResourceAttrPair(dataSourceName, "memory_size", resourceName, "memory_size"),
					resource.TestCheckResourceAttrPair(dataSourceName, "qualified_arn", resourceName, "qualified_arn"),
					resource.TestCheckResourceAttrPair(dataSourceName, "reserved_concurrent_executions", resourceName, "reserved_concurrent_executions"),
					resource.TestCheckResourceAttrPair(dataSourceName, "role", resourceName, "role"),
					resource.TestCheckResourceAttrPair(dataSourceName, "runtime", resourceName, "runtime"),
					resource.TestCheckResourceAttrPair(dataSourceName, "source_code_hash", resourceName, "source_code_hash"),
					resource.TestCheckResourceAttrPair(dataSourceName, "source_code_size", resourceName, "source_code_size"),
					resource.TestCheckResourceAttrPair(dataSourceName, "tags.%", resourceName, "tags.%"),
					resource.TestCheckResourceAttrPair(dataSourceName, "timeout", resourceName, "timeout"),
					resource.TestCheckResourceAttrPair(dataSourceName, "tracing_config.#", resourceName, "tracing_config.#"),
					resource.TestCheckResourceAttrPair(dataSourceName, "tracing_config.0.mode", resourceName, "tracing_config.0.mode"),
					resource.TestCheckResourceAttrPair(dataSourceName, "version", resourceName, "version"),
					resource.TestCheckResourceAttrPair(dataSourceName, "signing_profile_version_arn", resourceName, "signing_profile_version_arn"),
					resource.TestCheckResourceAttrPair(dataSourceName, "signing_job_arn", resourceName, "signing_job_arn"),
					resource.TestCheckResourceAttrPair(dataSourceName, "code_signing_config_arn", resourceName, "code_signing_config_arn"),
				),
			},
		},
	})
}

func TestAccDataSourceAWSLambdaFunction_version(t *testing.T) {
	rName := acctest.RandomWithPrefix("tf-acc-test")
	dataSourceName := "data.aws_lambda_function.test"
	resourceName := "aws_lambda_function.test"

	resource.ParallelTest(t, resource.TestCase{
		PreCheck:   func() { testAccPreCheck(t) },
		ErrorCheck: testAccErrorCheck(t, lambda.EndpointsID),
		Providers:  testAccProviders,
		Steps: []resource.TestStep{
			{
				Config: testAccDataSourceAWSLambdaFunctionConfigVersion(rName),
				Check: resource.ComposeAggregateTestCheckFunc(
					resource.TestCheckResourceAttrPair(dataSourceName, "arn", resourceName, "arn"),
					resource.TestCheckResourceAttrPair(dataSourceName, "qualified_arn", resourceName, "qualified_arn"),
					resource.TestCheckResourceAttr(dataSourceName, "qualifier", "1"),
					resource.TestCheckResourceAttr(dataSourceName, "version", "1"),
				),
			},
		},
	})
}

func TestAccDataSourceAWSLambdaFunction_alias(t *testing.T) {
	rName := acctest.RandomWithPrefix("tf-acc-test")
	dataSourceName := "data.aws_lambda_function.test"
	lambdaAliasResourceName := "aws_lambda_alias.test"
	resourceName := "aws_lambda_function.test"

	resource.ParallelTest(t, resource.TestCase{
		PreCheck:   func() { testAccPreCheck(t) },
		ErrorCheck: testAccErrorCheck(t, lambda.EndpointsID),
		Providers:  testAccProviders,
		Steps: []resource.TestStep{
			{
				Config: testAccDataSourceAWSLambdaFunctionConfigAlias(rName),
				Check: resource.ComposeAggregateTestCheckFunc(
					resource.TestCheckResourceAttrPair(dataSourceName, "arn", resourceName, "arn"),
					resource.TestCheckResourceAttrPair(dataSourceName, "qualified_arn", lambdaAliasResourceName, "arn"),
					resource.TestCheckResourceAttrPair(dataSourceName, "qualifier", lambdaAliasResourceName, "name"),
					resource.TestCheckResourceAttrPair(dataSourceName, "version", lambdaAliasResourceName, "function_version"),
				),
			},
		},
	})
}

func TestAccDataSourceAWSLambdaFunction_layers(t *testing.T) {
	rName := acctest.RandomWithPrefix("tf-acc-test")
	dataSourceName := "data.aws_lambda_function.test"
	resourceName := "aws_lambda_function.test"

	resource.ParallelTest(t, resource.TestCase{
		PreCheck:   func() { testAccPreCheck(t) },
		ErrorCheck: testAccErrorCheck(t, lambda.EndpointsID),
		Providers:  testAccProviders,
		Steps: []resource.TestStep{
			{
				Config: testAccDataSourceAWSLambdaFunctionConfigLayers(rName),
				Check: resource.ComposeTestCheckFunc(
					resource.TestCheckResourceAttrPair(dataSourceName, "arn", resourceName, "arn"),
					resource.TestCheckResourceAttrPair(dataSourceName, "layers.#", resourceName, "layers.#"),
				),
			},
		},
	})
}

func TestAccDataSourceAWSLambdaFunction_vpc(t *testing.T) {
	rName := acctest.RandomWithPrefix("tf-acc-test")
	dataSourceName := "data.aws_lambda_function.test"
	resourceName := "aws_lambda_function.test"

	resource.ParallelTest(t, resource.TestCase{
		PreCheck:   func() { testAccPreCheck(t) },
		ErrorCheck: testAccErrorCheck(t, lambda.EndpointsID),
		Providers:  testAccProviders,
		Steps: []resource.TestStep{
			{
				Config: testAccDataSourceAWSLambdaFunctionConfigVPC(rName),
				Check: resource.ComposeAggregateTestCheckFunc(
					resource.TestCheckResourceAttrPair(dataSourceName, "arn", resourceName, "arn"),
					resource.TestCheckResourceAttrPair(dataSourceName, "vpc_config.#", resourceName, "vpc_config.#"),
					resource.TestCheckResourceAttrPair(dataSourceName, "vpc_config.0.security_group_ids.#", resourceName, "vpc_config.0.security_group_ids.#"),
					resource.TestCheckResourceAttrPair(dataSourceName, "vpc_config.0.subnet_ids.#", resourceName, "vpc_config.0.subnet_ids.#"),
				),
			},
		},
	})
}

func TestAccDataSourceAWSLambdaFunction_environment(t *testing.T) {
	rName := acctest.RandomWithPrefix("tf-acc-test")
	dataSourceName := "data.aws_lambda_function.test"
	resourceName := "aws_lambda_function.test"

	resource.ParallelTest(t, resource.TestCase{
		PreCheck:   func() { testAccPreCheck(t) },
		ErrorCheck: testAccErrorCheck(t, lambda.EndpointsID),
		Providers:  testAccProviders,
		Steps: []resource.TestStep{
			{
				Config: testAccDataSourceAWSLambdaFunctionConfigEnvironment(rName),
				Check: resource.ComposeAggregateTestCheckFunc(
					resource.TestCheckResourceAttrPair(dataSourceName, "arn", resourceName, "arn"),
					resource.TestCheckResourceAttrPair(dataSourceName, "environment.#", resourceName, "environment.#"),
					resource.TestCheckResourceAttrPair(dataSourceName, "environment.0.variables.%", resourceName, "environment.0.variables.%"),
					resource.TestCheckResourceAttrPair(dataSourceName, "environment.0.variables.key1", resourceName, "environment.0.variables.key1"),
					resource.TestCheckResourceAttrPair(dataSourceName, "environment.0.variables.key2", resourceName, "environment.0.variables.key2"),
				),
			},
		},
	})
}

func TestAccDataSourceAWSLambdaFunction_fileSystemConfig(t *testing.T) {
	rName := acctest.RandomWithPrefix("tf-acc-test")
	dataSourceName := "data.aws_lambda_function.test"
	resourceName := "aws_lambda_function.test"

	resource.ParallelTest(t, resource.TestCase{
		PreCheck:   func() { testAccPreCheck(t) },
		ErrorCheck: testAccErrorCheck(t, lambda.EndpointsID),
		Providers:  testAccProviders,
		Steps: []resource.TestStep{
			{
				Config: testAccDataSourceAWSLambdaFunctionConfigFileSystemConfigs(rName),
				Check: resource.ComposeTestCheckFunc(
					resource.TestCheckResourceAttrPair(dataSourceName, "arn", resourceName, "arn"),
					resource.TestCheckResourceAttrPair(dataSourceName, "file_system_config.#", resourceName, "file_system_config.#"),
					resource.TestCheckResourceAttrPair(dataSourceName, "file_system_config.0.arn", resourceName, "file_system_config.0.arn"),
					resource.TestCheckResourceAttrPair(dataSourceName, "file_system_config.0.local_mount_path", resourceName, "file_system_config.0.local_mount_path"),
				),
			},
		},
	})
}

func TestAccDataSourceAWSLambdaFunction_imageConfig(t *testing.T) {
	rName := acctest.RandomWithPrefix("tf-acc-test")
	dataSourceName := "data.aws_lambda_function.test"
	resourceName := "aws_lambda_function.test"

	imageLatestID := os.Getenv("AWS_LAMBDA_IMAGE_LATEST_ID")

	resource.ParallelTest(t, resource.TestCase{
<<<<<<< HEAD
		PreCheck:  func() { testAccPreCheck(t); testAccDataSourceLambdaImagePreCheck(t) },
		Providers: testAccProviders,
=======
		PreCheck:   func() { testAccPreCheck(t); testAccDataSourceLambdaImagePreCheck(t) },
		ErrorCheck: testAccErrorCheck(t, lambda.EndpointsID),
		Providers:  testAccProviders,
>>>>>>> d2cbf0e7
		Steps: []resource.TestStep{
			{
				Config: testAccDataSourceAWSLambdaFunctionConfigImageConfig(rName, imageLatestID),
				Check: resource.ComposeTestCheckFunc(
					resource.TestCheckResourceAttrPair(dataSourceName, "code_signing_config_arn", resourceName, "code_signing_config_arn"),
				),
			},
		},
	})
}

func testAccDataSourceAWSLambdaFunctionConfigBase(rName string) string {
	return fmt.Sprintf(`
resource "aws_iam_role" "lambda" {
  name = %[1]q

  assume_role_policy = <<EOF
{
  "Version": "2012-10-17",
  "Statement": [
    {
      "Action": "sts:AssumeRole",
      "Principal": {
        "Service": "lambda.amazonaws.com"
      },
      "Effect": "Allow",
      "Sid": ""
    }
  ]
}
EOF
}

data "aws_partition" "current" {}

resource "aws_iam_role_policy" "lambda" {
  name = %[1]q
  role = aws_iam_role.lambda.id

  policy = <<EOF
{
  "Version": "2012-10-17",
  "Statement": [
    {
      "Effect": "Allow",
      "Action": [
        "logs:CreateLogGroup",
        "logs:CreateLogStream",
        "logs:PutLogEvents"
      ],
      "Resource": "arn:${data.aws_partition.current.partition}:logs:*:*:*"
    },
    {
      "Effect": "Allow",
      "Action": [
        "ec2:CreateNetworkInterface",
        "ec2:DescribeNetworkInterfaces",
        "ec2:DeleteNetworkInterface"
      ],
      "Resource": [
        "*"
      ]
    }
  ]
}
EOF
}
`, rName)
}

func testAccDataSourceAWSLambdaFunctionConfigBasic(rName string) string {
	return testAccDataSourceAWSLambdaFunctionConfigBase(rName) + fmt.Sprintf(`
resource "aws_lambda_function" "test" {
  filename      = "test-fixtures/lambdatest.zip"
  function_name = %[1]q
  handler       = "exports.example"
  role          = aws_iam_role.lambda.arn
  runtime       = "nodejs12.x"
}

data "aws_lambda_function" "test" {
  function_name = aws_lambda_function.test.function_name
}
`, rName)
}

func testAccDataSourceAWSLambdaFunctionConfigVersion(rName string) string {
	return testAccDataSourceAWSLambdaFunctionConfigBase(rName) + fmt.Sprintf(`
resource "aws_lambda_function" "test" {
  filename      = "test-fixtures/lambdatest.zip"
  function_name = %[1]q
  handler       = "exports.example"
  publish       = true
  role          = aws_iam_role.lambda.arn
  runtime       = "nodejs12.x"
}

data "aws_lambda_function" "test" {
  function_name = aws_lambda_function.test.function_name
  qualifier     = 1
}
`, rName)
}

func testAccDataSourceAWSLambdaFunctionConfigAlias(rName string) string {
	return testAccDataSourceAWSLambdaFunctionConfigBase(rName) + fmt.Sprintf(`
resource "aws_lambda_function" "test" {
  filename      = "test-fixtures/lambdatest.zip"
  function_name = %[1]q
  handler       = "exports.example"
  publish       = true
  role          = aws_iam_role.lambda.arn
  runtime       = "nodejs12.x"
}

resource "aws_lambda_alias" "test" {
  name             = "alias-name"
  function_name    = aws_lambda_function.test.arn
  function_version = "1"
}

data "aws_lambda_function" "test" {
  function_name = aws_lambda_function.test.function_name
  qualifier     = aws_lambda_alias.test.name
}
`, rName)
}

func testAccDataSourceAWSLambdaFunctionConfigLayers(rName string) string {
	return testAccDataSourceAWSLambdaFunctionConfigBase(rName) + fmt.Sprintf(`
resource "aws_lambda_layer_version" "test" {
  filename            = "test-fixtures/lambdatest.zip"
  layer_name          = %[1]q
  compatible_runtimes = ["nodejs12.x"]
}

resource "aws_lambda_function" "test" {
  filename      = "test-fixtures/lambdatest.zip"
  function_name = %[1]q
  handler       = "exports.example"
  layers        = [aws_lambda_layer_version.test.arn]
  role          = aws_iam_role.lambda.arn
  runtime       = "nodejs12.x"
}

data "aws_lambda_function" "test" {
  function_name = aws_lambda_function.test.function_name
}
`, rName)
}

func testAccDataSourceAWSLambdaFunctionConfigVPC(rName string) string {
	return testAccDataSourceAWSLambdaFunctionConfigBase(rName) + fmt.Sprintf(`
resource "aws_vpc" "test" {
  cidr_block = "10.0.0.0/16"

  tags = {
    Name = %[1]q
  }
}

resource "aws_subnet" "test" {
  vpc_id     = aws_vpc.test.id
  cidr_block = "10.0.1.0/24"

  tags = {
    Name = %[1]q
  }
}

resource "aws_security_group" "test" {
  name        = %[1]q
  description = "Terraform Acceptance Testing"
  vpc_id      = aws_vpc.test.id

  ingress {
    from_port = 0
    to_port   = 0
    protocol  = "-1"
    self      = true
  }

  egress {
    from_port   = 0
    to_port     = 0
    protocol    = "-1"
    cidr_blocks = ["0.0.0.0/0"]
  }
}

resource "aws_lambda_function" "test" {
  filename      = "test-fixtures/lambdatest.zip"
  function_name = %[1]q
  handler       = "exports.example"
  role          = aws_iam_role.lambda.arn
  runtime       = "nodejs12.x"

  vpc_config {
    security_group_ids = [aws_security_group.test.id]
    subnet_ids         = [aws_subnet.test.id]
  }
}

data "aws_lambda_function" "test" {
  function_name = aws_lambda_function.test.function_name
}
`, rName)
}

func testAccDataSourceAWSLambdaFunctionConfigEnvironment(rName string) string {
	return testAccDataSourceAWSLambdaFunctionConfigBase(rName) + fmt.Sprintf(`
resource "aws_lambda_function" "test" {
  filename      = "test-fixtures/lambdatest.zip"
  function_name = %[1]q
  handler       = "exports.example"
  role          = aws_iam_role.lambda.arn
  runtime       = "nodejs12.x"

  environment {
    variables = {
      key1 = "value1"
      key2 = "value2"
    }
  }
}

data "aws_lambda_function" "test" {
  function_name = aws_lambda_function.test.function_name
}
`, rName)
}

func testAccDataSourceAWSLambdaFunctionConfigFileSystemConfigs(rName string) string {
	return testAccDataSourceAWSLambdaFunctionConfigBase(rName) + fmt.Sprintf(`
resource "aws_vpc" "test" {
  cidr_block = "10.0.0.0/16"

  tags = {
    Name = %[1]q
  }
}

resource "aws_subnet" "test" {
  vpc_id     = aws_vpc.test.id
  cidr_block = "10.0.1.0/24"

  tags = {
    Name = %[1]q
  }
}

resource "aws_security_group" "test" {
  name        = %[1]q
  description = "Terraform Acceptance Testing"
  vpc_id      = aws_vpc.test.id

  ingress {
    from_port = 0
    to_port   = 0
    protocol  = "-1"
    self      = true
  }

  egress {
    from_port   = 0
    to_port     = 0
    protocol    = "-1"
    cidr_blocks = ["0.0.0.0/0"]
  }
}

resource "aws_efs_file_system" "efs_for_lambda" {
  tags = {
    Name = "efs_for_lambda"
  }
}

resource "aws_efs_mount_target" "alpha" {
  file_system_id = aws_efs_file_system.efs_for_lambda.id
  subnet_id      = aws_subnet.test.id
}

resource "aws_efs_access_point" "access_point_1" {
  file_system_id = aws_efs_file_system.efs_for_lambda.id

  root_directory {
    path = "/lambda"

    creation_info {
      owner_gid   = 1000
      owner_uid   = 1000
      permissions = "777"
    }
  }

  posix_user {
    gid = 1000
    uid = 1000
  }
}

resource "aws_lambda_function" "test" {
  filename      = "test-fixtures/lambdatest.zip"
  function_name = %[1]q
  handler       = "lambdatest.handler"
  role          = aws_iam_role.lambda.arn
  runtime       = "nodejs12.x"

  vpc_config {
    security_group_ids = [aws_security_group.test.id]
    subnet_ids         = [aws_subnet.test.id]
  }

  file_system_config {
    arn              = aws_efs_access_point.access_point_1.arn
    local_mount_path = "/mnt/lambda"
  }

  depends_on = [aws_efs_mount_target.alpha]
}

data "aws_lambda_function" "test" {
  function_name = aws_lambda_function.test.function_name
}
`, rName)
}

func testAccDataSourceAWSLambdaFunctionConfigImageConfig(rName, imageID string) string {
	return composeConfig(
		testAccDataSourceAWSLambdaFunctionConfigBase(rName),
		fmt.Sprintf(`
resource "aws_lambda_function" "test" {
  image_uri     = %q
  function_name = %q
  role          = aws_iam_role.lambda.arn
  package_type  = "Image"
  image_config {
    entry_point       = ["/bootstrap-with-handler"]
    command           = ["app.lambda_handler"]
    working_directory = "/var/task"
  }
}

data "aws_lambda_function" "test" {
  function_name = aws_lambda_function.test.function_name
}
`, imageID, rName))
}

func testAccDataSourceLambdaImagePreCheck(t *testing.T) {
	if os.Getenv("AWS_LAMBDA_IMAGE_LATEST_ID") == "" {
		t.Skip("AWS_LAMBDA_IMAGE_LATEST_ID env var must be set for Lambda Function Data Source Image Support acceptance tests.")
	}
}<|MERGE_RESOLUTION|>--- conflicted
+++ resolved
@@ -197,14 +197,9 @@
 	imageLatestID := os.Getenv("AWS_LAMBDA_IMAGE_LATEST_ID")
 
 	resource.ParallelTest(t, resource.TestCase{
-<<<<<<< HEAD
-		PreCheck:  func() { testAccPreCheck(t); testAccDataSourceLambdaImagePreCheck(t) },
-		Providers: testAccProviders,
-=======
 		PreCheck:   func() { testAccPreCheck(t); testAccDataSourceLambdaImagePreCheck(t) },
 		ErrorCheck: testAccErrorCheck(t, lambda.EndpointsID),
 		Providers:  testAccProviders,
->>>>>>> d2cbf0e7
 		Steps: []resource.TestStep{
 			{
 				Config: testAccDataSourceAWSLambdaFunctionConfigImageConfig(rName, imageLatestID),
