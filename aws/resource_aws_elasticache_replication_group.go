package aws

import (
	"fmt"
	"log"
	"regexp"
	"strings"
	"time"

	"github.com/aws/aws-sdk-go/aws"
	"github.com/aws/aws-sdk-go/service/elasticache"

	"github.com/hashicorp/terraform-plugin-sdk/helper/resource"
	"github.com/hashicorp/terraform-plugin-sdk/helper/schema"
	"github.com/hashicorp/terraform-plugin-sdk/helper/validation"
	"github.com/hashicorp/terraform-plugin-sdk/terraform"
)

func resourceAwsElasticacheReplicationGroup() *schema.Resource {
<<<<<<< HEAD

	resourceSchema := resourceAwsElastiCacheCommonSchema()

	resourceSchema["replication_group_id"] = &schema.Schema{
		Type:     schema.TypeString,
		Required: true,
		ForceNew: true,
		// ValidateFunc: validateAwsElastiCacheReplicationGroupId,
		StateFunc: func(val interface{}) string {
			return strings.ToLower(val.(string))
		},
	}

	resourceSchema["automatic_failover_enabled"] = &schema.Schema{
		Type:     schema.TypeBool,
		Optional: true,
		Default:  false,
	}

	resourceSchema["auto_minor_version_upgrade"] = &schema.Schema{
		Type:     schema.TypeBool,
		Optional: true,
		Default:  true,
	}

	resourceSchema["replication_group_description"] = &schema.Schema{
		Type:     schema.TypeString,
		Required: true,
	}

	resourceSchema["number_cache_clusters"] = &schema.Schema{
		Type:     schema.TypeInt,
		Computed: true,
		Optional: true,
	}

	resourceSchema["member_clusters"] = &schema.Schema{
		Type:     schema.TypeSet,
		Computed: true,
		Elem:     &schema.Schema{Type: schema.TypeString},
		Set:      schema.HashString,
	}

	resourceSchema["primary_endpoint_address"] = &schema.Schema{
		Type:     schema.TypeString,
		Computed: true,
	}

	resourceSchema["configuration_endpoint_address"] = &schema.Schema{
		Type:     schema.TypeString,
		Computed: true,
	}

	resourceSchema["cluster_mode"] = &schema.Schema{
		Type:     schema.TypeList,
		Optional: true,
		// We allow Computed: true here since using number_cache_clusters
		// and a cluster mode enabled parameter_group_name will create
		// a single shard replication group with number_cache_clusters - 1
		// read replicas. Otherwise, the resource is marked ForceNew.
		Computed: true,
		MaxItems: 1,
		Elem: &schema.Resource{
			Schema: map[string]*schema.Schema{
				"replicas_per_node_group": {
					Type:     schema.TypeInt,
					Required: true,
					ForceNew: true,
				},
				"num_node_groups": {
					Type:     schema.TypeInt,
					Required: true,
				},
			},
		},
	}

	resourceSchema["engine"].Required = false
	resourceSchema["engine"].Optional = true
	resourceSchema["engine"].Default = "redis"
	resourceSchema["engine"].ValidateFunc = validateAwsElastiCacheReplicationGroupEngine

	resourceSchema["at_rest_encryption_enabled"] = &schema.Schema{
		Type:     schema.TypeBool,
		Optional: true,
		Default:  false,
		ForceNew: true,
	}

	resourceSchema["transit_encryption_enabled"] = &schema.Schema{
		Type:     schema.TypeBool,
		Optional: true,
		Default:  false,
		ForceNew: true,
	}

	resourceSchema["auth_token"] = &schema.Schema{
		Type:         schema.TypeString,
		Optional:     true,
		Sensitive:    true,
		ForceNew:     true,
		ValidateFunc: validateAwsElastiCacheReplicationGroupAuthToken,
	}

=======
>>>>>>> 2cd7beee
	return &schema.Resource{
		Create: resourceAwsElasticacheReplicationGroupCreate,
		Read:   resourceAwsElasticacheReplicationGroupRead,
		Update: resourceAwsElasticacheReplicationGroupUpdate,
		Delete: resourceAwsElasticacheReplicationGroupDelete,
		Importer: &schema.ResourceImporter{
			State: schema.ImportStatePassthrough,
		},

		Schema: map[string]*schema.Schema{
			"apply_immediately": {
				Type:     schema.TypeBool,
				Optional: true,
				Computed: true,
			},
			"at_rest_encryption_enabled": {
				Type:     schema.TypeBool,
				Optional: true,
				Default:  false,
				ForceNew: true,
			},
			"auth_token": {
				Type:         schema.TypeString,
				Optional:     true,
				Sensitive:    true,
				ForceNew:     true,
				ValidateFunc: validateAwsElastiCacheReplicationGroupAuthToken,
			},
			"auto_minor_version_upgrade": {
				Type:     schema.TypeBool,
				Optional: true,
				Default:  true,
			},
			"automatic_failover_enabled": {
				Type:     schema.TypeBool,
				Optional: true,
				Default:  false,
			},
			"availability_zones": {
				Type:     schema.TypeSet,
				Optional: true,
				ForceNew: true,
				Elem:     &schema.Schema{Type: schema.TypeString},
				Set:      schema.HashString,
			},
			"cluster_mode": {
				Type:     schema.TypeList,
				Optional: true,
				// We allow Computed: true here since using number_cache_clusters
				// and a cluster mode enabled parameter_group_name will create
				// a single shard replication group with number_cache_clusters - 1
				// read replicas. Otherwise, the resource is marked ForceNew.
				Computed: true,
				MaxItems: 1,
				Elem: &schema.Resource{
					Schema: map[string]*schema.Schema{
						"replicas_per_node_group": {
							Type:     schema.TypeInt,
							Required: true,
							ForceNew: true,
						},
						"num_node_groups": {
							Type:     schema.TypeInt,
							Required: true,
						},
					},
				},
			},
			"configuration_endpoint_address": {
				Type:     schema.TypeString,
				Computed: true,
			},
			"engine": {
				Type:         schema.TypeString,
				Optional:     true,
				ForceNew:     true,
				Default:      "redis",
				ValidateFunc: validateAwsElastiCacheReplicationGroupEngine,
			},
			"engine_version": {
				Type:     schema.TypeString,
				Optional: true,
				Computed: true,
			},
			"maintenance_window": {
				Type:     schema.TypeString,
				Optional: true,
				Computed: true,
				StateFunc: func(val interface{}) string {
					// Elasticache always changes the maintenance
					// to lowercase
					return strings.ToLower(val.(string))
				},
				ValidateFunc: validateOnceAWeekWindowFormat,
			},
			"member_clusters": {
				Type:     schema.TypeSet,
				Computed: true,
				Elem:     &schema.Schema{Type: schema.TypeString},
				Set:      schema.HashString,
			},
			"node_type": {
				Type:     schema.TypeString,
				Optional: true,
				Computed: true,
			},
			"notification_topic_arn": {
				Type:     schema.TypeString,
				Optional: true,
			},
			"number_cache_clusters": {
				Type:     schema.TypeInt,
				Computed: true,
				Optional: true,
			},
			"parameter_group_name": {
				Type:     schema.TypeString,
				Optional: true,
				Computed: true,
			},
			"port": {
				Type:     schema.TypeInt,
				Optional: true,
				ForceNew: true,
				DiffSuppressFunc: func(k, old, new string, d *schema.ResourceData) bool {
					// Suppress default memcached/redis ports when not defined
					if !d.IsNewResource() && new == "0" && (old == "6379" || old == "11211") {
						return true
					}
					return false
				},
			},
			"primary_endpoint_address": {
				Type:     schema.TypeString,
				Computed: true,
			},
			"replication_group_description": {
				Type:     schema.TypeString,
				Required: true,
			},
			"replication_group_id": {
				Type:     schema.TypeString,
				Required: true,
				ForceNew: true,
				ValidateFunc: validation.All(
					validation.StringLenBetween(1, 40),
					validation.StringMatch(regexp.MustCompile(`^[0-9a-zA-Z-]+$`), "must contain only alphanumeric characters and hyphens"),
					validation.StringMatch(regexp.MustCompile(`^[a-zA-Z]`), "must begin with a letter"),
					validateStringNotMatch(regexp.MustCompile(`--`), "cannot contain two consecutive hyphens"),
					validateStringNotMatch(regexp.MustCompile(`-$`), "cannot end with a hyphen"),
				),
				StateFunc: func(val interface{}) string {
					return strings.ToLower(val.(string))
				},
			},
			"security_group_names": {
				Type:     schema.TypeSet,
				Optional: true,
				Computed: true,
				ForceNew: true,
				Elem:     &schema.Schema{Type: schema.TypeString},
				Set:      schema.HashString,
			},
			"security_group_ids": {
				Type:     schema.TypeSet,
				Optional: true,
				Computed: true,
				Elem:     &schema.Schema{Type: schema.TypeString},
				Set:      schema.HashString,
			},
			// A single-element string list containing an Amazon Resource Name (ARN) that
			// uniquely identifies a Redis RDB snapshot file stored in Amazon S3. The snapshot
			// file will be used to populate the node group.
			//
			// See also:
			// https://github.com/aws/aws-sdk-go/blob/4862a174f7fc92fb523fc39e68f00b87d91d2c3d/service/elasticache/api.go#L2079
			"snapshot_arns": {
				Type:     schema.TypeSet,
				Optional: true,
				ForceNew: true,
				Elem:     &schema.Schema{Type: schema.TypeString},
				Set:      schema.HashString,
			},
			"snapshot_retention_limit": {
				Type:         schema.TypeInt,
				Optional:     true,
				ValidateFunc: validation.IntAtMost(35),
			},
			"snapshot_window": {
				Type:         schema.TypeString,
				Optional:     true,
				Computed:     true,
				ValidateFunc: validateOnceADayWindowFormat,
			},
			"snapshot_name": {
				Type:     schema.TypeString,
				Optional: true,
				ForceNew: true,
			},
			"subnet_group_name": {
				Type:     schema.TypeString,
				Optional: true,
				Computed: true,
				ForceNew: true,
			},
			"tags": tagsSchema(),
			"transit_encryption_enabled": {
				Type:     schema.TypeBool,
				Optional: true,
				Default:  false,
				ForceNew: true,
			},
			"kms_key_id": {
				Type:     schema.TypeString,
				ForceNew: true,
				Optional: true,
			},
		},
		SchemaVersion: 1,

		// SchemaVersion: 1 did not include any state changes via MigrateState.
		// Perform a no-operation state upgrade for Terraform 0.12 compatibility.
		// Future state migrations should be performed with StateUpgraders.
		MigrateState: func(v int, inst *terraform.InstanceState, meta interface{}) (*terraform.InstanceState, error) {
			return inst, nil
		},

		Timeouts: &schema.ResourceTimeout{
			Create: schema.DefaultTimeout(60 * time.Minute),
			Delete: schema.DefaultTimeout(40 * time.Minute),
			Update: schema.DefaultTimeout(40 * time.Minute),
		},
	}
}

func resourceAwsElasticacheReplicationGroupCreate(d *schema.ResourceData, meta interface{}) error {
	conn := meta.(*AWSClient).elasticacheconn

	tags := tagsFromMapEC(d.Get("tags").(map[string]interface{}))
	params := &elasticache.CreateReplicationGroupInput{
		ReplicationGroupId:          aws.String(d.Get("replication_group_id").(string)),
		ReplicationGroupDescription: aws.String(d.Get("replication_group_description").(string)),
		AutomaticFailoverEnabled:    aws.Bool(d.Get("automatic_failover_enabled").(bool)),
		AutoMinorVersionUpgrade:     aws.Bool(d.Get("auto_minor_version_upgrade").(bool)),
		CacheNodeType:               aws.String(d.Get("node_type").(string)),
		Engine:                      aws.String(d.Get("engine").(string)),
		Tags:                        tags,
	}

	if v, ok := d.GetOk("engine_version"); ok {
		params.EngineVersion = aws.String(v.(string))
	}

	preferred_azs := d.Get("availability_zones").(*schema.Set).List()
	if len(preferred_azs) > 0 {
		azs := expandStringList(preferred_azs)
		params.PreferredCacheClusterAZs = azs
	}

	if v, ok := d.GetOk("parameter_group_name"); ok {
		params.CacheParameterGroupName = aws.String(v.(string))
	}

	if v, ok := d.GetOk("port"); ok {
		params.Port = aws.Int64(int64(v.(int)))
	}

	if v, ok := d.GetOk("subnet_group_name"); ok {
		params.CacheSubnetGroupName = aws.String(v.(string))
	}

	security_group_names := d.Get("security_group_names").(*schema.Set).List()
	if len(security_group_names) > 0 {
		params.CacheSecurityGroupNames = expandStringList(security_group_names)
	}

	security_group_ids := d.Get("security_group_ids").(*schema.Set).List()
	if len(security_group_ids) > 0 {
		params.SecurityGroupIds = expandStringList(security_group_ids)
	}

	snaps := d.Get("snapshot_arns").(*schema.Set).List()
	if len(snaps) > 0 {
		params.SnapshotArns = expandStringList(snaps)
	}

	if v, ok := d.GetOk("maintenance_window"); ok {
		params.PreferredMaintenanceWindow = aws.String(v.(string))
	}

	if v, ok := d.GetOk("notification_topic_arn"); ok {
		params.NotificationTopicArn = aws.String(v.(string))
	}

	if v, ok := d.GetOk("kms_key_id"); ok {
		params.KmsKeyId = aws.String(v.(string))
	}

	if v, ok := d.GetOk("snapshot_retention_limit"); ok {
		params.SnapshotRetentionLimit = aws.Int64(int64(v.(int)))
	}

	if v, ok := d.GetOk("snapshot_window"); ok {
		params.SnapshotWindow = aws.String(v.(string))
	}

	if v, ok := d.GetOk("snapshot_name"); ok {
		params.SnapshotName = aws.String(v.(string))
	}

	if _, ok := d.GetOk("transit_encryption_enabled"); ok {
		params.TransitEncryptionEnabled = aws.Bool(d.Get("transit_encryption_enabled").(bool))
	}

	if _, ok := d.GetOk("at_rest_encryption_enabled"); ok {
		params.AtRestEncryptionEnabled = aws.Bool(d.Get("at_rest_encryption_enabled").(bool))
	}

	if v, ok := d.GetOk("auth_token"); ok {
		params.AuthToken = aws.String(v.(string))
	}

	clusterMode, clusterModeOk := d.GetOk("cluster_mode")
	cacheClusters, cacheClustersOk := d.GetOk("number_cache_clusters")

	if !clusterModeOk && !cacheClustersOk || clusterModeOk && cacheClustersOk {
		return fmt.Errorf("Either `number_cache_clusters` or `cluster_mode` must be set")
	}

	if clusterModeOk {
		clusterModeList := clusterMode.([]interface{})
		attributes := clusterModeList[0].(map[string]interface{})

		if v, ok := attributes["num_node_groups"]; ok {
			params.NumNodeGroups = aws.Int64(int64(v.(int)))
		}

		if v, ok := attributes["replicas_per_node_group"]; ok {
			params.ReplicasPerNodeGroup = aws.Int64(int64(v.(int)))
		}
	}

	if cacheClustersOk {
		params.NumCacheClusters = aws.Int64(int64(cacheClusters.(int)))
	}

	resp, err := conn.CreateReplicationGroup(params)
	if err != nil {
		return fmt.Errorf("Error creating Elasticache Replication Group: %s", err)
	}

	d.SetId(*resp.ReplicationGroup.ReplicationGroupId)

	pending := []string{"creating", "modifying", "restoring", "snapshotting"}
	stateConf := &resource.StateChangeConf{
		Pending:    pending,
		Target:     []string{"available"},
		Refresh:    cacheReplicationGroupStateRefreshFunc(conn, d.Id(), pending),
		Timeout:    d.Timeout(schema.TimeoutCreate),
		MinTimeout: 10 * time.Second,
		Delay:      30 * time.Second,
	}

	log.Printf("[DEBUG] Waiting for state to become available: %v", d.Id())
	_, sterr := stateConf.WaitForState()
	if sterr != nil {
		return fmt.Errorf("Error waiting for elasticache replication group (%s) to be created: %s", d.Id(), sterr)
	}

	return resourceAwsElasticacheReplicationGroupRead(d, meta)
}

func resourceAwsElasticacheReplicationGroupRead(d *schema.ResourceData, meta interface{}) error {
	conn := meta.(*AWSClient).elasticacheconn
	req := &elasticache.DescribeReplicationGroupsInput{
		ReplicationGroupId: aws.String(d.Id()),
	}

	res, err := conn.DescribeReplicationGroups(req)
	if err != nil {
		if isAWSErr(err, elasticache.ErrCodeReplicationGroupNotFoundFault, "") {
			log.Printf("[WARN] Elasticache Replication Group (%s) not found", d.Id())
			d.SetId("")
			return nil
		}

		return err
	}

	var rgp *elasticache.ReplicationGroup
	for _, r := range res.ReplicationGroups {
		if *r.ReplicationGroupId == d.Id() {
			rgp = r
		}
	}

	if rgp == nil {
		log.Printf("[WARN] Replication Group (%s) not found", d.Id())
		d.SetId("")
		return nil
	}

	if *rgp.Status == "deleting" {
		log.Printf("[WARN] The Replication Group %q is currently in the `deleting` state", d.Id())
		d.SetId("")
		return nil
	}

	if rgp.AutomaticFailover != nil {
		switch strings.ToLower(*rgp.AutomaticFailover) {
		case "disabled", "disabling":
			d.Set("automatic_failover_enabled", false)
		case "enabled", "enabling":
			d.Set("automatic_failover_enabled", true)
		default:
			log.Printf("Unknown AutomaticFailover state %s", *rgp.AutomaticFailover)
		}
	}

	d.Set("kms_key_id", rgp.KmsKeyId)

	d.Set("replication_group_description", rgp.Description)
	d.Set("number_cache_clusters", len(rgp.MemberClusters))
	if err := d.Set("member_clusters", flattenStringList(rgp.MemberClusters)); err != nil {
		return fmt.Errorf("error setting member_clusters: %s", err)
	}
	if err := d.Set("cluster_mode", flattenElasticacheNodeGroupsToClusterMode(aws.BoolValue(rgp.ClusterEnabled), rgp.NodeGroups)); err != nil {
		return fmt.Errorf("error setting cluster_mode attribute: %s", err)
	}
	d.Set("replication_group_id", rgp.ReplicationGroupId)

	if rgp.NodeGroups != nil {
		if len(rgp.NodeGroups[0].NodeGroupMembers) == 0 {
			return nil
		}

		cacheCluster := *rgp.NodeGroups[0].NodeGroupMembers[0]

		res, err := conn.DescribeCacheClusters(&elasticache.DescribeCacheClustersInput{
			CacheClusterId:    cacheCluster.CacheClusterId,
			ShowCacheNodeInfo: aws.Bool(true),
		})
		if err != nil {
			return err
		}

		if len(res.CacheClusters) == 0 {
			return nil
		}

		c := res.CacheClusters[0]
		d.Set("node_type", c.CacheNodeType)
		d.Set("engine", c.Engine)
		d.Set("engine_version", c.EngineVersion)
		d.Set("subnet_group_name", c.CacheSubnetGroupName)
		d.Set("security_group_names", flattenElastiCacheSecurityGroupNames(c.CacheSecurityGroups))
		d.Set("security_group_ids", flattenElastiCacheSecurityGroupIds(c.SecurityGroups))

		if c.CacheParameterGroup != nil {
			d.Set("parameter_group_name", c.CacheParameterGroup.CacheParameterGroupName)
		}

		d.Set("maintenance_window", c.PreferredMaintenanceWindow)
		d.Set("snapshot_window", rgp.SnapshotWindow)
		d.Set("snapshot_retention_limit", rgp.SnapshotRetentionLimit)

		if rgp.ConfigurationEndpoint != nil {
			d.Set("port", rgp.ConfigurationEndpoint.Port)
			d.Set("configuration_endpoint_address", rgp.ConfigurationEndpoint.Address)
		} else {
			d.Set("port", rgp.NodeGroups[0].PrimaryEndpoint.Port)
			d.Set("primary_endpoint_address", rgp.NodeGroups[0].PrimaryEndpoint.Address)
		}

		d.Set("auto_minor_version_upgrade", c.AutoMinorVersionUpgrade)
		d.Set("at_rest_encryption_enabled", c.AtRestEncryptionEnabled)
		d.Set("transit_encryption_enabled", c.TransitEncryptionEnabled)

		if c.AuthTokenEnabled != nil && !*c.AuthTokenEnabled {
			d.Set("auth_token", nil)
		}
	}

	return nil
}

func resourceAwsElasticacheReplicationGroupUpdate(d *schema.ResourceData, meta interface{}) error {
	conn := meta.(*AWSClient).elasticacheconn

	if d.HasChange("cluster_mode.0.num_node_groups") {
		o, n := d.GetChange("cluster_mode.0.num_node_groups")
		oldNumNodeGroups := o.(int)
		newNumNodeGroups := n.(int)

		input := &elasticache.ModifyReplicationGroupShardConfigurationInput{
			ApplyImmediately:   aws.Bool(true),
			NodeGroupCount:     aws.Int64(int64(newNumNodeGroups)),
			ReplicationGroupId: aws.String(d.Id()),
		}

		if oldNumNodeGroups > newNumNodeGroups {
			// Node Group IDs are 1 indexed: 0001 through 0015
			// Loop from highest old ID until we reach highest new ID
			nodeGroupsToRemove := []string{}
			for i := oldNumNodeGroups; i > newNumNodeGroups; i-- {
				nodeGroupID := fmt.Sprintf("%04d", i)
				nodeGroupsToRemove = append(nodeGroupsToRemove, nodeGroupID)
			}
			input.NodeGroupsToRemove = aws.StringSlice(nodeGroupsToRemove)
		}

		log.Printf("[DEBUG] Modifying Elasticache Replication Group (%s) shard configuration: %s", d.Id(), input)
		_, err := conn.ModifyReplicationGroupShardConfiguration(input)
		if err != nil {
			return fmt.Errorf("error modifying Elasticache Replication Group shard configuration: %s", err)
		}

		err = waitForModifyElasticacheReplicationGroup(conn, d.Id(), d.Timeout(schema.TimeoutUpdate))
		if err != nil {
			return fmt.Errorf("error waiting for Elasticache Replication Group (%s) shard reconfiguration completion: %s", d.Id(), err)
		}
	}

	if d.HasChange("number_cache_clusters") {
		o, n := d.GetChange("number_cache_clusters")
		oldNumberCacheClusters := o.(int)
		newNumberCacheClusters := n.(int)

		// We will try to use similar naming to the console, which are 1 indexed: RGID-001 through RGID-006
		var addClusterIDs, removeClusterIDs []string
		for clusterID := oldNumberCacheClusters + 1; clusterID <= newNumberCacheClusters; clusterID++ {
			addClusterIDs = append(addClusterIDs, fmt.Sprintf("%s-%03d", d.Id(), clusterID))
		}
		for clusterID := oldNumberCacheClusters; clusterID >= (newNumberCacheClusters + 1); clusterID-- {
			removeClusterIDs = append(removeClusterIDs, fmt.Sprintf("%s-%03d", d.Id(), clusterID))
		}

		if len(addClusterIDs) > 0 {
			// Kick off all the Cache Cluster creations
			for _, cacheClusterID := range addClusterIDs {
				input := &elasticache.CreateCacheClusterInput{
					CacheClusterId:     aws.String(cacheClusterID),
					ReplicationGroupId: aws.String(d.Id()),
				}
				_, err := createElasticacheCacheCluster(conn, input)
				if err != nil {
					// Future enhancement: we could retry creation with random ID on naming collision
					// if isAWSErr(err, elasticache.ErrCodeCacheClusterAlreadyExistsFault, "") { ... }
					return fmt.Errorf("error creating Elasticache Cache Cluster (adding replica): %s", err)
				}
			}

			// Wait for all Cache Cluster creations
			for _, cacheClusterID := range addClusterIDs {
				err := waitForCreateElasticacheCacheCluster(conn, cacheClusterID, d.Timeout(schema.TimeoutUpdate))
				if err != nil {
					return fmt.Errorf("error waiting for Elasticache Cache Cluster (%s) to be created (adding replica): %s", cacheClusterID, err)
				}
			}
		}

		if len(removeClusterIDs) > 0 {
			// Cannot reassign primary cluster ID while automatic failover is enabled
			// If we temporarily disable automatic failover, ensure we re-enable it
			reEnableAutomaticFailover := false

			// Kick off all the Cache Cluster deletions
			for _, cacheClusterID := range removeClusterIDs {
				err := deleteElasticacheCacheCluster(conn, cacheClusterID)
				if err != nil {
					// Future enhancement: we could retry deletion with random existing ID on missing name
					// if isAWSErr(err, elasticache.ErrCodeCacheClusterNotFoundFault, "") { ... }
					if !isAWSErr(err, elasticache.ErrCodeInvalidCacheClusterStateFault, "serving as primary") {
						return fmt.Errorf("error deleting Elasticache Cache Cluster (%s) (removing replica): %s", cacheClusterID, err)
					}

					// Use Replication Group MemberClusters to find a new primary cache cluster ID
					// that is not in removeClusterIDs
					newPrimaryClusterID := ""

					describeReplicationGroupInput := &elasticache.DescribeReplicationGroupsInput{
						ReplicationGroupId: aws.String(d.Id()),
					}
					log.Printf("[DEBUG] Reading Elasticache Replication Group: %s", describeReplicationGroupInput)
					output, err := conn.DescribeReplicationGroups(describeReplicationGroupInput)
					if err != nil {
						return fmt.Errorf("error reading Elasticache Replication Group (%s) to determine new primary: %s", d.Id(), err)
					}
					if output == nil || len(output.ReplicationGroups) == 0 || len(output.ReplicationGroups[0].MemberClusters) == 0 {
						return fmt.Errorf("error reading Elasticache Replication Group (%s) to determine new primary: missing replication group information", d.Id())
					}

					for _, memberClusterPtr := range output.ReplicationGroups[0].MemberClusters {
						memberCluster := aws.StringValue(memberClusterPtr)
						memberClusterInRemoveClusterIDs := false
						for _, removeClusterID := range removeClusterIDs {
							if memberCluster == removeClusterID {
								memberClusterInRemoveClusterIDs = true
								break
							}
						}
						if !memberClusterInRemoveClusterIDs {
							newPrimaryClusterID = memberCluster
							break
						}
					}
					if newPrimaryClusterID == "" {
						return fmt.Errorf("error reading Elasticache Replication Group (%s) to determine new primary: unable to assign new primary", d.Id())
					}

					// Disable automatic failover if enabled
					// Must be applied previous to trying to set new primary
					// InvalidReplicationGroupState: Cannot manually promote a new master cache cluster while autofailover is enabled
					if aws.StringValue(output.ReplicationGroups[0].AutomaticFailover) == elasticache.AutomaticFailoverStatusEnabled {
						// Be kind and rewind
						if d.Get("automatic_failover_enabled").(bool) {
							reEnableAutomaticFailover = true
						}

						modifyReplicationGroupInput := &elasticache.ModifyReplicationGroupInput{
							ApplyImmediately:         aws.Bool(true),
							AutomaticFailoverEnabled: aws.Bool(false),
							ReplicationGroupId:       aws.String(d.Id()),
						}
						log.Printf("[DEBUG] Modifying Elasticache Replication Group: %s", modifyReplicationGroupInput)
						_, err = conn.ModifyReplicationGroup(modifyReplicationGroupInput)
						if err != nil {
							return fmt.Errorf("error modifying Elasticache Replication Group (%s) to set new primary: %s", d.Id(), err)
						}
						err = waitForModifyElasticacheReplicationGroup(conn, d.Id(), d.Timeout(schema.TimeoutUpdate))
						if err != nil {
							return fmt.Errorf("error waiting for Elasticache Replication Group (%s) to be available: %s", d.Id(), err)
						}
					}

					// Set new primary
					modifyReplicationGroupInput := &elasticache.ModifyReplicationGroupInput{
						ApplyImmediately:   aws.Bool(true),
						PrimaryClusterId:   aws.String(newPrimaryClusterID),
						ReplicationGroupId: aws.String(d.Id()),
					}
					log.Printf("[DEBUG] Modifying Elasticache Replication Group: %s", modifyReplicationGroupInput)
					_, err = conn.ModifyReplicationGroup(modifyReplicationGroupInput)
					if err != nil {
						return fmt.Errorf("error modifying Elasticache Replication Group (%s) to set new primary: %s", d.Id(), err)
					}
					err = waitForModifyElasticacheReplicationGroup(conn, d.Id(), d.Timeout(schema.TimeoutUpdate))
					if err != nil {
						return fmt.Errorf("error waiting for Elasticache Replication Group (%s) to be available: %s", d.Id(), err)
					}

					// Finally retry deleting the cache cluster
					err = deleteElasticacheCacheCluster(conn, cacheClusterID)
					if err != nil {
						return fmt.Errorf("error deleting Elasticache Cache Cluster (%s) (removing replica after setting new primary): %s", cacheClusterID, err)
					}
				}
			}

			// Wait for all Cache Cluster deletions
			for _, cacheClusterID := range removeClusterIDs {
				err := waitForDeleteElasticacheCacheCluster(conn, cacheClusterID, d.Timeout(schema.TimeoutUpdate))
				if err != nil {
					return fmt.Errorf("error waiting for Elasticache Cache Cluster (%s) to be deleted (removing replica): %s", cacheClusterID, err)
				}
			}

			// Re-enable automatic failover if we needed to temporarily disable it
			if reEnableAutomaticFailover {
				input := &elasticache.ModifyReplicationGroupInput{
					ApplyImmediately:         aws.Bool(true),
					AutomaticFailoverEnabled: aws.Bool(true),
					ReplicationGroupId:       aws.String(d.Id()),
				}
				log.Printf("[DEBUG] Modifying Elasticache Replication Group: %s", input)
				_, err := conn.ModifyReplicationGroup(input)
				if err != nil {
					return fmt.Errorf("error modifying Elasticache Replication Group (%s) to re-enable automatic failover: %s", d.Id(), err)
				}
			}
		}
	}

	requestUpdate := false
	params := &elasticache.ModifyReplicationGroupInput{
		ApplyImmediately:   aws.Bool(d.Get("apply_immediately").(bool)),
		ReplicationGroupId: aws.String(d.Id()),
	}

	if d.HasChange("replication_group_description") {
		params.ReplicationGroupDescription = aws.String(d.Get("replication_group_description").(string))
		requestUpdate = true
	}

	if d.HasChange("automatic_failover_enabled") {
		params.AutomaticFailoverEnabled = aws.Bool(d.Get("automatic_failover_enabled").(bool))
		requestUpdate = true
	}

	if d.HasChange("auto_minor_version_upgrade") {
		params.AutoMinorVersionUpgrade = aws.Bool(d.Get("auto_minor_version_upgrade").(bool))
		requestUpdate = true
	}

	if d.HasChange("security_group_ids") {
		if attr := d.Get("security_group_ids").(*schema.Set); attr.Len() > 0 {
			params.SecurityGroupIds = expandStringList(attr.List())
			requestUpdate = true
		}
	}

	if d.HasChange("security_group_names") {
		if attr := d.Get("security_group_names").(*schema.Set); attr.Len() > 0 {
			params.CacheSecurityGroupNames = expandStringList(attr.List())
			requestUpdate = true
		}
	}

	if d.HasChange("maintenance_window") {
		params.PreferredMaintenanceWindow = aws.String(d.Get("maintenance_window").(string))
		requestUpdate = true
	}

	if d.HasChange("notification_topic_arn") {
		params.NotificationTopicArn = aws.String(d.Get("notification_topic_arn").(string))
		requestUpdate = true
	}

	if d.HasChange("parameter_group_name") {
		params.CacheParameterGroupName = aws.String(d.Get("parameter_group_name").(string))
		requestUpdate = true
	}

	if d.HasChange("engine_version") {
		params.EngineVersion = aws.String(d.Get("engine_version").(string))
		requestUpdate = true
	}

	if d.HasChange("snapshot_retention_limit") {
		// This is a real hack to set the Snapshotting Cluster ID to be the first Cluster in the RG
		o, _ := d.GetChange("snapshot_retention_limit")
		if o.(int) == 0 {
			params.SnapshottingClusterId = aws.String(fmt.Sprintf("%s-001", d.Id()))
		}

		params.SnapshotRetentionLimit = aws.Int64(int64(d.Get("snapshot_retention_limit").(int)))
		requestUpdate = true
	}

	if d.HasChange("snapshot_window") {
		params.SnapshotWindow = aws.String(d.Get("snapshot_window").(string))
		requestUpdate = true
	}

	if d.HasChange("node_type") {
		params.CacheNodeType = aws.String(d.Get("node_type").(string))
		requestUpdate = true
	}

	if requestUpdate {
		_, err := conn.ModifyReplicationGroup(params)
		if err != nil {
			return fmt.Errorf("error updating Elasticache Replication Group (%s): %s", d.Id(), err)
		}

		err = waitForModifyElasticacheReplicationGroup(conn, d.Id(), d.Timeout(schema.TimeoutUpdate))
		if err != nil {
			return fmt.Errorf("error waiting for Elasticache Replication Group (%s) to be updated: %s", d.Id(), err)
		}
	}
	return resourceAwsElasticacheReplicationGroupRead(d, meta)
}

func resourceAwsElasticacheReplicationGroupDelete(d *schema.ResourceData, meta interface{}) error {
	conn := meta.(*AWSClient).elasticacheconn

	err := deleteElasticacheReplicationGroup(d.Id(), conn)
	if err != nil {
		return fmt.Errorf("error deleting Elasticache Replication Group (%s): %s", d.Id(), err)
	}

	return nil
}

func cacheReplicationGroupStateRefreshFunc(conn *elasticache.ElastiCache, replicationGroupId string, pending []string) resource.StateRefreshFunc {
	return func() (interface{}, string, error) {
		resp, err := conn.DescribeReplicationGroups(&elasticache.DescribeReplicationGroupsInput{
			ReplicationGroupId: aws.String(replicationGroupId),
		})
		if err != nil {
			if isAWSErr(err, elasticache.ErrCodeReplicationGroupNotFoundFault, "") {
				log.Printf("[DEBUG] Replication Group Not Found")
				return nil, "", nil
			}

			log.Printf("[ERROR] cacheClusterReplicationGroupStateRefreshFunc: %s", err)
			return nil, "", err
		}

		if len(resp.ReplicationGroups) == 0 {
			return nil, "", fmt.Errorf("Error: no Cache Replication Groups found for id (%s)", replicationGroupId)
		}

		var rg *elasticache.ReplicationGroup
		for _, replicationGroup := range resp.ReplicationGroups {
			if *replicationGroup.ReplicationGroupId == replicationGroupId {
				log.Printf("[DEBUG] Found matching ElastiCache Replication Group: %s", *replicationGroup.ReplicationGroupId)
				rg = replicationGroup
			}
		}

		if rg == nil {
			return nil, "", fmt.Errorf("Error: no matching ElastiCache Replication Group for id (%s)", replicationGroupId)
		}

		log.Printf("[DEBUG] ElastiCache Replication Group (%s) status: %v", replicationGroupId, *rg.Status)

		// return the current state if it's in the pending array
		for _, p := range pending {
			log.Printf("[DEBUG] ElastiCache: checking pending state (%s) for Replication Group (%s), Replication Group status: %s", pending, replicationGroupId, *rg.Status)
			s := *rg.Status
			if p == s {
				log.Printf("[DEBUG] Return with status: %v", *rg.Status)
				return s, p, nil
			}
		}

		return rg, *rg.Status, nil
	}
}

func deleteElasticacheReplicationGroup(replicationGroupID string, conn *elasticache.ElastiCache) error {
	input := &elasticache.DeleteReplicationGroupInput{
		ReplicationGroupId: aws.String(replicationGroupID),
	}

	// 10 minutes should give any creating/deleting cache clusters or snapshots time to complete
	err := resource.Retry(10*time.Minute, func() *resource.RetryError {
		_, err := conn.DeleteReplicationGroup(input)
		if err != nil {
			if isAWSErr(err, elasticache.ErrCodeReplicationGroupNotFoundFault, "") {
				return nil
			}
			// Cache Cluster is creating/deleting or Replication Group is snapshotting
			// InvalidReplicationGroupState: Cache cluster tf-acc-test-uqhe-003 is not in a valid state to be deleted
			if isAWSErr(err, elasticache.ErrCodeInvalidReplicationGroupStateFault, "") {
				return resource.RetryableError(err)
			}
			return resource.NonRetryableError(err)
		}
		return nil
	})
	if isResourceTimeoutError(err) {
		_, err = conn.DeleteReplicationGroup(input)
	}

	if isAWSErr(err, elasticache.ErrCodeReplicationGroupNotFoundFault, "") {
		return nil
	}

	if err != nil {
		return fmt.Errorf("error deleting Elasticache Replication Group: %s", err)
	}

	log.Printf("[DEBUG] Waiting for deletion: %s", replicationGroupID)
	stateConf := &resource.StateChangeConf{
		Pending:    []string{"creating", "available", "deleting"},
		Target:     []string{},
		Refresh:    cacheReplicationGroupStateRefreshFunc(conn, replicationGroupID, []string{}),
		Timeout:    40 * time.Minute,
		MinTimeout: 10 * time.Second,
		Delay:      30 * time.Second,
	}

	_, err = stateConf.WaitForState()
	return err
}

func flattenElasticacheNodeGroupsToClusterMode(clusterEnabled bool, nodeGroups []*elasticache.NodeGroup) []map[string]interface{} {
	if !clusterEnabled {
		return []map[string]interface{}{}
	}

	m := map[string]interface{}{
		"num_node_groups":         0,
		"replicas_per_node_group": 0,
	}

	if len(nodeGroups) == 0 {
		return []map[string]interface{}{m}
	}

	m["num_node_groups"] = len(nodeGroups)
	m["replicas_per_node_group"] = (len(nodeGroups[0].NodeGroupMembers) - 1)
	return []map[string]interface{}{m}
}

func waitForModifyElasticacheReplicationGroup(conn *elasticache.ElastiCache, replicationGroupID string, timeout time.Duration) error {
	pending := []string{"creating", "modifying", "snapshotting"}
	stateConf := &resource.StateChangeConf{
		Pending:    pending,
		Target:     []string{"available"},
		Refresh:    cacheReplicationGroupStateRefreshFunc(conn, replicationGroupID, pending),
		Timeout:    timeout,
		MinTimeout: 10 * time.Second,
		Delay:      30 * time.Second,
	}

	log.Printf("[DEBUG] Waiting for Elasticache Replication Group (%s) to become available", replicationGroupID)
	_, err := stateConf.WaitForState()
	return err
}

func validateAwsElastiCacheReplicationGroupEngine(v interface{}, k string) (ws []string, errors []error) {
	if strings.ToLower(v.(string)) != "redis" {
		errors = append(errors, fmt.Errorf("The only acceptable Engine type when using Replication Groups is Redis"))
	}
	return
}<|MERGE_RESOLUTION|>--- conflicted
+++ resolved
@@ -17,113 +17,6 @@
 )
 
 func resourceAwsElasticacheReplicationGroup() *schema.Resource {
-<<<<<<< HEAD
-
-	resourceSchema := resourceAwsElastiCacheCommonSchema()
-
-	resourceSchema["replication_group_id"] = &schema.Schema{
-		Type:     schema.TypeString,
-		Required: true,
-		ForceNew: true,
-		// ValidateFunc: validateAwsElastiCacheReplicationGroupId,
-		StateFunc: func(val interface{}) string {
-			return strings.ToLower(val.(string))
-		},
-	}
-
-	resourceSchema["automatic_failover_enabled"] = &schema.Schema{
-		Type:     schema.TypeBool,
-		Optional: true,
-		Default:  false,
-	}
-
-	resourceSchema["auto_minor_version_upgrade"] = &schema.Schema{
-		Type:     schema.TypeBool,
-		Optional: true,
-		Default:  true,
-	}
-
-	resourceSchema["replication_group_description"] = &schema.Schema{
-		Type:     schema.TypeString,
-		Required: true,
-	}
-
-	resourceSchema["number_cache_clusters"] = &schema.Schema{
-		Type:     schema.TypeInt,
-		Computed: true,
-		Optional: true,
-	}
-
-	resourceSchema["member_clusters"] = &schema.Schema{
-		Type:     schema.TypeSet,
-		Computed: true,
-		Elem:     &schema.Schema{Type: schema.TypeString},
-		Set:      schema.HashString,
-	}
-
-	resourceSchema["primary_endpoint_address"] = &schema.Schema{
-		Type:     schema.TypeString,
-		Computed: true,
-	}
-
-	resourceSchema["configuration_endpoint_address"] = &schema.Schema{
-		Type:     schema.TypeString,
-		Computed: true,
-	}
-
-	resourceSchema["cluster_mode"] = &schema.Schema{
-		Type:     schema.TypeList,
-		Optional: true,
-		// We allow Computed: true here since using number_cache_clusters
-		// and a cluster mode enabled parameter_group_name will create
-		// a single shard replication group with number_cache_clusters - 1
-		// read replicas. Otherwise, the resource is marked ForceNew.
-		Computed: true,
-		MaxItems: 1,
-		Elem: &schema.Resource{
-			Schema: map[string]*schema.Schema{
-				"replicas_per_node_group": {
-					Type:     schema.TypeInt,
-					Required: true,
-					ForceNew: true,
-				},
-				"num_node_groups": {
-					Type:     schema.TypeInt,
-					Required: true,
-				},
-			},
-		},
-	}
-
-	resourceSchema["engine"].Required = false
-	resourceSchema["engine"].Optional = true
-	resourceSchema["engine"].Default = "redis"
-	resourceSchema["engine"].ValidateFunc = validateAwsElastiCacheReplicationGroupEngine
-
-	resourceSchema["at_rest_encryption_enabled"] = &schema.Schema{
-		Type:     schema.TypeBool,
-		Optional: true,
-		Default:  false,
-		ForceNew: true,
-	}
-
-	resourceSchema["transit_encryption_enabled"] = &schema.Schema{
-		Type:     schema.TypeBool,
-		Optional: true,
-		Default:  false,
-		ForceNew: true,
-	}
-
-	resourceSchema["auth_token"] = &schema.Schema{
-		Type:         schema.TypeString,
-		Optional:     true,
-		Sensitive:    true,
-		ForceNew:     true,
-		ValidateFunc: validateAwsElastiCacheReplicationGroupAuthToken,
-	}
-
-=======
->>>>>>> 2cd7beee
 	return &schema.Resource{
 		Create: resourceAwsElasticacheReplicationGroupCreate,
 		Read:   resourceAwsElasticacheReplicationGroupRead,
