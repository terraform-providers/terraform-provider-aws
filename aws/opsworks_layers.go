--- conflicted
+++ resolved
@@ -5,24 +5,14 @@
 	"log"
 	"strconv"
 
-<<<<<<< HEAD
+	"github.com/aws/aws-sdk-go/aws"
+	"github.com/aws/aws-sdk-go/aws/arn"
+	"github.com/aws/aws-sdk-go/service/opsworks"
 	"github.com/hashicorp/terraform-plugin-sdk/helper/hashcode"
 	"github.com/hashicorp/terraform-plugin-sdk/helper/schema"
 	"github.com/hashicorp/terraform-plugin-sdk/helper/structure"
 	"github.com/hashicorp/terraform-plugin-sdk/helper/validation"
-
-=======
->>>>>>> 22ab440e
-	"github.com/aws/aws-sdk-go/aws"
-	"github.com/aws/aws-sdk-go/aws/arn"
-	"github.com/aws/aws-sdk-go/service/opsworks"
-<<<<<<< HEAD
-=======
-	"github.com/hashicorp/terraform-plugin-sdk/helper/hashcode"
-	"github.com/hashicorp/terraform-plugin-sdk/helper/schema"
-	"github.com/hashicorp/terraform-plugin-sdk/helper/structure"
 	"github.com/terraform-providers/terraform-provider-aws/aws/internal/keyvaluetags"
->>>>>>> 22ab440e
 )
 
 // OpsWorks has a single concept of "layer" which represents several different
@@ -219,6 +209,7 @@
 			Optional: true,
 			Elem: &schema.Resource{
 				Schema: map[string]*schema.Schema{
+
 					"iops": {
 						Type:     schema.TypeInt,
 						Optional: true,
@@ -265,7 +256,6 @@
 				return hashcode.String(m["mount_point"].(string))
 			},
 		},
-<<<<<<< HEAD
 
 		"enable_load_based_autoscaling": {
 			Type:     schema.TypeBool,
@@ -294,13 +284,12 @@
 				},
 			},
 		},
-=======
+
 		"arn": {
 			Type:     schema.TypeString,
 			Computed: true,
 		},
 		"tags": tagsSchema(),
->>>>>>> 22ab440e
 	}
 
 	if lt.CustomShortName {
@@ -428,7 +417,18 @@
 		}
 	}
 
-<<<<<<< HEAD
+	arn := aws.StringValue(layer.Arn)
+	d.Set("arn", arn)
+	tags, err := keyvaluetags.OpsworksListTags(client, arn)
+
+	if err != nil {
+		return fmt.Errorf("error listing tags for Opsworks Layer (%s): %s", arn, err)
+	}
+
+	if err := d.Set("tags", tags.IgnoreAws().Map()); err != nil {
+		return fmt.Errorf("error setting tags: %s", err)
+	}
+
 	/* get Autoscaling configuration */
 	ascRequest := &opsworks.DescribeLoadBasedAutoScalingInput{
 		LayerIds: []*string{
@@ -436,24 +436,13 @@
 		},
 	}
 	autoScalings, err := client.DescribeLoadBasedAutoScaling(ascRequest)
+	
 	if err != nil {
 		return err
 	}
 
 	if autoScalings.LoadBasedAutoScalingConfigurations != nil && len(autoScalings.LoadBasedAutoScalingConfigurations) != 0 && autoScalings.LoadBasedAutoScalingConfigurations[0] != nil {
 		lt.SetAutoscaling(d, autoScalings.LoadBasedAutoScalingConfigurations[0])
-=======
-	arn := aws.StringValue(layer.Arn)
-	d.Set("arn", arn)
-	tags, err := keyvaluetags.OpsworksListTags(client, arn)
-
-	if err != nil {
-		return fmt.Errorf("error listing tags for Opsworks Layer (%s): %s", arn, err)
-	}
-
-	if err := d.Set("tags", tags.IgnoreAws().Map()); err != nil {
-		return fmt.Errorf("error setting tags: %s", err)
->>>>>>> 22ab440e
 	}
 
 	return nil
@@ -510,19 +499,6 @@
 		}
 	}
 
-<<<<<<< HEAD
-	/* Configure Autoscaling */
-	if d.Get("enable_load_based_autoscaling").(bool) {
-		autoScalingInput, err := lt.Autoscaling(d)
-
-		if err != nil {
-			return err
-		}
-
-		_, err = client.SetLoadBasedAutoScaling(autoScalingInput)
-		if err != nil {
-			return err
-=======
 	arn := arn.ARN{
 		Partition: meta.(*AWSClient).partition,
 		Region:    meta.(*AWSClient).region,
@@ -534,9 +510,23 @@
 	if v, ok := d.GetOk("tags"); ok {
 		if err := keyvaluetags.OpsworksUpdateTags(client, arn, nil, v.(map[string]interface{})); err != nil {
 			return fmt.Errorf("error updating Opsworks stack (%s) tags: %s", arn, err)
->>>>>>> 22ab440e
-		}
-	}
+		}
+	}
+
+	/* Configure Autoscaling */
+	if d.Get("enable_load_based_autoscaling").(bool) {
+		autoScalingInput, err := lt.Autoscaling(d)
+
+		if err != nil {
+			return err
+		}
+
+		_, err = client.SetLoadBasedAutoScaling(autoScalingInput)
+		if err != nil {
+			return err
+		}
+	}
+
 
 	return lt.Read(d, client)
 }
