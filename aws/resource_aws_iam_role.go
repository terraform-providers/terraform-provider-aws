package aws

import (
	"fmt"
	"log"
	"net/url"
	"regexp"
	"time"

	"github.com/aws/aws-sdk-go/aws"
	"github.com/aws/aws-sdk-go/service/iam"
	"github.com/hashicorp/aws-sdk-go-base/tfawserr"
<<<<<<< HEAD
=======
	"github.com/hashicorp/go-multierror"
>>>>>>> d2cbf0e7
	"github.com/hashicorp/terraform-plugin-sdk/v2/helper/resource"
	"github.com/hashicorp/terraform-plugin-sdk/v2/helper/schema"
	"github.com/hashicorp/terraform-plugin-sdk/v2/helper/validation"
	"github.com/terraform-providers/terraform-provider-aws/aws/internal/keyvaluetags"
	"github.com/terraform-providers/terraform-provider-aws/aws/internal/service/iam/waiter"
)

func resourceAwsIamRole() *schema.Resource {
	return &schema.Resource{
		Create: resourceAwsIamRoleCreate,
		Read:   resourceAwsIamRoleRead,
		Update: resourceAwsIamRoleUpdate,
		Delete: resourceAwsIamRoleDelete,
		Importer: &schema.ResourceImporter{
			State: resourceAwsIamRoleImport,
		},
		Schema: map[string]*schema.Schema{
			"arn": {
				Type:     schema.TypeString,
				Computed: true,
			},

			"unique_id": {
				Type:     schema.TypeString,
				Computed: true,
			},

			"name": {
				Type:          schema.TypeString,
				Optional:      true,
				Computed:      true,
				ForceNew:      true,
				ConflictsWith: []string{"name_prefix"},
				ValidateFunc: validation.All(
					validation.StringLenBetween(1, 64),
					validation.StringMatch(regexp.MustCompile(`^[\w+=,.@-]*$`), "must match [\\w+=,.@-]"),
				),
			},

			"name_prefix": {
				Type:          schema.TypeString,
				Optional:      true,
				ForceNew:      true,
				ConflictsWith: []string{"name"},
				ValidateFunc: validation.All(
					validation.StringLenBetween(1, 32),
					validation.StringMatch(regexp.MustCompile(`^[\w+=,.@-]*$`), "must match [\\w+=,.@-]"),
				),
			},

			"path": {
				Type:     schema.TypeString,
				Optional: true,
				Default:  "/",
				ForceNew: true,
			},

			"permissions_boundary": {
				Type:         schema.TypeString,
				Optional:     true,
				ValidateFunc: validation.StringLenBetween(0, 2048),
			},

			"description": {
				Type:     schema.TypeString,
				Optional: true,
				ValidateFunc: validation.All(
					validation.StringLenBetween(0, 1000),
					validation.StringDoesNotMatch(regexp.MustCompile("[“‘]"), "cannot contain specially formatted single or double quotes: [“‘]"),
					validation.StringMatch(regexp.MustCompile(`[\p{L}\p{M}\p{Z}\p{S}\p{N}\p{P}]*`), `must satisfy regular expression pattern: [\p{L}\p{M}\p{Z}\p{S}\p{N}\p{P}]*)`),
				),
			},

			"assume_role_policy": {
				Type:             schema.TypeString,
				Required:         true,
				DiffSuppressFunc: suppressEquivalentAwsPolicyDiffs,
				ValidateFunc:     validation.StringIsJSON,
			},

			"force_detach_policies": {
				Type:     schema.TypeBool,
				Optional: true,
				Default:  false,
			},

			"create_date": {
				Type:     schema.TypeString,
				Computed: true,
			},

			"max_session_duration": {
				Type:         schema.TypeInt,
				Optional:     true,
				Default:      3600,
				ValidateFunc: validation.IntBetween(3600, 43200),
			},

			"tags": tagsSchema(),

			"inline_policy": {
				Type:     schema.TypeSet,
				Optional: true,
				Computed: true,
				Elem: &schema.Resource{
					Schema: map[string]*schema.Schema{
						"name": {
							Type:     schema.TypeString,
							Optional: true,
							ValidateFunc: validation.All(
								validation.StringIsNotEmpty,
								validateIamRolePolicyName,
							),
						},
						"policy": {
							Type:             schema.TypeString,
							Optional:         true,
							ValidateFunc:     validateIAMPolicyJson,
							DiffSuppressFunc: suppressEquivalentAwsPolicyDiffs,
						},
					},
				},
			},

			"managed_policy_arns": {
				Type:     schema.TypeSet,
				Optional: true,
				Computed: true,
				Elem:     &schema.Schema{Type: schema.TypeString},
				Set:      schema.HashString,
			},
		},
	}
}

func resourceAwsIamRoleImport(
	d *schema.ResourceData, meta interface{}) ([]*schema.ResourceData, error) {
	d.Set("force_detach_policies", false)
	return []*schema.ResourceData{d}, nil
}

func resourceAwsIamRoleCreate(d *schema.ResourceData, meta interface{}) error {
	iamconn := meta.(*AWSClient).iamconn

	var name string
	if v, ok := d.GetOk("name"); ok {
		name = v.(string)
	} else if v, ok := d.GetOk("name_prefix"); ok {
		name = resource.PrefixedUniqueId(v.(string))
	} else {
		name = resource.UniqueId()
	}

	request := &iam.CreateRoleInput{
		Path:                     aws.String(d.Get("path").(string)),
		RoleName:                 aws.String(name),
		AssumeRolePolicyDocument: aws.String(d.Get("assume_role_policy").(string)),
	}

	if v, ok := d.GetOk("description"); ok {
		request.Description = aws.String(v.(string))
	}

	if v, ok := d.GetOk("max_session_duration"); ok {
		request.MaxSessionDuration = aws.Int64(int64(v.(int)))
	}

	if v, ok := d.GetOk("permissions_boundary"); ok {
		request.PermissionsBoundary = aws.String(v.(string))
	}

	if v := d.Get("tags").(map[string]interface{}); len(v) > 0 {
		request.Tags = keyvaluetags.New(v).IgnoreAws().IamTags()
	}

	var createResp *iam.CreateRoleOutput
	err := resource.Retry(30*time.Second, func() *resource.RetryError {
		var err error
		createResp, err = iamconn.CreateRole(request)
		// IAM users (referenced in Principal field of assume policy)
		// can take ~30 seconds to propagate in AWS
		if isAWSErr(err, "MalformedPolicyDocument", "Invalid principal in policy") {
			return resource.RetryableError(err)
		}
		if err != nil {
			return resource.NonRetryableError(err)
		}
		return nil
	})
	if isResourceTimeoutError(err) {
		createResp, err = iamconn.CreateRole(request)
	}
	if err != nil {
		return fmt.Errorf("Error creating IAM Role %s: %s", name, err)
	}

	roleName := aws.StringValue(createResp.Role.RoleName)

	if v, ok := d.GetOk("inline_policy"); ok && v.(*schema.Set).Len() > 0 {
		policies := expandIamInlinePolicies(roleName, v.(*schema.Set).List())
		if err := addIamInlinePolicies(policies, meta); err != nil {
			return err
		}
	}

	if v, ok := d.GetOk("managed_policy_arns"); ok && v.(*schema.Set).Len() > 0 {
		managedPolicies := expandStringSet(v.(*schema.Set))
		if err := addIamManagedPolicies(roleName, managedPolicies, meta); err != nil {
			return err
		}
	}

	d.SetId(roleName)
	return resourceAwsIamRoleRead(d, meta)
}

func resourceAwsIamRoleRead(d *schema.ResourceData, meta interface{}) error {
	iamconn := meta.(*AWSClient).iamconn
	ignoreTagsConfig := meta.(*AWSClient).IgnoreTagsConfig

	request := &iam.GetRoleInput{
		RoleName: aws.String(d.Id()),
	}

	getResp, err := iamconn.GetRole(request)
	if err != nil {
		if isAWSErr(err, iam.ErrCodeNoSuchEntityException, "") {
			log.Printf("[WARN] IAM Role %q not found, removing from state", d.Id())
			d.SetId("")
			return nil
		}
		return fmt.Errorf("Error reading IAM Role %s: %s", d.Id(), err)
	}

	if getResp == nil || getResp.Role == nil {
		log.Printf("[WARN] IAM Role %q not found, removing from state", d.Id())
		d.SetId("")
		return nil
	}

	role := getResp.Role

	d.Set("arn", role.Arn)
	if err := d.Set("create_date", role.CreateDate.Format(time.RFC3339)); err != nil {
		return err
	}
	d.Set("description", role.Description)
	d.Set("max_session_duration", role.MaxSessionDuration)
	d.Set("name", role.RoleName)
	d.Set("path", role.Path)
	if role.PermissionsBoundary != nil {
		d.Set("permissions_boundary", role.PermissionsBoundary.PermissionsBoundaryArn)
	}
	d.Set("unique_id", role.RoleId)

	if err := d.Set("tags", keyvaluetags.IamKeyValueTags(role.Tags).IgnoreAws().IgnoreConfig(ignoreTagsConfig).Map()); err != nil {
		return fmt.Errorf("error setting tags: %s", err)
	}

	assumeRolePolicy, err := url.QueryUnescape(*role.AssumeRolePolicyDocument)
	if err != nil {
		return err
	}
	if err := d.Set("assume_role_policy", assumeRolePolicy); err != nil {
		return err
	}

	inlinePolicies, err := readIamInlinePolicies(aws.StringValue(role.RoleName), meta)
	if err != nil {
		return fmt.Errorf("reading inline policies for IAM role %s, error: %s", d.Id(), err)
	}
	if err := d.Set("inline_policy", flattenIamInlinePolicies(inlinePolicies)); err != nil {
		return fmt.Errorf("error setting inline_policy: %w", err)
	}

	managedPolicies, err := readIamRolePolicyAttachments(iamconn, aws.StringValue(role.RoleName))
	if err != nil {
		return fmt.Errorf("reading managed policies for IAM role %s, error: %s", d.Id(), err)
	}
	d.Set("managed_policy_arns", managedPolicies)

	return nil
}

func resourceAwsIamRoleUpdate(d *schema.ResourceData, meta interface{}) error {
	iamconn := meta.(*AWSClient).iamconn

	if d.HasChange("assume_role_policy") {
		assumeRolePolicyInput := &iam.UpdateAssumeRolePolicyInput{
			RoleName:       aws.String(d.Id()),
			PolicyDocument: aws.String(d.Get("assume_role_policy").(string)),
		}
		_, err := iamconn.UpdateAssumeRolePolicy(assumeRolePolicyInput)
		if err != nil {
			if isAWSErr(err, iam.ErrCodeNoSuchEntityException, "") {
				d.SetId("")
				return nil
			}
			return fmt.Errorf("Error Updating IAM Role (%s) Assume Role Policy: %s", d.Id(), err)
		}
	}

	if d.HasChange("description") {
		roleDescriptionInput := &iam.UpdateRoleDescriptionInput{
			RoleName:    aws.String(d.Id()),
			Description: aws.String(d.Get("description").(string)),
		}
		_, err := iamconn.UpdateRoleDescription(roleDescriptionInput)
		if err != nil {
			if isAWSErr(err, iam.ErrCodeNoSuchEntityException, "") {
				d.SetId("")
				return nil
			}
			return fmt.Errorf("Error Updating IAM Role (%s) Assume Role Policy: %s", d.Id(), err)
		}
	}

	if d.HasChange("max_session_duration") {
		roleMaxDurationInput := &iam.UpdateRoleInput{
			RoleName:           aws.String(d.Id()),
			MaxSessionDuration: aws.Int64(int64(d.Get("max_session_duration").(int))),
		}
		_, err := iamconn.UpdateRole(roleMaxDurationInput)
		if err != nil {
			if isAWSErr(err, iam.ErrCodeNoSuchEntityException, "") {
				d.SetId("")
				return nil
			}
			return fmt.Errorf("Error Updating IAM Role (%s) Max Session Duration: %s", d.Id(), err)
		}
	}

	if d.HasChange("permissions_boundary") {
		permissionsBoundary := d.Get("permissions_boundary").(string)
		if permissionsBoundary != "" {
			input := &iam.PutRolePermissionsBoundaryInput{
				PermissionsBoundary: aws.String(permissionsBoundary),
				RoleName:            aws.String(d.Id()),
			}
			_, err := iamconn.PutRolePermissionsBoundary(input)
			if err != nil {
				return fmt.Errorf("error updating IAM Role permissions boundary: %s", err)
			}
		} else {
			input := &iam.DeleteRolePermissionsBoundaryInput{
				RoleName: aws.String(d.Id()),
			}
			_, err := iamconn.DeleteRolePermissionsBoundary(input)
			if err != nil {
				return fmt.Errorf("error deleting IAM Role permissions boundary: %s", err)
			}
		}
	}

	if d.HasChange("tags") {
		o, n := d.GetChange("tags")

		if err := keyvaluetags.IamRoleUpdateTags(iamconn, d.Id(), o, n); err != nil {
			return fmt.Errorf("error updating IAM Role (%s) tags: %s", d.Id(), err)
		}
	}

	if d.HasChange("inline_policy") {
		roleName := d.Get("name").(string)
		o, n := d.GetChange("inline_policy")
		if o == nil {
			o = new(schema.Set)
		}
		if n == nil {
			n = new(schema.Set)
		}

		os := o.(*schema.Set)
		ns := n.(*schema.Set)
		remove := os.Difference(ns).List()
		add := ns.Difference(os).List()

		var policyNames []*string
		for _, policy := range remove {
			tfMap, ok := policy.(map[string]interface{})

			if !ok {
				continue
			}

			if v, ok := tfMap["name"].(string); ok && v != "" {
				policyNames = append(policyNames, aws.String(tfMap["name"].(string)))
			}
		}
		if err := deleteIamRolePolicies(iamconn, roleName, policyNames); err != nil {
			return fmt.Errorf("unable to delete inline policies: %w", err)
		}

		policies := expandIamInlinePolicies(roleName, add)
		if err := addIamInlinePolicies(policies, meta); err != nil {
			return err
		}
	}

	if d.HasChange("managed_policy_arns") {
		roleName := d.Get("name").(string)

		o, n := d.GetChange("managed_policy_arns")
		if o == nil {
			o = new(schema.Set)
		}
		if n == nil {
			n = new(schema.Set)
		}

		os := o.(*schema.Set)
		ns := n.(*schema.Set)
		remove := expandStringSet(os.Difference(ns))
		add := expandStringSet(ns.Difference(os))

		if err := deleteIamRolePolicyAttachments(iamconn, roleName, remove); err != nil {
			return fmt.Errorf("unable to detach policies: %w", err)
		}

		if err := addIamManagedPolicies(roleName, add, meta); err != nil {
			return err
		}
	}

	return resourceAwsIamRoleRead(d, meta)
}

func resourceAwsIamRoleDelete(d *schema.ResourceData, meta interface{}) error {
	conn := meta.(*AWSClient).iamconn
<<<<<<< HEAD

	err := deleteAwsIamRole(conn, d.Id(), d.Get("force_detach_policies").(bool))
	if tfawserr.ErrCodeEquals(err, iam.ErrCodeNoSuchEntityException) {
		return nil
	}
	if err != nil {
		return fmt.Errorf("error deleting IAM Role (%s): %w", d.Id(), err)
	}

	return nil
}

func deleteAwsIamRole(conn *iam.IAM, rolename string, forceDetach bool) error {
	if err := deleteAwsIamRoleInstanceProfiles(conn, rolename); err != nil {
		return fmt.Errorf("unable to detach instance profiles: %w", err)
	}

	if forceDetach {
		if err := deleteAwsIamRolePolicyAttachments(conn, rolename); err != nil {
			return fmt.Errorf("unable to detach policies: %w", err)
		}

		if err := deleteAwsIamRolePolicies(conn, rolename); err != nil {
			return fmt.Errorf("unable to delete inline policies: %w", err)
		}
	}

	deleteRoleInput := &iam.DeleteRoleInput{
		RoleName: aws.String(rolename),
	}
=======

	hasInline := false
	if v, ok := d.GetOk("inline_policy"); ok && v.(*schema.Set).Len() > 0 {
		hasInline = true
	}

	hasManaged := false
	if v, ok := d.GetOk("managed_policy_arns"); ok && v.(*schema.Set).Len() > 0 {
		hasManaged = true
	}

	err := deleteIamRole(conn, d.Id(), d.Get("force_detach_policies").(bool), hasInline, hasManaged)
	if tfawserr.ErrCodeEquals(err, iam.ErrCodeNoSuchEntityException) {
		return nil
	}
	if err != nil {
		return fmt.Errorf("error deleting IAM Role (%s): %w", d.Id(), err)
	}

	return nil
}

func deleteIamRole(conn *iam.IAM, roleName string, forceDetach, hasInline, hasManaged bool) error {
	if err := deleteIamRoleInstanceProfiles(conn, roleName); err != nil {
		return fmt.Errorf("unable to detach instance profiles: %w", err)
	}

	if forceDetach || hasManaged {
		managedPolicies, err := readIamRolePolicyAttachments(conn, roleName)
		if err != nil {
			return err
		}

		if err := deleteIamRolePolicyAttachments(conn, roleName, managedPolicies); err != nil {
			return fmt.Errorf("unable to detach policies: %w", err)
		}
	}

	if forceDetach || hasInline {
		inlinePolicies, err := readIamRolePolicyNames(conn, roleName)
		if err != nil {
			return err
		}

		if err := deleteIamRolePolicies(conn, roleName, inlinePolicies); err != nil {
			return fmt.Errorf("unable to delete inline policies: %w", err)
		}
	}

	deleteRoleInput := &iam.DeleteRoleInput{
		RoleName: aws.String(roleName),
	}
>>>>>>> d2cbf0e7
	err := resource.Retry(waiter.PropagationTimeout, func() *resource.RetryError {
		_, err := conn.DeleteRole(deleteRoleInput)
		if err != nil {
			if tfawserr.ErrCodeEquals(err, iam.ErrCodeDeleteConflictException) {
				return resource.RetryableError(err)
			}

			return resource.NonRetryableError(err)
		}
		return nil
	})
	if isResourceTimeoutError(err) {
		_, err = conn.DeleteRole(deleteRoleInput)
	}

	return err
}

func deleteIamRoleInstanceProfiles(conn *iam.IAM, roleName string) error {
	resp, err := conn.ListInstanceProfilesForRole(&iam.ListInstanceProfilesForRoleInput{
		RoleName: aws.String(roleName),
	})
	if tfawserr.ErrCodeEquals(err, iam.ErrCodeNoSuchEntityException) {
		return nil
	}
	if err != nil {
		return err
	}

	// Loop and remove this Role from any Profiles
	for _, i := range resp.InstanceProfiles {
		input := &iam.RemoveRoleFromInstanceProfileInput{
			InstanceProfileName: i.InstanceProfileName,
			RoleName:            aws.String(roleName),
		}

		_, err := conn.RemoveRoleFromInstanceProfile(input)
		if tfawserr.ErrCodeEquals(err, iam.ErrCodeNoSuchEntityException) {
			continue
		}
		if err != nil {
			return err
		}
	}

	return nil
}

func readIamRolePolicyAttachments(conn *iam.IAM, roleName string) ([]*string, error) {
	managedPolicies := make([]*string, 0)
	input := &iam.ListAttachedRolePoliciesInput{
		RoleName: aws.String(roleName),
	}

	err := conn.ListAttachedRolePoliciesPages(input, func(page *iam.ListAttachedRolePoliciesOutput, lastPage bool) bool {
		for _, v := range page.AttachedPolicies {
			managedPolicies = append(managedPolicies, v.PolicyArn)
		}
		return !lastPage
	})
<<<<<<< HEAD
	if tfawserr.ErrCodeEquals(err, iam.ErrCodeNoSuchEntityException) {
		return nil
	}
	if err != nil {
		return err
	}

=======
	if err != nil && !tfawserr.ErrCodeEquals(err, iam.ErrCodeNoSuchEntityException) {
		return nil, err
	}

	return managedPolicies, nil
}

func deleteIamRolePolicyAttachments(conn *iam.IAM, roleName string, managedPolicies []*string) error {
>>>>>>> d2cbf0e7
	for _, parn := range managedPolicies {
		input := &iam.DetachRolePolicyInput{
			PolicyArn: parn,
			RoleName:  aws.String(roleName),
		}

<<<<<<< HEAD
		_, err = conn.DetachRolePolicy(input)
=======
		_, err := conn.DetachRolePolicy(input)
>>>>>>> d2cbf0e7
		if tfawserr.ErrCodeEquals(err, iam.ErrCodeNoSuchEntityException) {
			continue
		}
		if err != nil {
			return err
		}
	}

	return nil
}

func readIamRolePolicyNames(conn *iam.IAM, roleName string) ([]*string, error) {
	inlinePolicies := make([]*string, 0)
	input := &iam.ListRolePoliciesInput{
		RoleName: aws.String(roleName),
	}

	err := conn.ListRolePoliciesPages(input, func(page *iam.ListRolePoliciesOutput, lastPage bool) bool {
		inlinePolicies = append(inlinePolicies, page.PolicyNames...)
		return !lastPage
	})
<<<<<<< HEAD
	if tfawserr.ErrCodeEquals(err, iam.ErrCodeNoSuchEntityException) {
		return nil
	}
	if err != nil {
		return err
=======

	if err != nil && !tfawserr.ErrCodeEquals(err, iam.ErrCodeNoSuchEntityException) {
		return nil, err
>>>>>>> d2cbf0e7
	}

	return inlinePolicies, nil
}

func deleteIamRolePolicies(conn *iam.IAM, roleName string, policyNames []*string) error {
	for _, name := range policyNames {
		if len(aws.StringValue(name)) == 0 {
			continue
		}

		input := &iam.DeleteRolePolicyInput{
			PolicyName: name,
			RoleName:   aws.String(roleName),
		}

		_, err := conn.DeleteRolePolicy(input)
		if tfawserr.ErrCodeEquals(err, iam.ErrCodeNoSuchEntityException) {
			return nil
<<<<<<< HEAD
		}
		if err != nil {
			return err
=======
		}
		if err != nil {
			return err
		}
	}

	return nil
}

func flattenIamInlinePolicy(apiObject *iam.PutRolePolicyInput) map[string]interface{} {
	if apiObject == nil {
		return nil
	}

	tfMap := map[string]interface{}{}

	tfMap["name"] = aws.StringValue(apiObject.PolicyName)
	tfMap["policy"] = aws.StringValue(apiObject.PolicyDocument)

	return tfMap
}

func flattenIamInlinePolicies(apiObjects []*iam.PutRolePolicyInput) []interface{} {
	if len(apiObjects) == 0 {
		return nil
	}

	var tfList []interface{}

	for _, apiObject := range apiObjects {
		if apiObject == nil {
			continue
		}

		tfList = append(tfList, flattenIamInlinePolicy(apiObject))
	}

	return tfList
}

func expandIamInlinePolicy(roleName string, tfMap map[string]interface{}) *iam.PutRolePolicyInput {
	if tfMap == nil {
		return nil
	}

	apiObject := &iam.PutRolePolicyInput{
		RoleName: aws.String(roleName),
	}

	if v, ok := tfMap["name"].(string); ok && v != "" {
		apiObject.PolicyName = aws.String(v)
	}

	if v, ok := tfMap["policy"].(string); ok && v != "" {
		apiObject.PolicyDocument = aws.String(v)
	}

	return apiObject
}

func expandIamInlinePolicies(roleName string, tfList []interface{}) []*iam.PutRolePolicyInput {
	if len(tfList) == 0 {
		return nil
	}

	var apiObjects []*iam.PutRolePolicyInput

	for _, tfMapRaw := range tfList {
		tfMap, ok := tfMapRaw.(map[string]interface{})

		if !ok {
			continue
		}

		apiObject := expandIamInlinePolicy(roleName, tfMap)

		if apiObject == nil {
			continue
		}

		apiObjects = append(apiObjects, apiObject)
	}

	return apiObjects
}

func addIamInlinePolicies(policies []*iam.PutRolePolicyInput, meta interface{}) error {
	conn := meta.(*AWSClient).iamconn

	var errs *multierror.Error
	for _, policy := range policies {
		if len(aws.StringValue(policy.PolicyName)) == 0 || len(aws.StringValue(policy.PolicyDocument)) == 0 {
			continue
		}

		if _, err := conn.PutRolePolicy(policy); err != nil {
			newErr := fmt.Errorf("creating inline policy (%s): %w", aws.StringValue(policy.PolicyName), err)
			log.Printf("[ERROR] %s", newErr)
			errs = multierror.Append(errs, newErr)
		}
	}

	return errs.ErrorOrNil()
}

func addIamManagedPolicies(roleName string, policies []*string, meta interface{}) error {
	conn := meta.(*AWSClient).iamconn

	var errs *multierror.Error
	for _, arn := range policies {
		if err := attachPolicyToRole(conn, roleName, aws.StringValue(arn)); err != nil {
			newErr := fmt.Errorf("attaching managed policy (%s): %w", aws.StringValue(arn), err)
			log.Printf("[ERROR] %s", newErr)
			errs = multierror.Append(errs, newErr)
		}
	}

	return errs.ErrorOrNil()
}

func readIamInlinePolicies(roleName string, meta interface{}) ([]*iam.PutRolePolicyInput, error) {
	conn := meta.(*AWSClient).iamconn

	policyNames, err := readIamRolePolicyNames(conn, roleName)
	if err != nil {
		return nil, err
	}

	var apiObjects []*iam.PutRolePolicyInput
	for _, policyName := range policyNames {
		policyResp, err := conn.GetRolePolicy(&iam.GetRolePolicyInput{
			RoleName:   aws.String(roleName),
			PolicyName: policyName,
		})
		if err != nil {
			return nil, err
		}

		policy, err := url.QueryUnescape(*policyResp.PolicyDocument)
		if err != nil {
			return nil, err
>>>>>>> d2cbf0e7
		}

		apiObject := &iam.PutRolePolicyInput{
			RoleName:       aws.String(roleName),
			PolicyDocument: aws.String(policy),
			PolicyName:     policyName,
		}

		apiObjects = append(apiObjects, apiObject)
	}

	if len(apiObjects) == 0 {
		apiObjects = append(apiObjects, &iam.PutRolePolicyInput{
			PolicyDocument: aws.String(""),
			PolicyName:     aws.String(""),
		})
	}

	return apiObjects, nil
}<|MERGE_RESOLUTION|>--- conflicted
+++ resolved
@@ -10,10 +10,7 @@
 	"github.com/aws/aws-sdk-go/aws"
 	"github.com/aws/aws-sdk-go/service/iam"
 	"github.com/hashicorp/aws-sdk-go-base/tfawserr"
-<<<<<<< HEAD
-=======
 	"github.com/hashicorp/go-multierror"
->>>>>>> d2cbf0e7
 	"github.com/hashicorp/terraform-plugin-sdk/v2/helper/resource"
 	"github.com/hashicorp/terraform-plugin-sdk/v2/helper/schema"
 	"github.com/hashicorp/terraform-plugin-sdk/v2/helper/validation"
@@ -443,38 +440,6 @@
 
 func resourceAwsIamRoleDelete(d *schema.ResourceData, meta interface{}) error {
 	conn := meta.(*AWSClient).iamconn
-<<<<<<< HEAD
-
-	err := deleteAwsIamRole(conn, d.Id(), d.Get("force_detach_policies").(bool))
-	if tfawserr.ErrCodeEquals(err, iam.ErrCodeNoSuchEntityException) {
-		return nil
-	}
-	if err != nil {
-		return fmt.Errorf("error deleting IAM Role (%s): %w", d.Id(), err)
-	}
-
-	return nil
-}
-
-func deleteAwsIamRole(conn *iam.IAM, rolename string, forceDetach bool) error {
-	if err := deleteAwsIamRoleInstanceProfiles(conn, rolename); err != nil {
-		return fmt.Errorf("unable to detach instance profiles: %w", err)
-	}
-
-	if forceDetach {
-		if err := deleteAwsIamRolePolicyAttachments(conn, rolename); err != nil {
-			return fmt.Errorf("unable to detach policies: %w", err)
-		}
-
-		if err := deleteAwsIamRolePolicies(conn, rolename); err != nil {
-			return fmt.Errorf("unable to delete inline policies: %w", err)
-		}
-	}
-
-	deleteRoleInput := &iam.DeleteRoleInput{
-		RoleName: aws.String(rolename),
-	}
-=======
 
 	hasInline := false
 	if v, ok := d.GetOk("inline_policy"); ok && v.(*schema.Set).Len() > 0 {
@@ -527,7 +492,6 @@
 	deleteRoleInput := &iam.DeleteRoleInput{
 		RoleName: aws.String(roleName),
 	}
->>>>>>> d2cbf0e7
 	err := resource.Retry(waiter.PropagationTimeout, func() *resource.RetryError {
 		_, err := conn.DeleteRole(deleteRoleInput)
 		if err != nil {
@@ -588,15 +552,6 @@
 		}
 		return !lastPage
 	})
-<<<<<<< HEAD
-	if tfawserr.ErrCodeEquals(err, iam.ErrCodeNoSuchEntityException) {
-		return nil
-	}
-	if err != nil {
-		return err
-	}
-
-=======
 	if err != nil && !tfawserr.ErrCodeEquals(err, iam.ErrCodeNoSuchEntityException) {
 		return nil, err
 	}
@@ -605,18 +560,13 @@
 }
 
 func deleteIamRolePolicyAttachments(conn *iam.IAM, roleName string, managedPolicies []*string) error {
->>>>>>> d2cbf0e7
 	for _, parn := range managedPolicies {
 		input := &iam.DetachRolePolicyInput{
 			PolicyArn: parn,
 			RoleName:  aws.String(roleName),
 		}
 
-<<<<<<< HEAD
-		_, err = conn.DetachRolePolicy(input)
-=======
 		_, err := conn.DetachRolePolicy(input)
->>>>>>> d2cbf0e7
 		if tfawserr.ErrCodeEquals(err, iam.ErrCodeNoSuchEntityException) {
 			continue
 		}
@@ -638,17 +588,9 @@
 		inlinePolicies = append(inlinePolicies, page.PolicyNames...)
 		return !lastPage
 	})
-<<<<<<< HEAD
-	if tfawserr.ErrCodeEquals(err, iam.ErrCodeNoSuchEntityException) {
-		return nil
-	}
-	if err != nil {
-		return err
-=======
 
 	if err != nil && !tfawserr.ErrCodeEquals(err, iam.ErrCodeNoSuchEntityException) {
 		return nil, err
->>>>>>> d2cbf0e7
 	}
 
 	return inlinePolicies, nil
@@ -668,11 +610,6 @@
 		_, err := conn.DeleteRolePolicy(input)
 		if tfawserr.ErrCodeEquals(err, iam.ErrCodeNoSuchEntityException) {
 			return nil
-<<<<<<< HEAD
-		}
-		if err != nil {
-			return err
-=======
 		}
 		if err != nil {
 			return err
@@ -814,7 +751,6 @@
 		policy, err := url.QueryUnescape(*policyResp.PolicyDocument)
 		if err != nil {
 			return nil, err
->>>>>>> d2cbf0e7
 		}
 
 		apiObject := &iam.PutRolePolicyInput{
