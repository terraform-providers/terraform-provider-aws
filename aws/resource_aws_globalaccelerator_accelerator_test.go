--- conflicted
+++ resolved
@@ -5,7 +5,6 @@
 	"log"
 	"regexp"
 	"testing"
-	"time"
 
 	"github.com/aws/aws-sdk-go/aws"
 	"github.com/aws/aws-sdk-go/service/globalaccelerator"
@@ -54,46 +53,10 @@
 				sweeperErrs = multierror.Append(sweeperErrs, errs)
 			}
 
-<<<<<<< HEAD
-			if aws.BoolValue(accelerator.Enabled) {
-				input := &globalaccelerator.UpdateAcceleratorInput{
-					AcceleratorArn: accelerator.AcceleratorArn,
-					Enabled:        aws.Bool(false),
-				}
-
-				log.Printf("[INFO] Disabling Global Accelerator Accelerator: %s", arn)
-
-				_, err := conn.UpdateAccelerator(input)
-
-				if err != nil {
-					sweeperErr := fmt.Errorf("error disabling Global Accelerator Accelerator (%s): %s", arn, err)
-					log.Printf("[ERROR] %s", sweeperErr)
-					sweeperErrs = multierror.Append(sweeperErrs, sweeperErr)
-					continue
-				}
-			}
-
-			// Global Accelerator accelerators need to be in `DEPLOYED` state before they can be deleted.
-			// Removing listeners or disabling can both set the state to `IN_PROGRESS`.
-			if err := resourceAwsGlobalAcceleratorAcceleratorWaitForDeployedState(conn, arn, 60*time.Minute); err != nil {
-				sweeperErr := fmt.Errorf("error waiting for Global Accelerator Accelerator (%s): %s", arn, err)
-				log.Printf("[ERROR] %s", sweeperErr)
-				sweeperErrs = multierror.Append(sweeperErrs, sweeperErr)
-				continue
-			}
-
-			input := &globalaccelerator.DeleteAcceleratorInput{
-				AcceleratorArn: accelerator.AcceleratorArn,
-			}
-
-			log.Printf("[INFO] Deleting Global Accelerator Accelerator: %s", arn)
-			_, err := conn.DeleteAccelerator(input)
-=======
 			r := resourceAwsGlobalAcceleratorAccelerator()
 			d := r.Data(nil)
 			d.SetId(arn)
 			err = r.Delete(d, client)
->>>>>>> d2cbf0e7
 
 			if err != nil {
 				sweeperErr := fmt.Errorf("error deleting Global Accelerator Accelerator (%s): %s", arn, err)
