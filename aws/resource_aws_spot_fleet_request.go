--- conflicted
+++ resolved
@@ -256,7 +256,6 @@
 							Computed: true,
 							ForceNew: true,
 						},
-<<<<<<< HEAD
 						"tag": {
 							Type:     schema.TypeSet,
 							Optional: true,
@@ -275,17 +274,10 @@
 							},
 							Set: spotFleetTagToHash,
 						},
-
 						"tags": {
 							Type:     schema.TypeList,
 							Optional: true,
 							Elem:     &schema.Schema{Type: schema.TypeMap},
-=======
-						"tags": {
-							Type:     schema.TypeMap,
-							Optional: true,
-							ForceNew: true,
->>>>>>> 1d2b1c59
 						},
 					},
 				},
