package aws

import (
	"context"
	"fmt"
	"log"
	"time"

	"github.com/aws/aws-sdk-go/aws"
	"github.com/aws/aws-sdk-go/aws/arn"
	"github.com/aws/aws-sdk-go/aws/awserr"
	"github.com/aws/aws-sdk-go/service/ec2"
	"github.com/hashicorp/terraform-plugin-sdk/v2/helper/resource"
	"github.com/hashicorp/terraform-plugin-sdk/v2/helper/schema"
	"github.com/hashicorp/terraform-plugin-sdk/v2/helper/validation"
	"github.com/terraform-providers/terraform-provider-aws/aws/internal/keyvaluetags"
)

func resourceAwsEbsVolume() *schema.Resource {
	return &schema.Resource{
		Create: resourceAwsEbsVolumeCreate,
		Read:   resourceAwsEbsVolumeRead,
		Update: resourceAWSEbsVolumeUpdate,
		Delete: resourceAwsEbsVolumeDelete,
		Importer: &schema.ResourceImporter{
			State: schema.ImportStatePassthrough,
		},

		CustomizeDiff: resourceAwsEbsVolumeCustomizeDiff,

		Schema: map[string]*schema.Schema{
			"arn": {
				Type:     schema.TypeString,
				Computed: true,
			},
			"availability_zone": {
				Type:     schema.TypeString,
				Required: true,
				ForceNew: true,
			},
			"encrypted": {
				Type:     schema.TypeBool,
				Optional: true,
				Computed: true,
				ForceNew: true,
			},
			"iops": {
				Type:     schema.TypeInt,
				Optional: true,
				Computed: true,
			},
			"kms_key_id": {
				Type:         schema.TypeString,
				Optional:     true,
				Computed:     true,
				ForceNew:     true,
				ValidateFunc: validateArn,
			},
			"multi_attach_enabled": {
				Type:     schema.TypeBool,
				Optional: true,
				ForceNew: true,
			},
			"size": {
				Type:         schema.TypeInt,
				Optional:     true,
				Computed:     true,
<<<<<<< HEAD
				ExactlyOneOf: []string{"size", "snapshot_id"},
=======
				AtLeastOneOf: []string{"size", "snapshot_id"},
>>>>>>> d2cbf0e7
			},
			"snapshot_id": {
				Type:         schema.TypeString,
				Optional:     true,
				Computed:     true,
				ForceNew:     true,
<<<<<<< HEAD
				ExactlyOneOf: []string{"size", "snapshot_id"},
=======
				AtLeastOneOf: []string{"size", "snapshot_id"},
>>>>>>> d2cbf0e7
			},
			"outpost_arn": {
				Type:         schema.TypeString,
				Optional:     true,
				ForceNew:     true,
				ValidateFunc: validateArn,
			},
			"type": {
				Type:     schema.TypeString,
				Optional: true,
				Computed: true,
			},
			"tags": tagsSchema(),
			"throughput": {
				Type:         schema.TypeInt,
				Optional:     true,
				Computed:     true,
				ValidateFunc: validation.IntBetween(125, 1000),
			},
		},
	}
}

func resourceAwsEbsVolumeCreate(d *schema.ResourceData, meta interface{}) error {
	conn := meta.(*AWSClient).ec2conn

	request := &ec2.CreateVolumeInput{
		AvailabilityZone:  aws.String(d.Get("availability_zone").(string)),
		TagSpecifications: ec2TagSpecificationsFromMap(d.Get("tags").(map[string]interface{}), ec2.ResourceTypeVolume),
	}
	if value, ok := d.GetOk("encrypted"); ok {
		request.Encrypted = aws.Bool(value.(bool))
	}
	if value, ok := d.GetOk("iops"); ok {
		request.Iops = aws.Int64(int64(value.(int)))
	}
	if value, ok := d.GetOk("kms_key_id"); ok {
		request.KmsKeyId = aws.String(value.(string))
	}
	if value, ok := d.GetOk("size"); ok {
		request.Size = aws.Int64(int64(value.(int)))
	}
	if value, ok := d.GetOk("snapshot_id"); ok {
		request.SnapshotId = aws.String(value.(string))
	}
	if value, ok := d.GetOk("multi_attach_enabled"); ok {
		request.MultiAttachEnabled = aws.Bool(value.(bool))
	}
	if value, ok := d.GetOk("outpost_arn"); ok {
		request.OutpostArn = aws.String(value.(string))
	}
	if value, ok := d.GetOk("throughput"); ok {
		request.Throughput = aws.Int64(int64(value.(int)))
	}
	if value, ok := d.GetOk("type"); ok {
		request.VolumeType = aws.String(value.(string))
	}

	log.Printf("[DEBUG] EBS Volume create opts: %s", request)
	result, err := conn.CreateVolume(request)
	if err != nil {
		return fmt.Errorf("Error creating EC2 volume: %s", err)
	}

	log.Println("[DEBUG] Waiting for Volume to become available")

	stateConf := &resource.StateChangeConf{
		Pending:    []string{ec2.VolumeStateCreating},
		Target:     []string{ec2.VolumeStateAvailable},
		Refresh:    volumeStateRefreshFunc(conn, *result.VolumeId),
		Timeout:    5 * time.Minute,
		Delay:      10 * time.Second,
		MinTimeout: 3 * time.Second,
	}

	_, err = stateConf.WaitForState()
	if err != nil {
		return fmt.Errorf(
			"Error waiting for Volume (%s) to become available: %s",
			*result.VolumeId, err)
	}

	d.SetId(aws.StringValue(result.VolumeId))

	return resourceAwsEbsVolumeRead(d, meta)
}

func resourceAWSEbsVolumeUpdate(d *schema.ResourceData, meta interface{}) error {
	conn := meta.(*AWSClient).ec2conn

	if d.HasChangesExcept("tags") {
		params := &ec2.ModifyVolumeInput{
			VolumeId: aws.String(d.Id()),
		}

		if d.HasChange("size") {
			params.Size = aws.Int64(int64(d.Get("size").(int)))
		}

		if d.HasChange("type") {
			params.VolumeType = aws.String(d.Get("type").(string))
		}

		if d.HasChange("iops") {
			params.Iops = aws.Int64(int64(d.Get("iops").(int)))
		}

		// "If no throughput value is specified, the existing value is retained."
		// Not currently correct, so always specify any non-zero throughput value.
<<<<<<< HEAD
		if v := d.Get("throughput").(int); v > 0 {
=======
		// Throughput is valid only for gp3 volumes.
		if v := d.Get("throughput").(int); v > 0 && d.Get("type").(string) == ec2.VolumeTypeGp3 {
>>>>>>> d2cbf0e7
			params.Throughput = aws.Int64(int64(v))
		}

		result, err := conn.ModifyVolume(params)
		if err != nil {
			return err
		}

		stateConf := &resource.StateChangeConf{
			Pending:    []string{ec2.VolumeStateCreating, ec2.VolumeModificationStateModifying},
			Target:     []string{ec2.VolumeStateAvailable, ec2.VolumeStateInUse},
			Refresh:    volumeStateRefreshFunc(conn, *result.VolumeModification.VolumeId),
			Timeout:    5 * time.Minute,
			Delay:      10 * time.Second,
			MinTimeout: 3 * time.Second,
		}

		_, err = stateConf.WaitForState()
		if err != nil {
			return fmt.Errorf(
				"Error waiting for Volume (%s) to become available: %s",
				*result.VolumeModification.VolumeId, err)
		}
	}

	if d.HasChange("tags") {
		o, n := d.GetChange("tags")

		if err := keyvaluetags.Ec2UpdateTags(conn, d.Id(), o, n); err != nil {
			return fmt.Errorf("error updating tags: %s", err)
		}
	}

	return resourceAwsEbsVolumeRead(d, meta)
}

// volumeStateRefreshFunc returns a resource.StateRefreshFunc that is used to watch
// a the state of a Volume. Returns successfully when volume is available
func volumeStateRefreshFunc(conn *ec2.EC2, volumeID string) resource.StateRefreshFunc {
	return func() (interface{}, string, error) {
		resp, err := conn.DescribeVolumes(&ec2.DescribeVolumesInput{
			VolumeIds: []*string{aws.String(volumeID)},
		})

		if err != nil {
			if ec2err, ok := err.(awserr.Error); ok {
				// Set this to nil as if we didn't find anything.
				log.Printf("Error on Volume State Refresh: message: \"%s\", code:\"%s\"", ec2err.Message(), ec2err.Code())
				resp = nil
				return nil, "", err
			} else {
				log.Printf("Error on Volume State Refresh: %s", err)
				return nil, "", err
			}
		}

		v := resp.Volumes[0]
		return v, *v.State, nil
	}
}

func resourceAwsEbsVolumeRead(d *schema.ResourceData, meta interface{}) error {
	conn := meta.(*AWSClient).ec2conn
	ignoreTagsConfig := meta.(*AWSClient).IgnoreTagsConfig

	request := &ec2.DescribeVolumesInput{
		VolumeIds: []*string{aws.String(d.Id())},
	}

	response, err := conn.DescribeVolumes(request)
	if err != nil {
		if isAWSErr(err, "InvalidVolume.NotFound", "") {
			d.SetId("")
			return nil
		}
		return fmt.Errorf("Error reading EC2 volume %s: %s", d.Id(), err)
	}

	if response == nil || len(response.Volumes) == 0 || response.Volumes[0] == nil {
		return fmt.Errorf("error reading EC2 Volume (%s): empty response", d.Id())
	}

	volume := response.Volumes[0]

	arn := arn.ARN{
		AccountID: meta.(*AWSClient).accountid,
		Partition: meta.(*AWSClient).partition,
		Region:    meta.(*AWSClient).region,
		Resource:  fmt.Sprintf("volume/%s", d.Id()),
		Service:   ec2.ServiceName,
	}
	d.Set("arn", arn.String())
	d.Set("availability_zone", volume.AvailabilityZone)
	d.Set("encrypted", volume.Encrypted)
	d.Set("iops", volume.Iops)
	d.Set("kms_key_id", volume.KmsKeyId)
	d.Set("size", volume.Size)
	d.Set("snapshot_id", volume.SnapshotId)
	d.Set("outpost_arn", volume.OutpostArn)
	d.Set("multi_attach_enabled", volume.MultiAttachEnabled)
	d.Set("throughput", volume.Throughput)

	if err := d.Set("tags", keyvaluetags.Ec2KeyValueTags(volume.Tags).IgnoreAws().IgnoreConfig(ignoreTagsConfig).Map()); err != nil {
		return fmt.Errorf("error setting tags: %s", err)
	}

	d.Set("type", volume.VolumeType)

	return nil
}

func resourceAwsEbsVolumeDelete(d *schema.ResourceData, meta interface{}) error {
	conn := meta.(*AWSClient).ec2conn

	input := &ec2.DeleteVolumeInput{
		VolumeId: aws.String(d.Id()),
	}

	err := resource.Retry(5*time.Minute, func() *resource.RetryError {
		_, err := conn.DeleteVolume(input)

		if isAWSErr(err, "InvalidVolume.NotFound", "") {
			return nil
		}

		if isAWSErr(err, "VolumeInUse", "") {
			return resource.RetryableError(fmt.Errorf("EBS VolumeInUse - trying again while it detaches"))
		}

		if err != nil {
			return resource.NonRetryableError(err)
		}

		return nil
	})

	if isResourceTimeoutError(err) {
		_, err = conn.DeleteVolume(input)
	}

	if err != nil {
		return fmt.Errorf("error deleting EBS Volume (%s): %s", d.Id(), err)
	}

	describeInput := &ec2.DescribeVolumesInput{
		VolumeIds: []*string{aws.String(d.Id())},
	}

	var output *ec2.DescribeVolumesOutput
	err = resource.Retry(5*time.Minute, func() *resource.RetryError {
		var err error
		output, err = conn.DescribeVolumes(describeInput)

		if err != nil {
			return resource.NonRetryableError(err)
		}

		for _, volume := range output.Volumes {
			if aws.StringValue(volume.VolumeId) == d.Id() {
				state := aws.StringValue(volume.State)

				if state == ec2.VolumeStateDeleting {
					return resource.RetryableError(fmt.Errorf("EBS Volume (%s) still deleting", d.Id()))
				}

				return resource.NonRetryableError(fmt.Errorf("EBS Volume (%s) in unexpected state after deletion: %s", d.Id(), state))
			}
		}

		return nil
	})

	if isResourceTimeoutError(err) {
		output, err = conn.DescribeVolumes(describeInput)
	}

	if isAWSErr(err, "InvalidVolume.NotFound", "") {
		return nil
	}

	for _, volume := range output.Volumes {
		if aws.StringValue(volume.VolumeId) == d.Id() {
			return fmt.Errorf("EBS Volume (%s) in unexpected state after deletion: %s", d.Id(), aws.StringValue(volume.State))
		}
	}

	return nil
}

func resourceAwsEbsVolumeCustomizeDiff(_ context.Context, diff *schema.ResourceDiff, meta interface{}) error {
	iops := diff.Get("iops").(int)
	multiAttachEnabled := diff.Get("multi_attach_enabled").(bool)
	throughput := diff.Get("throughput").(int)
	volumeType := diff.Get("type").(string)

	if diff.Id() == "" {
		// Create.

		// Iops is required for io1 and io2 volumes.
		// The default for gp3 volumes is 3,000 IOPS.
		// This parameter is not supported for gp2, st1, sc1, or standard volumes.
		// Hard validation in place to return an error if IOPs are provided
		// for an unsupported storage type.
		// Reference: https://github.com/hashicorp/terraform-provider-aws/issues/12667
		switch volumeType {
		case ec2.VolumeTypeIo1, ec2.VolumeTypeIo2:
			if iops == 0 {
				return fmt.Errorf("'iops' must be set when 'type' is '%s'", volumeType)
			}

		case ec2.VolumeTypeGp3:

		default:
			if iops != 0 {
				return fmt.Errorf("'iops' must not be set when 'type' is '%s'", volumeType)
			}
		}

		// MultiAttachEnabled is supported with io1 volumes only.
		if multiAttachEnabled && volumeType != ec2.VolumeTypeIo1 {
			return fmt.Errorf("'multi_attach_enabled' must not be set when 'type' is '%s'", volumeType)
		}

		// Throughput is valid only for gp3 volumes.
		if throughput > 0 && volumeType != ec2.VolumeTypeGp3 {
			return fmt.Errorf("'throughput' must not be set when 'type' is '%s'", volumeType)
		}
	} else {
		// Update.

		// Setting 'iops = 0' is a no-op if the volume type does not require Iops to be specified.
		if diff.HasChange("iops") && volumeType != ec2.VolumeTypeIo1 && volumeType != ec2.VolumeTypeIo2 && iops == 0 {
			return diff.Clear("iops")
		}
	}

	return nil
}<|MERGE_RESOLUTION|>--- conflicted
+++ resolved
@@ -65,22 +65,14 @@
 				Type:         schema.TypeInt,
 				Optional:     true,
 				Computed:     true,
-<<<<<<< HEAD
-				ExactlyOneOf: []string{"size", "snapshot_id"},
-=======
 				AtLeastOneOf: []string{"size", "snapshot_id"},
->>>>>>> d2cbf0e7
 			},
 			"snapshot_id": {
 				Type:         schema.TypeString,
 				Optional:     true,
 				Computed:     true,
 				ForceNew:     true,
-<<<<<<< HEAD
-				ExactlyOneOf: []string{"size", "snapshot_id"},
-=======
 				AtLeastOneOf: []string{"size", "snapshot_id"},
->>>>>>> d2cbf0e7
 			},
 			"outpost_arn": {
 				Type:         schema.TypeString,
@@ -190,12 +182,8 @@
 
 		// "If no throughput value is specified, the existing value is retained."
 		// Not currently correct, so always specify any non-zero throughput value.
-<<<<<<< HEAD
-		if v := d.Get("throughput").(int); v > 0 {
-=======
 		// Throughput is valid only for gp3 volumes.
 		if v := d.Get("throughput").(int); v > 0 && d.Get("type").(string) == ec2.VolumeTypeGp3 {
->>>>>>> d2cbf0e7
 			params.Throughput = aws.Int64(int64(v))
 		}
 
