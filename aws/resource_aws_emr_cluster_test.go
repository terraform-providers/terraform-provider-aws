package aws

import (
	"fmt"
	"log"
	"regexp"
	"testing"
	"time"

	"github.com/aws/aws-sdk-go/aws"
	"github.com/aws/aws-sdk-go/aws/awserr"
	"github.com/aws/aws-sdk-go/service/ec2"
	"github.com/aws/aws-sdk-go/service/emr"
	"github.com/hashicorp/terraform-plugin-sdk/v2/helper/acctest"
	"github.com/hashicorp/terraform-plugin-sdk/v2/helper/resource"
	"github.com/hashicorp/terraform-plugin-sdk/v2/terraform"
)

func init() {
	resource.AddTestSweepers("aws_emr_cluster", &resource.Sweeper{
		Name: "aws_emr_cluster",
		F:    testSweepEmrClusters,
	})
}

func testSweepEmrClusters(region string) error {
	client, err := sharedClientForRegion(region)
	if err != nil {
		return fmt.Errorf("error getting client: %s", err)
	}
	conn := client.(*AWSClient).emrconn

	input := &emr.ListClustersInput{
		ClusterStates: []*string{
			aws.String(emr.ClusterStateBootstrapping),
			aws.String(emr.ClusterStateRunning),
			aws.String(emr.ClusterStateStarting),
			aws.String(emr.ClusterStateWaiting),
		},
	}
	err = conn.ListClustersPages(input, func(page *emr.ListClustersOutput, isLast bool) bool {
		if page == nil {
			return !isLast
		}

		for _, cluster := range page.Clusters {
			describeClusterInput := &emr.DescribeClusterInput{
				ClusterId: cluster.Id,
			}
			terminateJobFlowsInput := &emr.TerminateJobFlowsInput{
				JobFlowIds: []*string{cluster.Id},
			}
			id := aws.StringValue(cluster.Id)

			log.Printf("[INFO] Deleting EMR Cluster: %s", id)
			_, err = conn.TerminateJobFlows(terminateJobFlowsInput)

			if err != nil {
				log.Printf("[ERROR] Error terminating EMR Cluster (%s): %s", id, err)
			}

			if err := conn.WaitUntilClusterTerminated(describeClusterInput); err != nil {
				log.Printf("[ERROR] Error waiting for EMR Cluster (%s) termination: %s", id, err)
			}
		}

		return !isLast
	})
	if err != nil {
		if testSweepSkipSweepError(err) {
			log.Printf("[WARN] Skipping EMR Cluster sweep for %s: %s", region, err)
			return nil
		}
		return fmt.Errorf("error retrieving EMR Clusters: %s", err)
	}

	return nil
}

func TestAccAWSEMRCluster_basic(t *testing.T) {
	var cluster emr.Cluster

	resourceName := "aws_emr_cluster.tf-test-cluster"
	rName := acctest.RandomWithPrefix("tf-acc-test")
	resource.ParallelTest(t, resource.TestCase{
		PreCheck:     func() { testAccPreCheck(t) },
		Providers:    testAccProviders,
		CheckDestroy: testAccCheckAWSEmrDestroy,
		Steps: []resource.TestStep{
			{
				Config: testAccAWSEmrClusterConfig(rName),
				Check: resource.ComposeTestCheckFunc(
					testAccCheckAWSEmrClusterExists(resourceName, &cluster),
					resource.TestCheckResourceAttr(resourceName, "scale_down_behavior", "TERMINATE_AT_TASK_COMPLETION"),
					resource.TestCheckResourceAttr(resourceName, "step.#", "0"),
					resource.TestCheckResourceAttrSet(resourceName, "arn"),
					resource.TestCheckNoResourceAttr(resourceName, "additional_info"),
					resource.TestCheckResourceAttr(resourceName, "bootstrap_action.#", "0"),
				),
			},
			{
				ResourceName:      resourceName,
				ImportState:       true,
				ImportStateVerify: true,
				ImportStateVerifyIgnore: []string{
					"cluster_state", // Ignore RUNNING versus WAITING changes
					"configurations",
					"keep_job_flow_alive_when_no_steps",
				},
			},
		},
	})
}

func TestAccAWSEMRCluster_additionalInfo(t *testing.T) {
	var cluster emr.Cluster
	expectedJSON := `
{
  "instanceAwsClientConfiguration": {
    "proxyPort": 8099,
    "proxyHost": "myproxy.example.com"
  }
}`

	resourceName := "aws_emr_cluster.tf-test-cluster"
	rName := acctest.RandomWithPrefix("tf-acc-test")
	resource.ParallelTest(t, resource.TestCase{
		PreCheck:     func() { testAccPreCheck(t) },
		Providers:    testAccProviders,
		CheckDestroy: testAccCheckAWSEmrDestroy,
		Steps: []resource.TestStep{
			{
				Config: testAccAWSEmrClusterConfigAdditionalInfo(rName),
				Check: resource.ComposeTestCheckFunc(
					testAccCheckAWSEmrClusterExists(resourceName, &cluster),
					resource.TestCheckResourceAttr(resourceName, "scale_down_behavior", "TERMINATE_AT_TASK_COMPLETION"),
					resource.TestCheckResourceAttr(resourceName, "step.#", "0"),
					testAccCheckResourceAttrEquivalentJSON(resourceName, "additional_info", expectedJSON),
				),
			},
			{
				ResourceName:      resourceName,
				ImportState:       true,
				ImportStateVerify: true,
				ImportStateVerifyIgnore: []string{
					"additional_info",
					"cluster_state", // Ignore RUNNING versus WAITING changes
					"configurations",
					"keep_job_flow_alive_when_no_steps",
				},
			},
		},
	})
}

func TestAccAWSEMRCluster_disappears(t *testing.T) {
	var cluster emr.Cluster

	resourceName := "aws_emr_cluster.tf-test-cluster"
	rName := acctest.RandomWithPrefix("tf-acc-test")
	resource.ParallelTest(t, resource.TestCase{
		PreCheck:     func() { testAccPreCheck(t) },
		Providers:    testAccProviders,
		CheckDestroy: testAccCheckAWSEmrDestroy,
		Steps: []resource.TestStep{
			{
				Config: testAccAWSEmrClusterConfig(rName),
				Check: resource.ComposeTestCheckFunc(
					testAccCheckAWSEmrClusterExists(resourceName, &cluster),
					testAccCheckAWSEmrClusterDisappears(&cluster),
				),
				ExpectNonEmptyPlan: true,
			},
		},
	})
}

func TestAccAWSEMRCluster_configurationsJson(t *testing.T) {
	var cluster emr.Cluster

	resourceName := "aws_emr_cluster.tf-test-cluster"
	rName := acctest.RandomWithPrefix("tf-acc-test")
	resource.ParallelTest(t, resource.TestCase{
		PreCheck:     func() { testAccPreCheck(t) },
		Providers:    testAccProviders,
		CheckDestroy: testAccCheckAWSEmrDestroy,
		Steps: []resource.TestStep{
			{
				Config: testAccAWSEmrClusterConfigConfigurationsJson(rName),
				Check: resource.ComposeTestCheckFunc(
					testAccCheckAWSEmrClusterExists(resourceName, &cluster),
					resource.TestMatchResourceAttr(resourceName, "configurations_json",
						regexp.MustCompile("{\"JAVA_HOME\":\"/usr/lib/jvm/java-1.8.0\".+")),
				),
			},
			{
				ResourceName:      resourceName,
				ImportState:       true,
				ImportStateVerify: true,
				ImportStateVerifyIgnore: []string{
					"cluster_state", // Ignore RUNNING versus WAITING changes
					"configurations",
					"keep_job_flow_alive_when_no_steps",
				},
			},
		},
	})
}

func TestAccAWSEMRCluster_CoreInstanceGroup_AutoscalingPolicy(t *testing.T) {
	var cluster1, cluster2, cluster3 emr.Cluster
	autoscalingPolicy1 := `
{
  "Constraints": {
    "MinCapacity": 1,
    "MaxCapacity": 2
  },
  "Rules": [
    {
      "Name": "ScaleOutMemoryPercentage",
      "Description": "Scale out if YARNMemoryAvailablePercentage is less than 15",
      "Action": {
        "SimpleScalingPolicyConfiguration": {
          "AdjustmentType": "CHANGE_IN_CAPACITY",
          "ScalingAdjustment": 1,
          "CoolDown": 300
        }
      },
      "Trigger": {
        "CloudWatchAlarmDefinition": {
          "ComparisonOperator": "LESS_THAN",
          "EvaluationPeriods": 1,
          "MetricName": "YARNMemoryAvailablePercentage",
          "Namespace": "AWS/ElasticMapReduce",
          "Period": 300,
          "Statistic": "AVERAGE",
          "Threshold": 15.0,
          "Unit": "PERCENT"
        }
      }
    }
  ]
}
`
	autoscalingPolicy2 := `
{
  "Constraints": {
    "MinCapacity": 1,
    "MaxCapacity": 3
  },
  "Rules": [
    {
      "Name": "ScaleOutMemoryPercentage",
      "Description": "Scale out if YARNMemoryAvailablePercentage is less than 15",
      "Action": {
        "SimpleScalingPolicyConfiguration": {
          "AdjustmentType": "CHANGE_IN_CAPACITY",
          "ScalingAdjustment": 1,
          "CoolDown": 300
        }
      },
      "Trigger": {
        "CloudWatchAlarmDefinition": {
          "ComparisonOperator": "LESS_THAN",
          "EvaluationPeriods": 1,
          "MetricName": "YARNMemoryAvailablePercentage",
          "Namespace": "AWS/ElasticMapReduce",
          "Period": 300,
          "Statistic": "AVERAGE",
          "Threshold": 15.0,
          "Unit": "PERCENT"
        }
      }
    }
  ]
}
`
	rName := acctest.RandomWithPrefix("tf-acc-test")
	resourceName := "aws_emr_cluster.test"

	resource.ParallelTest(t, resource.TestCase{
		PreCheck:     func() { testAccPreCheck(t) },
		Providers:    testAccProviders,
		CheckDestroy: testAccCheckAWSEmrDestroy,
		Steps: []resource.TestStep{
			{
				Config: testAccAWSEmrClusterConfigCoreInstanceGroupAutoscalingPolicy(rName, autoscalingPolicy1),
				Check: resource.ComposeTestCheckFunc(
					testAccCheckAWSEmrClusterExists(resourceName, &cluster1),
					resource.TestCheckResourceAttr(resourceName, "core_instance_group.#", "1"),
					testAccCheckResourceAttrEquivalentJSON(resourceName, "core_instance_group.0.autoscaling_policy", autoscalingPolicy1),
				),
			},
			{
				ResourceName:      resourceName,
				ImportState:       true,
				ImportStateVerify: true,
				ImportStateVerifyIgnore: []string{
					"cluster_state", // Ignore RUNNING versus WAITING changes
					"configurations",
					"keep_job_flow_alive_when_no_steps",
				},
			},
			{
				Config: testAccAWSEmrClusterConfigCoreInstanceGroupAutoscalingPolicy(rName, autoscalingPolicy2),
				Check: resource.ComposeTestCheckFunc(
					testAccCheckAWSEmrClusterExists(resourceName, &cluster2),
					testAccCheckAWSEmrClusterNotRecreated(&cluster1, &cluster2),
					resource.TestCheckResourceAttr(resourceName, "core_instance_group.#", "1"),
					testAccCheckResourceAttrEquivalentJSON(resourceName, "core_instance_group.0.autoscaling_policy", autoscalingPolicy2),
				),
			},
			{
				Config: testAccAWSEmrClusterConfigCoreInstanceGroupAutoscalingPolicyRemoved(rName),
				Check: resource.ComposeTestCheckFunc(
					testAccCheckAWSEmrClusterExists(resourceName, &cluster3),
					testAccCheckAWSEmrClusterNotRecreated(&cluster2, &cluster3),
					resource.TestCheckResourceAttr(resourceName, "core_instance_group.#", "1"),
					resource.TestCheckResourceAttr(resourceName, "core_instance_group.0.autoscaling_policy", ""),
				),
			},
		},
	})
}

func TestAccAWSEMRCluster_CoreInstanceGroup_BidPrice(t *testing.T) {
	var cluster1, cluster2 emr.Cluster
	rName := acctest.RandomWithPrefix("tf-acc-test")
	resourceName := "aws_emr_cluster.test"

	resource.ParallelTest(t, resource.TestCase{
		PreCheck:     func() { testAccPreCheck(t) },
		Providers:    testAccProviders,
		CheckDestroy: testAccCheckAWSEmrDestroy,
		Steps: []resource.TestStep{
			{
				Config: testAccAWSEmrClusterConfigCoreInstanceGroupBidPrice(rName, "0.50"),
				Check: resource.ComposeTestCheckFunc(
					testAccCheckAWSEmrClusterExists(resourceName, &cluster1),
					resource.TestCheckResourceAttr(resourceName, "core_instance_group.#", "1"),
					resource.TestCheckResourceAttr(resourceName, "core_instance_group.0.bid_price", "0.50"),
				),
			},
			{
				ResourceName:      resourceName,
				ImportState:       true,
				ImportStateVerify: true,
				ImportStateVerifyIgnore: []string{
					"cluster_state", // Ignore RUNNING versus WAITING changes
					"configurations",
					"keep_job_flow_alive_when_no_steps",
				},
			},
			{
				Config: testAccAWSEmrClusterConfigCoreInstanceGroupBidPrice(rName, "0.51"),
				Check: resource.ComposeTestCheckFunc(
					testAccCheckAWSEmrClusterExists(resourceName, &cluster2),
					testAccCheckAWSEmrClusterRecreated(&cluster1, &cluster2),
					resource.TestCheckResourceAttr(resourceName, "core_instance_group.#", "1"),
					resource.TestCheckResourceAttr(resourceName, "core_instance_group.0.bid_price", "0.51"),
				),
			},
		},
	})
}

func TestAccAWSEMRCluster_CoreInstanceGroup_InstanceCount(t *testing.T) {
	var cluster1, cluster2, cluster3 emr.Cluster
	rName := acctest.RandomWithPrefix("tf-acc-test")
	resourceName := "aws_emr_cluster.test"

	resource.ParallelTest(t, resource.TestCase{
		PreCheck:     func() { testAccPreCheck(t) },
		Providers:    testAccProviders,
		CheckDestroy: testAccCheckAWSEmrDestroy,
		Steps: []resource.TestStep{
			{
				Config: testAccAWSEmrClusterConfigCoreInstanceGroupInstanceCount(rName, 2),
				Check: resource.ComposeTestCheckFunc(
					testAccCheckAWSEmrClusterExists(resourceName, &cluster1),
					resource.TestCheckResourceAttr(resourceName, "core_instance_group.#", "1"),
					resource.TestCheckResourceAttr(resourceName, "core_instance_group.0.instance_count", "2"),
				),
			},
			{
				ResourceName:      resourceName,
				ImportState:       true,
				ImportStateVerify: true,
				ImportStateVerifyIgnore: []string{
					"cluster_state", // Ignore RUNNING versus WAITING changes
					"configurations",
					"keep_job_flow_alive_when_no_steps",
				},
			},
			{
				Config: testAccAWSEmrClusterConfigCoreInstanceGroupInstanceCount(rName, 1),
				Check: resource.ComposeTestCheckFunc(
					testAccCheckAWSEmrClusterExists(resourceName, &cluster2),
					testAccCheckAWSEmrClusterNotRecreated(&cluster1, &cluster2),
					resource.TestCheckResourceAttr(resourceName, "core_instance_group.#", "1"),
					resource.TestCheckResourceAttr(resourceName, "core_instance_group.0.instance_count", "1"),
				),
			},
			{
				Config: testAccAWSEmrClusterConfigCoreInstanceGroupInstanceCount(rName, 2),
				Check: resource.ComposeTestCheckFunc(
					testAccCheckAWSEmrClusterExists(resourceName, &cluster3),
					testAccCheckAWSEmrClusterNotRecreated(&cluster2, &cluster3),
					resource.TestCheckResourceAttr(resourceName, "core_instance_group.#", "1"),
					resource.TestCheckResourceAttr(resourceName, "core_instance_group.0.instance_count", "2"),
				),
			},
		},
	})
}

func TestAccAWSEMRCluster_CoreInstanceGroup_InstanceType(t *testing.T) {
	var cluster1, cluster2 emr.Cluster
	rName := acctest.RandomWithPrefix("tf-acc-test")
	resourceName := "aws_emr_cluster.test"

	resource.ParallelTest(t, resource.TestCase{
		PreCheck:     func() { testAccPreCheck(t) },
		Providers:    testAccProviders,
		CheckDestroy: testAccCheckAWSEmrDestroy,
		Steps: []resource.TestStep{
			{
				Config: testAccAWSEmrClusterConfigCoreInstanceGroupInstanceType(rName, "m4.large"),
				Check: resource.ComposeTestCheckFunc(
					testAccCheckAWSEmrClusterExists(resourceName, &cluster1),
					resource.TestCheckResourceAttr(resourceName, "core_instance_group.#", "1"),
					resource.TestCheckResourceAttr(resourceName, "core_instance_group.0.instance_type", "m4.large"),
				),
			},
			{
				ResourceName:      resourceName,
				ImportState:       true,
				ImportStateVerify: true,
				ImportStateVerifyIgnore: []string{
					"cluster_state", // Ignore RUNNING versus WAITING changes
					"configurations",
					"keep_job_flow_alive_when_no_steps",
				},
			},
			{
				Config: testAccAWSEmrClusterConfigCoreInstanceGroupInstanceType(rName, "m4.xlarge"),
				Check: resource.ComposeTestCheckFunc(
					testAccCheckAWSEmrClusterExists(resourceName, &cluster2),
					testAccCheckAWSEmrClusterRecreated(&cluster1, &cluster2),
					resource.TestCheckResourceAttr(resourceName, "core_instance_group.#", "1"),
					resource.TestCheckResourceAttr(resourceName, "core_instance_group.0.instance_type", "m4.xlarge"),
				),
			},
		},
	})
}

func TestAccAWSEMRCluster_CoreInstanceGroup_Name(t *testing.T) {
	var cluster1, cluster2 emr.Cluster
	rName := acctest.RandomWithPrefix("tf-acc-test")
	resourceName := "aws_emr_cluster.test"

	resource.ParallelTest(t, resource.TestCase{
		PreCheck:     func() { testAccPreCheck(t) },
		Providers:    testAccProviders,
		CheckDestroy: testAccCheckAWSEmrDestroy,
		Steps: []resource.TestStep{
			{
				Config: testAccAWSEmrClusterConfigCoreInstanceGroupName(rName, "name1"),
				Check: resource.ComposeTestCheckFunc(
					testAccCheckAWSEmrClusterExists(resourceName, &cluster1),
					resource.TestCheckResourceAttr(resourceName, "core_instance_group.#", "1"),
					resource.TestCheckResourceAttr(resourceName, "core_instance_group.0.name", "name1"),
				),
			},
			{
				ResourceName:      resourceName,
				ImportState:       true,
				ImportStateVerify: true,
				ImportStateVerifyIgnore: []string{
					"cluster_state", // Ignore RUNNING versus WAITING changes
					"configurations",
					"keep_job_flow_alive_when_no_steps",
				},
			},
			{
				Config: testAccAWSEmrClusterConfigCoreInstanceGroupName(rName, "name2"),
				Check: resource.ComposeTestCheckFunc(
					testAccCheckAWSEmrClusterExists(resourceName, &cluster2),
					testAccCheckAWSEmrClusterRecreated(&cluster1, &cluster2),
					resource.TestCheckResourceAttr(resourceName, "core_instance_group.#", "1"),
					resource.TestCheckResourceAttr(resourceName, "core_instance_group.0.name", "name2"),
				),
			},
		},
	})
}

func TestAccAWSEMRCluster_Ec2Attributes_DefaultManagedSecurityGroups(t *testing.T) {
	var cluster emr.Cluster
	var vpc ec2.Vpc

	rName := acctest.RandomWithPrefix("tf-acc-test")
	resourceName := "aws_emr_cluster.tf-test-cluster"
	vpcResourceName := "aws_vpc.test"

	resource.ParallelTest(t, resource.TestCase{
		PreCheck:     func() { testAccPreCheck(t) },
		Providers:    testAccProviders,
		CheckDestroy: testAccCheckAWSEmrDestroy,
		Steps: []resource.TestStep{
			{
				Config: testAccAWSEmrClusterConfigEc2AttributesDefaultManagedSecurityGroups(rName),
				Check: resource.ComposeTestCheckFunc(
					testAccCheckAWSEmrClusterExists(resourceName, &cluster),
					testAccCheckVpcExists(vpcResourceName, &vpc),
				),
			},
			{
				Config:      testAccAWSEmrClusterConfigEc2AttributesDefaultManagedSecurityGroups(rName),
				Destroy:     true,
				ExpectError: regexp.MustCompile(`DependencyViolation`),
			},
			{
				PreConfig: func() {
					conn := testAccProvider.Meta().(*AWSClient).ec2conn

					err := testAccEmrDeleteManagedSecurityGroups(conn, &vpc)

					if err != nil {
						t.Fatal(err)
					}
				},
				Config:  testAccAWSEmrClusterConfigEc2AttributesDefaultManagedSecurityGroups(rName),
				Destroy: true,
			},
		},
	})
}

func TestAccAWSEMRCluster_Kerberos_ClusterDedicatedKdc(t *testing.T) {
	var cluster emr.Cluster

	resourceName := "aws_emr_cluster.tf-test-cluster"
	rName := acctest.RandomWithPrefix("tf-acc-test")
	password := fmt.Sprintf("NeverKeepPasswordsInPlainText%s!", rName)
	resource.ParallelTest(t, resource.TestCase{
		PreCheck:     func() { testAccPreCheck(t) },
		Providers:    testAccProviders,
		CheckDestroy: testAccCheckAWSEmrDestroy,
		Steps: []resource.TestStep{
			{
				Config: testAccAWSEmrClusterConfig_Kerberos_ClusterDedicatedKdc(rName, password),
				Check: resource.ComposeTestCheckFunc(
					testAccCheckAWSEmrClusterExists(resourceName, &cluster),
					resource.TestCheckResourceAttr(resourceName, "kerberos_attributes.#", "1"),
					resource.TestCheckResourceAttr(resourceName, "kerberos_attributes.0.kdc_admin_password", password),
					resource.TestCheckResourceAttr(resourceName, "kerberos_attributes.0.realm", "EC2.INTERNAL"),
				),
			},
			{
				ResourceName:      resourceName,
				ImportState:       true,
				ImportStateVerify: true,
				ImportStateVerifyIgnore: []string{
					"cluster_state", // Ignore RUNNING versus WAITING changes
					"configurations",
					"keep_job_flow_alive_when_no_steps",
					"kerberos_attributes.0.kdc_admin_password",
				},
			},
		},
	})
}

func TestAccAWSEMRCluster_MasterInstanceGroup_BidPrice(t *testing.T) {
	var cluster1, cluster2 emr.Cluster
	rName := acctest.RandomWithPrefix("tf-acc-test")
	resourceName := "aws_emr_cluster.test"

	resource.ParallelTest(t, resource.TestCase{
		PreCheck:     func() { testAccPreCheck(t) },
		Providers:    testAccProviders,
		CheckDestroy: testAccCheckAWSEmrDestroy,
		Steps: []resource.TestStep{
			{
				Config: testAccAWSEmrClusterConfigMasterInstanceGroupBidPrice(rName, "0.50"),
				Check: resource.ComposeTestCheckFunc(
					testAccCheckAWSEmrClusterExists(resourceName, &cluster1),
					resource.TestCheckResourceAttr(resourceName, "master_instance_group.#", "1"),
					resource.TestCheckResourceAttr(resourceName, "master_instance_group.0.bid_price", "0.50"),
				),
			},
			{
				ResourceName:      resourceName,
				ImportState:       true,
				ImportStateVerify: true,
				ImportStateVerifyIgnore: []string{
					"cluster_state", // Ignore RUNNING versus WAITING changes
					"configurations",
					"keep_job_flow_alive_when_no_steps",
				},
			},
			{
				Config: testAccAWSEmrClusterConfigMasterInstanceGroupBidPrice(rName, "0.51"),
				Check: resource.ComposeTestCheckFunc(
					testAccCheckAWSEmrClusterExists(resourceName, &cluster2),
					testAccCheckAWSEmrClusterRecreated(&cluster1, &cluster2),
					resource.TestCheckResourceAttr(resourceName, "master_instance_group.#", "1"),
					resource.TestCheckResourceAttr(resourceName, "master_instance_group.0.bid_price", "0.51"),
				),
			},
		},
	})
}

func TestAccAWSEMRCluster_MasterInstanceGroup_InstanceCount(t *testing.T) {
	var cluster1, cluster2 emr.Cluster
	rName := acctest.RandomWithPrefix("tf-acc-test")
	resourceName := "aws_emr_cluster.test"

	resource.ParallelTest(t, resource.TestCase{
		PreCheck:     func() { testAccPreCheck(t) },
		Providers:    testAccProviders,
		CheckDestroy: testAccCheckAWSEmrDestroy,
		Steps: []resource.TestStep{
			{
				Config: testAccAWSEmrClusterConfigMasterInstanceGroupInstanceCount(rName, 3),
				Check: resource.ComposeTestCheckFunc(
					testAccCheckAWSEmrClusterExists(resourceName, &cluster1),
					resource.TestCheckResourceAttr(resourceName, "master_instance_group.#", "1"),
					resource.TestCheckResourceAttr(resourceName, "master_instance_group.0.instance_count", "3"),
				),
			},
			{
				ResourceName:      resourceName,
				ImportState:       true,
				ImportStateVerify: true,
				ImportStateVerifyIgnore: []string{
					"cluster_state", // Ignore RUNNING versus WAITING changes
					"configurations",
					"keep_job_flow_alive_when_no_steps",
				},
			},
			{
				Config: testAccAWSEmrClusterConfigMasterInstanceGroupInstanceCount(rName, 1),
				Check: resource.ComposeTestCheckFunc(
					testAccCheckAWSEmrClusterExists(resourceName, &cluster2),
					testAccCheckAWSEmrClusterRecreated(&cluster1, &cluster2),
					resource.TestCheckResourceAttr(resourceName, "master_instance_group.#", "1"),
					resource.TestCheckResourceAttr(resourceName, "master_instance_group.0.instance_count", "1"),
				),
			},
		},
	})
}

func TestAccAWSEMRCluster_MasterInstanceGroup_InstanceType(t *testing.T) {
	var cluster1, cluster2 emr.Cluster
	rName := acctest.RandomWithPrefix("tf-acc-test")
	resourceName := "aws_emr_cluster.test"

	resource.ParallelTest(t, resource.TestCase{
		PreCheck:     func() { testAccPreCheck(t) },
		Providers:    testAccProviders,
		CheckDestroy: testAccCheckAWSEmrDestroy,
		Steps: []resource.TestStep{
			{
				Config: testAccAWSEmrClusterConfigMasterInstanceGroupInstanceType(rName, "m4.large"),
				Check: resource.ComposeTestCheckFunc(
					testAccCheckAWSEmrClusterExists(resourceName, &cluster1),
					resource.TestCheckResourceAttr(resourceName, "master_instance_group.#", "1"),
					resource.TestCheckResourceAttr(resourceName, "master_instance_group.0.instance_type", "m4.large"),
				),
			},
			{
				ResourceName:      resourceName,
				ImportState:       true,
				ImportStateVerify: true,
				ImportStateVerifyIgnore: []string{
					"cluster_state", // Ignore RUNNING versus WAITING changes
					"configurations",
					"keep_job_flow_alive_when_no_steps",
				},
			},
			{
				Config: testAccAWSEmrClusterConfigMasterInstanceGroupInstanceType(rName, "m4.xlarge"),
				Check: resource.ComposeTestCheckFunc(
					testAccCheckAWSEmrClusterExists(resourceName, &cluster2),
					testAccCheckAWSEmrClusterRecreated(&cluster1, &cluster2),
					resource.TestCheckResourceAttr(resourceName, "master_instance_group.#", "1"),
					resource.TestCheckResourceAttr(resourceName, "master_instance_group.0.instance_type", "m4.xlarge"),
				),
			},
		},
	})
}

func TestAccAWSEMRCluster_MasterInstanceGroup_Name(t *testing.T) {
	var cluster1, cluster2 emr.Cluster
	rName := acctest.RandomWithPrefix("tf-acc-test")
	resourceName := "aws_emr_cluster.test"

	resource.ParallelTest(t, resource.TestCase{
		PreCheck:     func() { testAccPreCheck(t) },
		Providers:    testAccProviders,
		CheckDestroy: testAccCheckAWSEmrDestroy,
		Steps: []resource.TestStep{
			{
				Config: testAccAWSEmrClusterConfigMasterInstanceGroupName(rName, "name1"),
				Check: resource.ComposeTestCheckFunc(
					testAccCheckAWSEmrClusterExists(resourceName, &cluster1),
					resource.TestCheckResourceAttr(resourceName, "master_instance_group.#", "1"),
					resource.TestCheckResourceAttr(resourceName, "master_instance_group.0.name", "name1"),
				),
			},
			{
				ResourceName:      resourceName,
				ImportState:       true,
				ImportStateVerify: true,
				ImportStateVerifyIgnore: []string{
					"cluster_state", // Ignore RUNNING versus WAITING changes
					"configurations",
					"keep_job_flow_alive_when_no_steps",
				},
			},
			{
				Config: testAccAWSEmrClusterConfigMasterInstanceGroupName(rName, "name2"),
				Check: resource.ComposeTestCheckFunc(
					testAccCheckAWSEmrClusterExists(resourceName, &cluster2),
					testAccCheckAWSEmrClusterRecreated(&cluster1, &cluster2),
					resource.TestCheckResourceAttr(resourceName, "master_instance_group.#", "1"),
					resource.TestCheckResourceAttr(resourceName, "master_instance_group.0.name", "name2"),
				),
			},
		},
	})
}

func TestAccAWSEMRCluster_security_config(t *testing.T) {
	var cluster emr.Cluster

	resourceName := "aws_emr_cluster.tf-test-cluster"
	rName := acctest.RandomWithPrefix("tf-acc-test")
	resource.ParallelTest(t, resource.TestCase{
		PreCheck:     func() { testAccPreCheck(t) },
		Providers:    testAccProviders,
		CheckDestroy: testAccCheckAWSEmrDestroy,
		Steps: []resource.TestStep{
			{
				Config: testAccAWSEmrClusterConfig_SecurityConfiguration(rName),
				Check: resource.ComposeTestCheckFunc(
					testAccCheckAWSEmrClusterExists(resourceName, &cluster),
					resource.TestCheckResourceAttrPair(resourceName, "security_configuration", "aws_emr_security_configuration.foo", "name"),
				),
			},
			{
				ResourceName:      resourceName,
				ImportState:       true,
				ImportStateVerify: true,
				ImportStateVerifyIgnore: []string{
					"cluster_state", // Ignore RUNNING versus WAITING changes
					"configurations",
					"keep_job_flow_alive_when_no_steps",
				},
			},
		},
	})
}

func TestAccAWSEMRCluster_Step_Basic(t *testing.T) {
	var cluster emr.Cluster

	resourceName := "aws_emr_cluster.tf-test-cluster"
	rName := acctest.RandomWithPrefix("tf-acc-test")
	resource.ParallelTest(t, resource.TestCase{
		PreCheck:     func() { testAccPreCheck(t) },
		Providers:    testAccProviders,
		CheckDestroy: testAccCheckAWSEmrDestroy,
		Steps: []resource.TestStep{
			{
				Config: testAccAWSEmrClusterConfig_Step_Single(rName),
				Check: resource.ComposeTestCheckFunc(
					testAccCheckAWSEmrClusterExists(resourceName, &cluster),
					resource.TestCheckResourceAttr(resourceName, "step.#", "1"),
					resource.TestCheckResourceAttr(resourceName, "step.0.action_on_failure", "TERMINATE_CLUSTER"),
					resource.TestCheckResourceAttr(resourceName, "step.0.hadoop_jar_step.0.args.0", "state-pusher-script"),
					resource.TestCheckResourceAttr(resourceName, "step.0.hadoop_jar_step.0.jar", "command-runner.jar"),
					resource.TestCheckResourceAttr(resourceName, "step.0.hadoop_jar_step.0.main_class", ""),
					resource.TestCheckResourceAttr(resourceName, "step.0.hadoop_jar_step.0.properties.%", "0"),
					resource.TestCheckResourceAttr(resourceName, "step.0.name", "Setup Hadoop Debugging"),
				),
			},
			{
				ResourceName:      resourceName,
				ImportState:       true,
				ImportStateVerify: true,
				ImportStateVerifyIgnore: []string{
					"cluster_state", // Ignore RUNNING versus WAITING changes
					"configurations",
					"keep_job_flow_alive_when_no_steps",
				},
			},
		},
	})
}

func TestAccAWSEMRCluster_Step_ConfigMode(t *testing.T) {
	var cluster1, cluster2, cluster3 emr.Cluster

	resourceName := "aws_emr_cluster.tf-test-cluster"
	rName := acctest.RandomWithPrefix("tf-acc-test")
	resource.ParallelTest(t, resource.TestCase{
		PreCheck:     func() { testAccPreCheck(t) },
		Providers:    testAccProviders,
		CheckDestroy: testAccCheckAWSEmrDestroy,
		Steps: []resource.TestStep{
			{
				Config: testAccAWSEmrClusterConfig_Step_Single(rName),
				Check: resource.ComposeTestCheckFunc(
					testAccCheckAWSEmrClusterExists(resourceName, &cluster1),
					resource.TestCheckResourceAttr(resourceName, "step.#", "1"),
				),
			},
			{
				ResourceName:      resourceName,
				ImportState:       true,
				ImportStateVerify: true,
				ImportStateVerifyIgnore: []string{
					"cluster_state", // Ignore RUNNING versus WAITING changes
					"configurations",
					"keep_job_flow_alive_when_no_steps",
				},
			},
			{
				Config: testAccAWSEmrClusterConfig_Step_NoBlocks(rName),
				Check: resource.ComposeTestCheckFunc(
					testAccCheckAWSEmrClusterExists(resourceName, &cluster2),
					resource.TestCheckResourceAttr(resourceName, "step.#", "1"),
				),
			},
			{
				ResourceName:      resourceName,
				ImportState:       true,
				ImportStateVerify: true,
				ImportStateVerifyIgnore: []string{
					"cluster_state", // Ignore RUNNING versus WAITING changes
					"configurations",
					"keep_job_flow_alive_when_no_steps",
				},
			},
			{
				Config: testAccAWSEmrClusterConfig_Step_Zeroed(rName),
				Check: resource.ComposeTestCheckFunc(
					testAccCheckAWSEmrClusterExists(resourceName, &cluster3),
					resource.TestCheckResourceAttr(resourceName, "step.#", "0"),
				),
			},
			{
				ResourceName:      resourceName,
				ImportState:       true,
				ImportStateVerify: true,
				ImportStateVerifyIgnore: []string{
					"cluster_state", // Ignore RUNNING versus WAITING changes
					"configurations",
					"keep_job_flow_alive_when_no_steps",
				},
			},
		},
	})
}

func TestAccAWSEMRCluster_Step_Multiple(t *testing.T) {
	var cluster emr.Cluster

	resourceName := "aws_emr_cluster.tf-test-cluster"
	rName := acctest.RandomWithPrefix("tf-acc-test")
	resource.ParallelTest(t, resource.TestCase{
		PreCheck:     func() { testAccPreCheck(t) },
		Providers:    testAccProviders,
		CheckDestroy: testAccCheckAWSEmrDestroy,
		Steps: []resource.TestStep{
			{
				Config: testAccAWSEmrClusterConfig_Step_Multiple(rName),
				Check: resource.ComposeTestCheckFunc(
					testAccCheckAWSEmrClusterExists(resourceName, &cluster),
					resource.TestCheckResourceAttr(resourceName, "step.#", "2"),
					resource.TestCheckResourceAttr(resourceName, "step.0.action_on_failure", "TERMINATE_CLUSTER"),
					resource.TestCheckResourceAttr(resourceName, "step.0.hadoop_jar_step.0.args.0", "state-pusher-script"),
					resource.TestCheckResourceAttr(resourceName, "step.0.hadoop_jar_step.0.jar", "command-runner.jar"),
					resource.TestCheckResourceAttr(resourceName, "step.0.name", "Setup Hadoop Debugging"),
					resource.TestCheckResourceAttr(resourceName, "step.1.action_on_failure", "CONTINUE"),
					resource.TestCheckResourceAttr(resourceName, "step.1.hadoop_jar_step.0.args.0", "spark-example"),
					resource.TestCheckResourceAttr(resourceName, "step.1.hadoop_jar_step.0.args.1", "SparkPi"),
					resource.TestCheckResourceAttr(resourceName, "step.1.hadoop_jar_step.0.args.2", "10"),
					resource.TestCheckResourceAttr(resourceName, "step.1.hadoop_jar_step.0.jar", "command-runner.jar"),
					resource.TestCheckResourceAttr(resourceName, "step.1.name", "Spark Step"),
				),
			},
			{
				ResourceName:      resourceName,
				ImportState:       true,
				ImportStateVerify: true,
				ImportStateVerifyIgnore: []string{
					"cluster_state", // Ignore RUNNING versus WAITING changes
					"configurations",
					"keep_job_flow_alive_when_no_steps",
				},
			},
		},
	})
}

func TestAccAWSEMRCluster_bootstrap_ordering(t *testing.T) {
	var cluster emr.Cluster

	resourceName := "aws_emr_cluster.test"
	rName := acctest.RandomWithPrefix("tf-emr-bootstrap")
	resource.ParallelTest(t, resource.TestCase{
		PreCheck:     func() { testAccPreCheck(t) },
		Providers:    testAccProviders,
		CheckDestroy: testAccCheckAWSEmrDestroy,
		Steps: []resource.TestStep{
			{
				Config: testAccAWSEmrClusterConfig_bootstrap(rName),
				Check: resource.ComposeTestCheckFunc(
					testAccCheckAWSEmrClusterExists(resourceName, &cluster),
					resource.TestCheckResourceAttr(resourceName, "bootstrap_action.#", "2"),
					resource.TestCheckResourceAttr(resourceName, "bootstrap_action.0.name", "runif"),
					resource.TestCheckResourceAttr(resourceName, "bootstrap_action.0.path", "s3://elasticmapreduce/bootstrap-actions/run-if"),
					resource.TestCheckResourceAttr(resourceName, "bootstrap_action.0.args.#", "2"),
					resource.TestCheckResourceAttr(resourceName, "bootstrap_action.0.args.0", "instance.isMaster=true"),
					resource.TestCheckResourceAttr(resourceName, "bootstrap_action.0.args.1", "echo running on master node"),
					resource.TestCheckResourceAttr(resourceName, "bootstrap_action.1.name", "test"),
					resource.TestCheckResourceAttr(resourceName, "bootstrap_action.1.path", fmt.Sprintf("s3://%s/testscript.sh", rName)),
					resource.TestCheckResourceAttr(resourceName, "bootstrap_action.1.args.#", "10"),
				),
			},
			{
				ResourceName:      resourceName,
				ImportState:       true,
				ImportStateVerify: true,
				ImportStateVerifyIgnore: []string{
					"cluster_state", // Ignore RUNNING versus WAITING changes
					"configurations",
					"keep_job_flow_alive_when_no_steps",
				},
			},
			{
				Config: testAccAWSEmrClusterConfig_bootstrapAdd(rName),
				Check: resource.ComposeTestCheckFunc(
					testAccCheckAWSEmrClusterExists(resourceName, &cluster),
					resource.TestCheckResourceAttr(resourceName, "bootstrap_action.#", "3"),
					resource.TestCheckResourceAttr(resourceName, "bootstrap_action.0.name", "runif"),
					resource.TestCheckResourceAttr(resourceName, "bootstrap_action.0.path", "s3://elasticmapreduce/bootstrap-actions/run-if"),
					resource.TestCheckResourceAttr(resourceName, "bootstrap_action.0.args.#", "2"),
					resource.TestCheckResourceAttr(resourceName, "bootstrap_action.0.args.0", "instance.isMaster=true"),
					resource.TestCheckResourceAttr(resourceName, "bootstrap_action.0.args.1", "echo running on master node"),
					resource.TestCheckResourceAttr(resourceName, "bootstrap_action.1.name", "test"),
					resource.TestCheckResourceAttr(resourceName, "bootstrap_action.1.path", fmt.Sprintf("s3://%s/testscript.sh", rName)),
					resource.TestCheckResourceAttr(resourceName, "bootstrap_action.1.args.#", "10"),
					resource.TestCheckResourceAttr(resourceName, "bootstrap_action.2.name", "runif-2"),
					resource.TestCheckResourceAttr(resourceName, "bootstrap_action.2.path", "s3://elasticmapreduce/bootstrap-actions/run-if"),
					resource.TestCheckResourceAttr(resourceName, "bootstrap_action.2.args.#", "2"),
					resource.TestCheckResourceAttr(resourceName, "bootstrap_action.2.args.0", "instance.isMaster=true"),
					resource.TestCheckResourceAttr(resourceName, "bootstrap_action.2.args.1", "echo also running on master node"),
				),
			},
			{
				ResourceName:      resourceName,
				ImportState:       true,
				ImportStateVerify: true,
				ImportStateVerifyIgnore: []string{
					"cluster_state", // Ignore RUNNING versus WAITING changes
					"configurations",
					"keep_job_flow_alive_when_no_steps",
				},
			},
			{
				Config: testAccAWSEmrClusterConfig_bootstrapReorder(rName),
				Check: resource.ComposeTestCheckFunc(
					testAccCheckAWSEmrClusterExists(resourceName, &cluster),
					resource.TestCheckResourceAttr(resourceName, "bootstrap_action.#", "3"),
					resource.TestCheckResourceAttr(resourceName, "bootstrap_action.0.name", "runif"),
					resource.TestCheckResourceAttr(resourceName, "bootstrap_action.0.path", "s3://elasticmapreduce/bootstrap-actions/run-if"),
					resource.TestCheckResourceAttr(resourceName, "bootstrap_action.0.args.#", "2"),
					resource.TestCheckResourceAttr(resourceName, "bootstrap_action.0.args.0", "instance.isMaster=true"),
					resource.TestCheckResourceAttr(resourceName, "bootstrap_action.0.args.1", "echo running on master node"),
					resource.TestCheckResourceAttr(resourceName, "bootstrap_action.2.name", "test"),
					resource.TestCheckResourceAttr(resourceName, "bootstrap_action.2.path", fmt.Sprintf("s3://%s/testscript.sh", rName)),
					resource.TestCheckResourceAttr(resourceName, "bootstrap_action.2.args.#", "10"),
					resource.TestCheckResourceAttr(resourceName, "bootstrap_action.1.name", "runif-2"),
					resource.TestCheckResourceAttr(resourceName, "bootstrap_action.1.path", "s3://elasticmapreduce/bootstrap-actions/run-if"),
					resource.TestCheckResourceAttr(resourceName, "bootstrap_action.1.args.#", "2"),
					resource.TestCheckResourceAttr(resourceName, "bootstrap_action.1.args.0", "instance.isMaster=true"),
					resource.TestCheckResourceAttr(resourceName, "bootstrap_action.1.args.1", "echo also running on master node"),
				),
			},
			{
				ResourceName:      resourceName,
				ImportState:       true,
				ImportStateVerify: true,
				ImportStateVerifyIgnore: []string{
					"cluster_state", // Ignore RUNNING versus WAITING changes
					"configurations",
					"keep_job_flow_alive_when_no_steps",
				},
			},
		},
	})
}

func TestAccAWSEMRCluster_terminationProtected(t *testing.T) {
	var cluster emr.Cluster

	resourceName := "aws_emr_cluster.tf-test-cluster"
	rName := acctest.RandomWithPrefix("tf-acc-test")
	resource.ParallelTest(t, resource.TestCase{
		PreCheck:     func() { testAccPreCheck(t) },
		Providers:    testAccProviders,
		CheckDestroy: testAccCheckAWSEmrDestroy,
		Steps: []resource.TestStep{
			{
				Config: testAccAWSEmrClusterConfigTerminationPolicy(rName, "false"),
				Check: resource.ComposeTestCheckFunc(
					testAccCheckAWSEmrClusterExists(resourceName, &cluster),
					resource.TestCheckResourceAttr(resourceName, "termination_protection", "false"),
				),
			},
			{
				Config: testAccAWSEmrClusterConfigTerminationPolicy(rName, "true"),
				Check: resource.ComposeTestCheckFunc(
					testAccCheckAWSEmrClusterExists(resourceName, &cluster),
					resource.TestCheckResourceAttr(resourceName, "termination_protection", "true"),
				),
			},
			{
				ResourceName:      resourceName,
				ImportState:       true,
				ImportStateVerify: true,
				ImportStateVerifyIgnore: []string{
					"cluster_state", // Ignore RUNNING versus WAITING changes
					"configurations",
					"keep_job_flow_alive_when_no_steps",
				},
			},
			{
				//Need to turn off termination_protection to allow the job to be deleted
				Config: testAccAWSEmrClusterConfigTerminationPolicy(rName, "false"),
				Check: resource.ComposeTestCheckFunc(
					testAccCheckAWSEmrClusterExists(resourceName, &cluster),
					resource.TestCheckResourceAttr(resourceName, "termination_protection", "false"),
				),
			},
			{
				ResourceName:      resourceName,
				ImportState:       true,
				ImportStateVerify: true,
				ImportStateVerifyIgnore: []string{
					"cluster_state", // Ignore RUNNING versus WAITING changes
					"configurations",
					"keep_job_flow_alive_when_no_steps",
				},
			},
		},
	})
}

func TestAccAWSEMRCluster_keepJob(t *testing.T) {
	var cluster emr.Cluster

	resourceName := "aws_emr_cluster.tf-test-cluster"
	rName := acctest.RandomWithPrefix("tf-acc-test")
	resource.ParallelTest(t, resource.TestCase{
		PreCheck:     func() { testAccPreCheck(t) },
		Providers:    testAccProviders,
		CheckDestroy: testAccCheckAWSEmrDestroy,
		Steps: []resource.TestStep{
			{
				Config: testAccAWSEmrClusterConfig_keepJob(rName, "false"),
				Check: resource.ComposeTestCheckFunc(
					testAccCheckAWSEmrClusterExists(resourceName, &cluster),
					resource.TestCheckResourceAttr(resourceName, "keep_job_flow_alive_when_no_steps", "false"),
				),
			},
			{
				ResourceName:      resourceName,
				ImportState:       true,
				ImportStateVerify: true,
				ImportStateVerifyIgnore: []string{
					"cluster_state", // Ignore RUNNING versus WAITING changes
					"configurations",
					"keep_job_flow_alive_when_no_steps",
				},
			},
		},
	})
}

func TestAccAWSEMRCluster_visibleToAllUsers(t *testing.T) {
	var cluster emr.Cluster

	resourceName := "aws_emr_cluster.tf-test-cluster"
	rName := acctest.RandomWithPrefix("tf-acc-test")
	resource.ParallelTest(t, resource.TestCase{
		PreCheck:     func() { testAccPreCheck(t) },
		Providers:    testAccProviders,
		CheckDestroy: testAccCheckAWSEmrDestroy,
		Steps: []resource.TestStep{
			{
				Config: testAccAWSEmrClusterConfig(rName),
				Check: resource.ComposeTestCheckFunc(
					testAccCheckAWSEmrClusterExists(resourceName, &cluster),
					resource.TestCheckResourceAttr(resourceName, "visible_to_all_users", "true"),
				),
			},
			{
				ResourceName:      resourceName,
				ImportState:       true,
				ImportStateVerify: true,
				ImportStateVerifyIgnore: []string{
					"cluster_state", // Ignore RUNNING versus WAITING changes
					"configurations",
					"keep_job_flow_alive_when_no_steps",
				},
			},
			{
				Config: testAccAWSEmrClusterConfigVisibleToAllUsersUpdated(rName),
				Check: resource.ComposeTestCheckFunc(
					testAccCheckAWSEmrClusterExists(resourceName, &cluster),
					resource.TestCheckResourceAttr(resourceName, "visible_to_all_users", "false"),
				),
			},
			{
				ResourceName:      resourceName,
				ImportState:       true,
				ImportStateVerify: true,
				ImportStateVerifyIgnore: []string{
					"cluster_state", // Ignore RUNNING versus WAITING changes
					"configurations",
					"keep_job_flow_alive_when_no_steps",
				},
			},
		},
	})
}

func TestAccAWSEMRCluster_s3Logging(t *testing.T) {
	var cluster emr.Cluster

	resourceName := "aws_emr_cluster.tf-test-cluster"
	rName := acctest.RandomWithPrefix("tf-acc-test")
	bucketName := fmt.Sprintf("s3n://%s/", rName)
	resource.ParallelTest(t, resource.TestCase{
		PreCheck:     func() { testAccPreCheck(t) },
		Providers:    testAccProviders,
		CheckDestroy: testAccCheckAWSEmrDestroy,
		Steps: []resource.TestStep{
			{
				Config: testAccAWSEmrClusterConfigS3Logging(rName),
				Check: resource.ComposeTestCheckFunc(
					testAccCheckAWSEmrClusterExists(resourceName, &cluster),
					resource.TestCheckResourceAttr(resourceName, "log_uri", bucketName),
				),
			},
			{
				ResourceName:      resourceName,
				ImportState:       true,
				ImportStateVerify: true,
				ImportStateVerifyIgnore: []string{
					"cluster_state", // Ignore RUNNING versus WAITING changes
					"configurations",
					"keep_job_flow_alive_when_no_steps",
				},
			},
		},
	})
}

func TestAccAWSEMRCluster_tags(t *testing.T) {
	var cluster emr.Cluster

	resourceName := "aws_emr_cluster.tf-test-cluster"
	rName := acctest.RandomWithPrefix("tf-acc-test")
	resource.ParallelTest(t, resource.TestCase{
		PreCheck:     func() { testAccPreCheck(t) },
		Providers:    testAccProviders,
		CheckDestroy: testAccCheckAWSEmrDestroy,
		Steps: []resource.TestStep{
			{
				Config: testAccAWSEmrClusterConfig(rName),
				Check: resource.ComposeTestCheckFunc(
					testAccCheckAWSEmrClusterExists(resourceName, &cluster),
					resource.TestCheckResourceAttr(resourceName, "tags.%", "4"),
					resource.TestCheckResourceAttr(resourceName, "tags.role", "rolename"),
					resource.TestCheckResourceAttr(resourceName, "tags.dns_zone", "env_zone"),
					resource.TestCheckResourceAttr(resourceName, "tags.env", "env"),
					resource.TestCheckResourceAttr(resourceName, "tags.name", "name-env")),
			},
			{
				Config: testAccAWSEmrClusterConfigUpdatedTags(rName),
				Check: resource.ComposeTestCheckFunc(
					testAccCheckAWSEmrClusterExists(resourceName, &cluster),
					resource.TestCheckResourceAttr(resourceName, "tags.%", "3"),
					resource.TestCheckResourceAttr(resourceName, "tags.dns_zone", "new_zone"),
					resource.TestCheckResourceAttr(resourceName, "tags.Env", "production"),
					resource.TestCheckResourceAttr(resourceName, "tags.name", "name-env"),
				),
			},
			{
				ResourceName:      resourceName,
				ImportState:       true,
				ImportStateVerify: true,
				ImportStateVerifyIgnore: []string{
					"cluster_state", // Ignore RUNNING versus WAITING changes
					"configurations",
					"keep_job_flow_alive_when_no_steps",
				},
			},
		},
	})
}

func TestAccAWSEMRCluster_root_volume_size(t *testing.T) {
	var cluster emr.Cluster

	resourceName := "aws_emr_cluster.tf-test-cluster"
	rName := acctest.RandomWithPrefix("tf-acc-test")
	resource.ParallelTest(t, resource.TestCase{
		PreCheck:     func() { testAccPreCheck(t) },
		Providers:    testAccProviders,
		CheckDestroy: testAccCheckAWSEmrDestroy,
		Steps: []resource.TestStep{
			{
				Config: testAccAWSEmrClusterConfig(rName),
				Check: resource.ComposeTestCheckFunc(
					testAccCheckAWSEmrClusterExists(resourceName, &cluster),
					resource.TestCheckResourceAttr(resourceName, "ebs_root_volume_size", "21"),
				),
			},
			{
				Config: testAccAWSEmrClusterConfigUpdatedRootVolumeSize(rName),
				Check: resource.ComposeTestCheckFunc(
					testAccCheckAWSEmrClusterExists(resourceName, &cluster),
					resource.TestCheckResourceAttr(resourceName, "ebs_root_volume_size", "48"),
				),
			},
			{
				ResourceName:      resourceName,
				ImportState:       true,
				ImportStateVerify: true,
				ImportStateVerifyIgnore: []string{
					"cluster_state", // Ignore RUNNING versus WAITING changes
					"configurations",
					"keep_job_flow_alive_when_no_steps",
				},
			},
		},
	})
}

func TestAccAWSEMRCluster_step_concurrency_level(t *testing.T) {
	var cluster emr.Cluster
	rName := acctest.RandomWithPrefix("tf-acc-test")
	resourceName := "aws_emr_cluster.tf-test-cluster"
	resource.ParallelTest(t, resource.TestCase{
		PreCheck:     func() { testAccPreCheck(t) },
		Providers:    testAccProviders,
		CheckDestroy: testAccCheckAWSEmrDestroy,
		Steps: []resource.TestStep{
			{
				Config: testAccAWSEmrClusterConfigStepConcurrencyLevel(rName, 2),
				Check: resource.ComposeTestCheckFunc(
					testAccCheckAWSEmrClusterExists(resourceName, &cluster),
					resource.TestCheckResourceAttr(resourceName, "step_concurrency_level", "2"),
				),
			},
			{
				Config: testAccAWSEmrClusterConfigStepConcurrencyLevel(rName, 1),
				Check: resource.ComposeTestCheckFunc(
					testAccCheckAWSEmrClusterExists(resourceName, &cluster),
					resource.TestCheckResourceAttr(resourceName, "step_concurrency_level", "1"),
				),
			},
			{
				ResourceName:      resourceName,
				ImportState:       true,
				ImportStateVerify: true,
				ImportStateVerifyIgnore: []string{
					"cluster_state", // Ignore RUNNING versus WAITING changes
					"configurations",
					"keep_job_flow_alive_when_no_steps",
				},
			},
		},
	})
}

func TestAccAWSEMRCluster_ebs_config(t *testing.T) {
	var cluster emr.Cluster
	rName := acctest.RandomWithPrefix("tf-acc-test")
	resourceName := "aws_emr_cluster.tf-test-cluster"
	resource.ParallelTest(t, resource.TestCase{
		PreCheck:     func() { testAccPreCheck(t) },
		Providers:    testAccProviders,
		CheckDestroy: testAccCheckAWSEmrDestroy,
		Steps: []resource.TestStep{
			{
				Config: testAccAWSEmrEbsConfig(rName, 2),
				Check: resource.ComposeTestCheckFunc(
					testAccCheckAWSEmrClusterExists(resourceName, &cluster),
					resource.TestCheckResourceAttr(resourceName, "master_instance_group.0.ebs_config.0.volumes_per_instance", "2"),
					resource.TestCheckResourceAttr(resourceName, "core_instance_group.0.ebs_config.0.volumes_per_instance", "2"),
				),
			},
			{
				ResourceName:      resourceName,
				ImportState:       true,
				ImportStateVerify: true,
				ImportStateVerifyIgnore: []string{
					"cluster_state", // Ignore RUNNING versus WAITING changes
					"configurations",
					"keep_job_flow_alive_when_no_steps",
				},
			},
		},
	})
}

func TestAccAWSEMRCluster_custom_ami_id(t *testing.T) {
	var cluster emr.Cluster

	resourceName := "aws_emr_cluster.tf-test-cluster"
	rName := acctest.RandomWithPrefix("tf-acc-test")
	resource.ParallelTest(t, resource.TestCase{
		PreCheck:     func() { testAccPreCheck(t) },
		Providers:    testAccProviders,
		CheckDestroy: testAccCheckAWSEmrDestroy,
		Steps: []resource.TestStep{
			{
				Config: testAccAWSEmrClusterConfigCustomAmiID(rName),
				Check: resource.ComposeTestCheckFunc(
					testAccCheckAWSEmrClusterExists(resourceName, &cluster),
					resource.TestCheckResourceAttrSet(resourceName, "custom_ami_id"),
				),
			},
			{
				ResourceName:      resourceName,
				ImportState:       true,
				ImportStateVerify: true,
				ImportStateVerifyIgnore: []string{
					"cluster_state", // Ignore RUNNING versus WAITING changes
					"configurations",
					"keep_job_flow_alive_when_no_steps",
				},
			},
		},
	})
}

func TestAccAWSEMRCluster_instance_fleet(t *testing.T) {
	var cluster emr.Cluster

	resourceName := "aws_emr_cluster.tf-test-cluster"
	rName := acctest.RandomWithPrefix("tf-acc-test")
	resource.ParallelTest(t, resource.TestCase{
		PreCheck:     func() { testAccPreCheck(t) },
		Providers:    testAccProviders,
		CheckDestroy: testAccCheckAWSEmrDestroy,
		Steps: []resource.TestStep{
			{
				Config: testAccAWSEmrClusterConfigInstanceFleets(rName),
				Check: resource.ComposeTestCheckFunc(
					testAccCheckAWSEmrClusterExists(resourceName, &cluster),
					resource.TestCheckResourceAttr(resourceName, "master_instance_fleet.#", "1"),
					resource.TestCheckResourceAttr(resourceName, "core_instance_fleet.#", "1"),
				),
			},
		},
	})
}

func TestAccAWSEMRCluster_instance_fleet_master_only(t *testing.T) {
	var cluster emr.Cluster

	resourceName := "aws_emr_cluster.tf-test-cluster"
	rName := acctest.RandomWithPrefix("tf-acc-test")
	resource.ParallelTest(t, resource.TestCase{
		PreCheck:     func() { testAccPreCheck(t) },
		Providers:    testAccProviders,
		CheckDestroy: testAccCheckAWSEmrDestroy,
		Steps: []resource.TestStep{
			{
				Config: testAccAWSEmrClusterConfigInstanceFleetsMasterOnly(rName),
				Check: resource.ComposeTestCheckFunc(
					testAccCheckAWSEmrClusterExists(resourceName, &cluster),
					resource.TestCheckResourceAttr(resourceName, "master_instance_fleet.#", "1"),
				),
			},
		},
	})
}

func testAccCheckAWSEmrDestroy(s *terraform.State) error {
	conn := testAccProvider.Meta().(*AWSClient).emrconn

	for _, rs := range s.RootModule().Resources {
		if rs.Type != "aws_emr_cluster" {
			continue
		}

		params := &emr.DescribeClusterInput{
			ClusterId: aws.String(rs.Primary.ID),
		}

		describe, err := conn.DescribeCluster(params)

		if err == nil {
			if describe.Cluster != nil &&
				*describe.Cluster.Status.State == "WAITING" {
				return fmt.Errorf("EMR Cluster still exists")
			}
		}

		providerErr, ok := err.(awserr.Error)
		if !ok {
			return err
		}

		log.Printf("[ERROR] %v", providerErr)
	}

	return nil
}

func testAccCheckAWSEmrClusterExists(n string, v *emr.Cluster) resource.TestCheckFunc {
	return func(s *terraform.State) error {
		rs, ok := s.RootModule().Resources[n]
		if !ok {
			return fmt.Errorf("Not found: %s", n)
		}
		if rs.Primary.ID == "" {
			return fmt.Errorf("No cluster id set")
		}
		conn := testAccProvider.Meta().(*AWSClient).emrconn
		describe, err := conn.DescribeCluster(&emr.DescribeClusterInput{
			ClusterId: aws.String(rs.Primary.ID),
		})
		if err != nil {
			return fmt.Errorf("EMR error: %v", err)
		}

		if describe.Cluster == nil || *describe.Cluster.Id != rs.Primary.ID {
			return fmt.Errorf("EMR cluster %q not found", rs.Primary.ID)
		}

		*v = *describe.Cluster

		if describe.Cluster.Status != nil {
			state := aws.StringValue(describe.Cluster.Status.State)
			if state != emr.ClusterStateRunning && state != emr.ClusterStateWaiting {
				return fmt.Errorf("EMR cluster %q is not RUNNING or WAITING, currently: %s", rs.Primary.ID, state)
			}
		}

		return nil
	}
}

func testAccCheckAWSEmrClusterDisappears(cluster *emr.Cluster) resource.TestCheckFunc {
	return func(s *terraform.State) error {
		conn := testAccProvider.Meta().(*AWSClient).emrconn
		id := aws.StringValue(cluster.Id)

		terminateJobFlowsInput := &emr.TerminateJobFlowsInput{
			JobFlowIds: []*string{cluster.Id},
		}

		_, err := conn.TerminateJobFlows(terminateJobFlowsInput)

		if err != nil {
			return err
		}

		input := &emr.ListInstancesInput{
			ClusterId: cluster.Id,
		}
		var output *emr.ListInstancesOutput
		var instanceCount int

		err = resource.Retry(20*time.Minute, func() *resource.RetryError {
			var err error
			output, err = conn.ListInstances(input)

			if err != nil {
				return resource.NonRetryableError(err)
			}

			instanceCount = countEMRRemainingInstances(output, id)

			if instanceCount != 0 {
				return resource.RetryableError(fmt.Errorf("EMR Cluster (%s) has (%d) Instances remaining", id, instanceCount))
			}

			return nil
		})

		if isResourceTimeoutError(err) {
			output, err = conn.ListInstances(input)

			if err == nil {
				instanceCount = countEMRRemainingInstances(output, id)
			}
		}

		if instanceCount != 0 {
			return fmt.Errorf("EMR Cluster (%s) has (%d) Instances remaining", id, instanceCount)
		}

		if err != nil {
			return fmt.Errorf("error waiting for EMR Cluster (%s) Instances to drain: %s", id, err)
		}

		return nil
	}
}

func testAccCheckAWSEmrClusterNotRecreated(i, j *emr.Cluster) resource.TestCheckFunc {
	return func(s *terraform.State) error {
		if aws.StringValue(i.Id) != aws.StringValue(j.Id) {
			return fmt.Errorf("EMR Cluster recreated: %s -> %s", aws.StringValue(i.Id), aws.StringValue(j.Id))
		}

		return nil
	}
}

func testAccCheckAWSEmrClusterRecreated(i, j *emr.Cluster) resource.TestCheckFunc {
	return func(s *terraform.State) error {
		if aws.StringValue(i.Id) == aws.StringValue(j.Id) {
			return fmt.Errorf("EMR Cluster not recreated: %s", aws.StringValue(i.Id))
		}

		return nil
	}
}

func testAccEmrDeleteManagedSecurityGroups(conn *ec2.EC2, vpc *ec2.Vpc) error {
	// Reference: https://docs.aws.amazon.com/emr/latest/ManagementGuide/emr-man-sec-groups.html
	managedSecurityGroups := map[string]*ec2.SecurityGroup{
		"ElasticMapReduce-master": nil,
		"ElasticMapReduce-slave":  nil,
	}

	for groupName := range managedSecurityGroups {
		securityGroup, err := testAccEmrDescribeManagedSecurityGroup(conn, vpc, groupName)

		if err != nil {
			return fmt.Errorf("error describing EMR Managed Security Group (%s): %s", groupName, err)
		}

		managedSecurityGroups[groupName] = securityGroup
	}

	// EMR Managed Security Groups rules reference each other, so rules from all
	// groups must be revoked first.
	for groupName, securityGroup := range managedSecurityGroups {
		if securityGroup == nil {
			continue
		}

		err := testAccEmrRevokeManagedSecurityGroup(conn, securityGroup)

		if err != nil {
			return fmt.Errorf("error revoking EMR Managed Security Group (%s): %s", groupName, err)
		}
	}

	for groupName, securityGroup := range managedSecurityGroups {
		if securityGroup == nil {
			continue
		}

		err := testAccEmrDeleteManagedSecurityGroup(conn, securityGroup)

		if err != nil {
			return fmt.Errorf("error deleting EMR Managed Security Group (%s): %s", groupName, err)
		}
	}

	return nil
}

func testAccEmrDescribeManagedSecurityGroup(conn *ec2.EC2, vpc *ec2.Vpc, securityGroupName string) (*ec2.SecurityGroup, error) {
	input := &ec2.DescribeSecurityGroupsInput{
		Filters: []*ec2.Filter{
			{
				Name:   aws.String("group-name"),
				Values: aws.StringSlice([]string{securityGroupName}),
			},
			{
				Name:   aws.String("vpc-id"),
				Values: []*string{vpc.VpcId},
			},
		},
	}

	output, err := conn.DescribeSecurityGroups(input)

	if err != nil {
		return nil, err
	}

	if output == nil || len(output.SecurityGroups) != 1 {
		return nil, nil
	}

	return output.SecurityGroups[0], nil
}

func testAccEmrRevokeManagedSecurityGroup(conn *ec2.EC2, securityGroup *ec2.SecurityGroup) error {
	input := &ec2.RevokeSecurityGroupIngressInput{
		GroupId:       securityGroup.GroupId,
		IpPermissions: securityGroup.IpPermissions,
	}

	_, err := conn.RevokeSecurityGroupIngress(input)

	return err
}

func testAccEmrDeleteManagedSecurityGroup(conn *ec2.EC2, securityGroup *ec2.SecurityGroup) error {
	input := &ec2.DeleteSecurityGroupInput{
		GroupId: securityGroup.GroupId,
	}

	_, err := conn.DeleteSecurityGroup(input)

	return err
}

func testAccAWSEmrComposeConfig(mapPublicIPOnLaunch bool, config ...string) string {
	return composeConfig(append(config, testAccAWSEmrClusterConfigBaseVpc(mapPublicIPOnLaunch))...)
}

func testAccAWSEmrClusterConfig_bootstrap(r string) string {
	return testAccAWSEmrComposeConfig(false,
		testAccAWSEmrClusterConfigIAMServiceRoleBase(r),
		testAccAWSEmrClusterConfigIAMInstanceProfileBase(r),
		testAccAWSEmrClusterConfigBootstrapActionBucket(r),
		fmt.Sprintf(`
resource "aws_emr_cluster" "test" {
  name                 = "%[1]s"
  release_label        = "emr-5.0.0"
  applications         = ["Hadoop", "Hive"]
  log_uri              = "s3n://terraform/testlog/"

  master_instance_group {
    instance_type = "c4.large"
  }

  core_instance_group {
    instance_count = 1
    instance_type  = "c4.large"
  }

  service_role = aws_iam_role.emr_service.arn
  depends_on   = [
    aws_route_table_association.test,
    aws_iam_role_policy_attachment.emr_service,
    aws_iam_role_policy_attachment.emr_instance_profile,
  ]

  ec2_attributes {
    subnet_id                         = aws_subnet.test.id
    emr_managed_master_security_group = aws_security_group.test.id
    emr_managed_slave_security_group  = aws_security_group.test.id
    instance_profile                  = aws_iam_instance_profile.emr_instance_profile.arn
  }

  bootstrap_action {
    path = "s3://elasticmapreduce/bootstrap-actions/run-if"
    name = "runif"
    args = ["instance.isMaster=true", "echo running on master node"]
  }

  bootstrap_action {
    path = "s3://${aws_s3_bucket_object.testobject.bucket}/${aws_s3_bucket_object.testobject.key}"
    name = "test"

    args = ["1",
      "2",
      "3",
      "4",
      "5",
      "6",
      "7",
      "8",
      "9",
      "10",
    ]
  }
}
`, r),
	)
}

func testAccAWSEmrClusterConfig_bootstrapAdd(r string) string {
	return testAccAWSEmrComposeConfig(false,
		testAccAWSEmrClusterConfigIAMServiceRoleBase(r),
		testAccAWSEmrClusterConfigIAMInstanceProfileBase(r),
		testAccAWSEmrClusterConfigBootstrapActionBucket(r),
		fmt.Sprintf(`
resource "aws_emr_cluster" "test" {
  name                 = "%[1]s"
  release_label        = "emr-5.0.0"
  applications         = ["Hadoop", "Hive"]
  log_uri              = "s3n://terraform/testlog/"

  master_instance_group {
    instance_type = "c4.large"
  }

  core_instance_group {
    instance_count = 1
    instance_type  = "c4.large"
  }

  service_role = aws_iam_role.emr_service.arn
  depends_on   = [
    aws_route_table_association.test,
    aws_iam_role_policy_attachment.emr_service,
    aws_iam_role_policy_attachment.emr_instance_profile,
  ]

  ec2_attributes {
    subnet_id                         = aws_subnet.test.id
    emr_managed_master_security_group = aws_security_group.test.id
    emr_managed_slave_security_group  = aws_security_group.test.id
    instance_profile                  = aws_iam_instance_profile.emr_instance_profile.arn
  }

  bootstrap_action {
    path = "s3://elasticmapreduce/bootstrap-actions/run-if"
    name = "runif"
    args = ["instance.isMaster=true", "echo running on master node"]
  }

  bootstrap_action {
    path = "s3://${aws_s3_bucket_object.testobject.bucket}/${aws_s3_bucket_object.testobject.key}"
    name = "test"

    args = ["1",
      "2",
      "3",
      "4",
      "5",
      "6",
      "7",
      "8",
      "9",
      "10",
    ]
  }

  bootstrap_action {
    path = "s3://elasticmapreduce/bootstrap-actions/run-if"
    name = "runif-2"
    args = ["instance.isMaster=true", "echo also running on master node"]
  }
}
`, r),
	)
}

func testAccAWSEmrClusterConfig_bootstrapReorder(r string) string {
	return testAccAWSEmrComposeConfig(false,
		testAccAWSEmrClusterConfigIAMServiceRoleBase(r),
		testAccAWSEmrClusterConfigIAMInstanceProfileBase(r),
		testAccAWSEmrClusterConfigBootstrapActionBucket(r),
		fmt.Sprintf(`
resource "aws_emr_cluster" "test" {
  name                 = "%[1]s"
  release_label        = "emr-5.0.0"
  applications         = ["Hadoop", "Hive"]
  log_uri              = "s3n://terraform/testlog/"

  master_instance_group {
    instance_type = "c4.large"
  }

  core_instance_group {
    instance_count = 1
    instance_type  = "c4.large"
  }

  service_role = aws_iam_role.emr_service.arn
  depends_on   = [
    aws_route_table_association.test,
    aws_iam_role_policy_attachment.emr_service,
    aws_iam_role_policy_attachment.emr_instance_profile,
  ]

  ec2_attributes {
    subnet_id                         = aws_subnet.test.id
    emr_managed_master_security_group = aws_security_group.test.id
    emr_managed_slave_security_group  = aws_security_group.test.id
    instance_profile                  = aws_iam_instance_profile.emr_instance_profile.arn
  }

  bootstrap_action {
    path = "s3://elasticmapreduce/bootstrap-actions/run-if"
    name = "runif"
    args = ["instance.isMaster=true", "echo running on master node"]
  }

  bootstrap_action {
    path = "s3://elasticmapreduce/bootstrap-actions/run-if"
    name = "runif-2"
    args = ["instance.isMaster=true", "echo also running on master node"]
  }

  bootstrap_action {
    path = "s3://${aws_s3_bucket_object.testobject.bucket}/${aws_s3_bucket_object.testobject.key}"
    name = "test"

    args = ["1",
      "2",
      "3",
      "4",
      "5",
      "6",
      "7",
      "8",
      "9",
      "10",
    ]
  }
}
`, r),
	)
}

func testAccAWSEmrClusterConfig(r string) string {
	return testAccAWSEmrComposeConfig(false,
		testAccAWSEmrClusterConfigIAMServiceRoleBase(r),
		testAccAWSEmrClusterConfigIAMInstanceProfileBase(r),
		testAccAWSEmrClusterConfigIAMAutoscalingRole(r),
		fmt.Sprintf(`
resource "aws_emr_cluster" "tf-test-cluster" {
  name          = "%[1]s"
  release_label = "emr-4.6.0"
  applications  = ["Spark"]

  ec2_attributes {
    subnet_id                         = aws_subnet.test.id
    emr_managed_master_security_group = aws_security_group.test.id
    emr_managed_slave_security_group  = aws_security_group.test.id
    instance_profile                  = aws_iam_instance_profile.emr_instance_profile.arn
  }

  master_instance_group {
    instance_type = "c4.large"
  }

  core_instance_group {
    instance_count = 1
    instance_type  = "c4.large"
  }

  tags = {
    role     = "rolename"
    dns_zone = "env_zone"
    env      = "env"
    name     = "name-env"
  }

  keep_job_flow_alive_when_no_steps = true
  termination_protection            = false

  scale_down_behavior = "TERMINATE_AT_TASK_COMPLETION"

  configurations = "test-fixtures/emr_configurations.json"

  depends_on = [
    aws_route_table_association.test,
    aws_iam_role_policy_attachment.emr_service,
    aws_iam_role_policy_attachment.emr_instance_profile,
    aws_iam_role_policy_attachment.emr_autoscaling_role,
  ]

  service_role         = aws_iam_role.emr_service.arn
  autoscaling_role     = aws_iam_role.emr_autoscaling_role.arn
  ebs_root_volume_size = 21
}
`, r),
	)
}

func testAccAWSEmrClusterConfigAdditionalInfo(r string) string {
	return testAccAWSEmrComposeConfig(false,
		testAccAWSEmrClusterConfigIAMServiceRoleBase(r),
		testAccAWSEmrClusterConfigIAMInstanceProfileBase(r),
		testAccAWSEmrClusterConfigIAMAutoscalingRole(r),
		fmt.Sprintf(`
resource "aws_emr_cluster" "tf-test-cluster" {
  name          = "%[1]s"
  release_label = "emr-4.6.0"
  applications  = ["Spark"]

  additional_info = <<EOF
{
	"instanceAwsClientConfiguration": {
		"proxyPort": 8099,
		"proxyHost": "myproxy.example.com"
	}
}
EOF

  ec2_attributes {
    subnet_id                         = aws_subnet.test.id
    emr_managed_master_security_group = aws_security_group.test.id
    emr_managed_slave_security_group  = aws_security_group.test.id
    instance_profile                  = aws_iam_instance_profile.emr_instance_profile.arn
  }

  master_instance_group {
    instance_type = "c4.large"
  }

  core_instance_group {
    instance_count = 1
    instance_type  = "c4.large"
  }

  tags = {
    role     = "rolename"
    dns_zone = "env_zone"
    env      = "env"
    name     = "name-env"
  }

  keep_job_flow_alive_when_no_steps = true
  termination_protection            = false

  scale_down_behavior = "TERMINATE_AT_TASK_COMPLETION"

  configurations = "test-fixtures/emr_configurations.json"

  depends_on = [
    aws_route_table_association.test,
    aws_iam_role_policy_attachment.emr_service,
    aws_iam_role_policy_attachment.emr_instance_profile,
    aws_iam_role_policy_attachment.emr_autoscaling_role,
  ]

  service_role         = aws_iam_role.emr_service.arn
  autoscaling_role     = aws_iam_role.emr_autoscaling_role.arn
  ebs_root_volume_size = 21
}
`, r),
	)
}

func testAccAWSEmrClusterConfigConfigurationsJson(r string) string {
	return testAccAWSEmrComposeConfig(false,
		testAccAWSEmrClusterConfigIAMServiceRoleBase(r),
		testAccAWSEmrClusterConfigIAMInstanceProfileBase(r),
		fmt.Sprintf(`
resource "aws_emr_cluster" "tf-test-cluster" {
  name          = "%[1]s"
  release_label = "emr-4.6.0"
  applications  = ["Hadoop", "Spark"]

  ec2_attributes {
    subnet_id                         = aws_subnet.test.id
    emr_managed_master_security_group = aws_security_group.test.id
    emr_managed_slave_security_group  = aws_security_group.test.id
    instance_profile                  = aws_iam_instance_profile.emr_instance_profile.arn
  }

  master_instance_group {
    instance_type = "c4.large"
  }

  core_instance_group {
    instance_count = 1
    instance_type  = "c4.large"
  }

  keep_job_flow_alive_when_no_steps = true
  termination_protection            = false

  configurations_json = <<EOF
[
   {
     "Classification": "hadoop-env",
     "Configurations": [
       {
         "Classification": "export",
         "Properties": {
           "JAVA_HOME": "/usr/lib/jvm/java-1.8.0"
         }
       }
     ],
     "Properties": {}
   },
   {
     "Classification": "spark-env",
     "Configurations": [
       {
         "Classification": "export",
         "Properties": {
           "JAVA_HOME": "/usr/lib/jvm/java-1.8.0"
         }
       }
     ],
     "Properties": {}
   }
]
EOF

  depends_on = [
    aws_route_table_association.test,
    aws_iam_role_policy_attachment.emr_service,
    aws_iam_role_policy_attachment.emr_instance_profile,
  ]

  service_role         = aws_iam_role.emr_service.arn
  ebs_root_volume_size = 21
}
`, r),
	)
}

func testAccAWSEmrClusterConfig_Kerberos_ClusterDedicatedKdc(r string, password string) string {
	return testAccAWSEmrComposeConfig(false, fmt.Sprintf(`
resource "aws_emr_security_configuration" "foo" {
  configuration = <<EOF
{
  "AuthenticationConfiguration": {
    "KerberosConfiguration": {
      "Provider": "ClusterDedicatedKdc",
      "ClusterDedicatedKdcConfiguration": {
        "TicketLifetimeInHours": 24
      }
    }
  }
}
EOF
}

resource "aws_emr_cluster" "tf-test-cluster" {
  applications                      = ["Spark"]
  keep_job_flow_alive_when_no_steps = true
  name                              = "%[1]s"
  release_label                     = "emr-5.12.0"
  security_configuration            = aws_emr_security_configuration.foo.name
  service_role                      = "EMR_DefaultRole"
  termination_protection            = false

  master_instance_group {
    instance_type = "c4.large"
  }

  core_instance_group {
    instance_count = 1
    instance_type  = "c4.large"
  }

  ec2_attributes {
    emr_managed_master_security_group = aws_security_group.test.id
    emr_managed_slave_security_group  = aws_security_group.test.id
    instance_profile                  = "EMR_EC2_DefaultRole"
    subnet_id                         = aws_subnet.test.id
  }

  kerberos_attributes {
    kdc_admin_password = "%[2]s"
    realm              = "EC2.INTERNAL"
  }

  depends_on = [aws_route_table_association.test]
}
`, r, password))
}

func testAccAWSEmrClusterConfig_SecurityConfiguration(r string) string {
	return testAccAWSEmrComposeConfig(false,
		testAccAWSEmrClusterConfigIAMServiceRoleBase(r),
		testAccAWSEmrClusterConfigIAMInstanceProfileBase(r),
		testAccAWSEmrClusterConfigIAMAutoscalingRole(r),
		fmt.Sprintf(`
resource "aws_emr_cluster" "tf-test-cluster" {
  name          = "%[1]s"
  release_label = "emr-5.5.0"
  applications  = ["Spark"]

  ec2_attributes {
    subnet_id                         = aws_subnet.test.id
    emr_managed_master_security_group = aws_security_group.test.id
    emr_managed_slave_security_group  = aws_security_group.test.id
    instance_profile                  = aws_iam_instance_profile.emr_instance_profile.arn
  }

  master_instance_group {
    instance_type = "c4.large"
  }

  core_instance_group {
    instance_count = 1
    instance_type  = "c4.large"
  }

  security_configuration = aws_emr_security_configuration.foo.name

  tags = {
    role     = "rolename"
    dns_zone = "env_zone"
    env      = "env"
    name     = "name-env"
  }

  keep_job_flow_alive_when_no_steps = true
  termination_protection            = false

  configurations = "test-fixtures/emr_configurations.json"

  depends_on = [
    aws_route_table_association.test,
    aws_iam_role_policy_attachment.emr_service,
    aws_iam_role_policy_attachment.emr_instance_profile,
    aws_iam_role_policy_attachment.emr_autoscaling_role,
  ]

  service_role     = aws_iam_role.emr_service.arn
  autoscaling_role = aws_iam_role.emr_autoscaling_role.arn
}

resource "aws_emr_security_configuration" "foo" {
  configuration = <<EOF
{
  "EncryptionConfiguration": {
    "AtRestEncryptionConfiguration": {
      "S3EncryptionConfiguration": {
        "EncryptionMode": "SSE-S3"
      },
      "LocalDiskEncryptionConfiguration": {
        "EncryptionKeyProviderType": "AwsKms",
        "AwsKmsKey": "${aws_kms_key.foo.arn}"
      }
    },
    "EnableInTransitEncryption": false,
    "EnableAtRestEncryption": true
  }
}
EOF
}

resource "aws_kms_key" "foo" {
  description             = "Terraform %[1]s"
  deletion_window_in_days = 7

  policy = <<POLICY
{
  "Version": "2012-10-17",
  "Id": "kms-tf-1",
  "Statement": [
    {
      "Sid": "Enable IAM User Permissions",
      "Effect": "Allow",
      "Principal": {
        "AWS": "*"
      },
      "Action": "kms:*",
      "Resource": "*"
    }
  ]
}
POLICY
}
`, r))
}

const testAccAWSEmrClusterConfig_Step_DebugLoggingStep = `
  # Example from: https://docs.aws.amazon.com/emr/latest/ManagementGuide/emr-plan-debugging.html
  step {
    action_on_failure = "TERMINATE_CLUSTER"
    name              = "Setup Hadoop Debugging"

    hadoop_jar_step {
      jar  = "command-runner.jar"
      args = ["state-pusher-script"]
    }
  }
`

const testAccAWSEmrClusterConfig_Step_SparkStep = `
  # Example from: https://docs.aws.amazon.com/emr/latest/ReleaseGuide/emr-spark-submit-step.html
  step {
    action_on_failure = "CONTINUE"
    name              = "Spark Step"

    hadoop_jar_step {
      jar  = "command-runner.jar"
      args = ["spark-example", "SparkPi", "10"]
    }
  }
`

func testAccAWSEmrClusterConfig_Step_Multiple(r string) string {
	stepConfig := testAccAWSEmrClusterConfig_Step_DebugLoggingStep + testAccAWSEmrClusterConfig_Step_SparkStep
	return testAccAWSEmrClusterConfig_Step(r, stepConfig)
}

func testAccAWSEmrClusterConfig_Step_NoBlocks(r string) string {
	return testAccAWSEmrClusterConfig_Step(r, "")
}

func testAccAWSEmrClusterConfig_Step_Single(r string) string {
	return testAccAWSEmrClusterConfig_Step(r, testAccAWSEmrClusterConfig_Step_DebugLoggingStep)
}

func testAccAWSEmrClusterConfig_Step_Zeroed(r string) string {
	return testAccAWSEmrClusterConfig_Step(r, "step = []")
}

func testAccAWSEmrClusterConfig_Step(r string, stepConfig string) string {
	return testAccAWSEmrComposeConfig(false, fmt.Sprintf(`
resource "aws_emr_cluster" "tf-test-cluster" {
  applications                      = ["Spark"]
  keep_job_flow_alive_when_no_steps = true
  log_uri                           = "s3://${aws_s3_bucket.test.bucket}/"
  name                              = "%[1]s"
  release_label                     = "emr-5.12.0"
  service_role                      = "EMR_DefaultRole"
  termination_protection            = false

  master_instance_group {
    instance_type = "c4.large"
  }

  core_instance_group {
    instance_count = 1
    instance_type  = "c4.large"
  }

  ec2_attributes {
    emr_managed_master_security_group = aws_security_group.test.id
    emr_managed_slave_security_group  = aws_security_group.test.id
    instance_profile                  = "EMR_EC2_DefaultRole"
    subnet_id                         = aws_subnet.test.id
  }

  %[2]s

  depends_on = [aws_route_table_association.test]
}

resource "aws_s3_bucket" "test" {
  bucket        = "%[1]s"
  force_destroy = true
}
`, r, stepConfig))
}

func testAccAWSEmrClusterConfigCoreInstanceGroupAutoscalingPolicy(rName, autoscalingPolicy string) string {
	return testAccAWSEmrComposeConfig(false, fmt.Sprintf(`
data "aws_iam_policy_document" "test" {
  statement {
    actions = ["sts:AssumeRole"]
    effect  = "Allow"

    principals {
      identifiers = [
        "application-autoscaling.amazonaws.com",
        "elasticmapreduce.amazonaws.com",
      ]
      type = "Service"
    }
  }
}

data "aws_partition" "current" {}

resource "aws_iam_role" "test" {
  name               = %[1]q
  assume_role_policy = data.aws_iam_policy_document.test.json
}

resource "aws_iam_role_policy_attachment" "test" {
  role       = aws_iam_role.test.name
  policy_arn = "arn:${data.aws_partition.current.partition}:iam::aws:policy/service-role/AmazonElasticMapReduceforAutoScalingRole"
}

resource "aws_emr_cluster" "test" {
  applications                      = ["Spark"]
  autoscaling_role                  = aws_iam_role.test.arn
  keep_job_flow_alive_when_no_steps = true
  name                              = %[1]q
  release_label                     = "emr-5.12.0"
  service_role                      = "EMR_DefaultRole"

  ec2_attributes {
    emr_managed_master_security_group = aws_security_group.test.id
    emr_managed_slave_security_group  = aws_security_group.test.id
    instance_profile                  = "EMR_EC2_DefaultRole"
    subnet_id                         = aws_subnet.test.id
  }

  master_instance_group {
    instance_type = "m4.large"
  }

  core_instance_group {
    autoscaling_policy = <<POLICY
%[2]s
POLICY
    instance_type      = "m4.large"
  }

  depends_on = [
    aws_route_table_association.test,
    aws_iam_role_policy_attachment.test,
  ]
}
`, rName, autoscalingPolicy),
	)
}

func testAccAWSEmrClusterConfigCoreInstanceGroupAutoscalingPolicyRemoved(rName string) string {
	return testAccAWSEmrComposeConfig(false, fmt.Sprintf(`
data "aws_iam_policy_document" "test" {
  statement {
    actions = ["sts:AssumeRole"]
    effect  = "Allow"

    principals {
      identifiers = [
        "application-autoscaling.amazonaws.com",
        "elasticmapreduce.amazonaws.com",
      ]
      type = "Service"
    }
  }
}

data "aws_partition" "current" {}

resource "aws_iam_role" "test" {
  name               = %[1]q
  assume_role_policy = data.aws_iam_policy_document.test.json
}

resource "aws_iam_role_policy_attachment" "test" {
  role       = aws_iam_role.test.name
  policy_arn = "arn:${data.aws_partition.current.partition}:iam::aws:policy/service-role/AmazonElasticMapReduceforAutoScalingRole"
}

resource "aws_emr_cluster" "test" {
  applications                      = ["Spark"]
  autoscaling_role                  = aws_iam_role.test.arn
  keep_job_flow_alive_when_no_steps = true
  name                              = %[1]q
  release_label                     = "emr-5.12.0"
  service_role                      = "EMR_DefaultRole"

  ec2_attributes {
    emr_managed_master_security_group = aws_security_group.test.id
    emr_managed_slave_security_group  = aws_security_group.test.id
    instance_profile                  = "EMR_EC2_DefaultRole"
    subnet_id                         = aws_subnet.test.id
  }

  master_instance_group {
    instance_type = "m4.large"
  }

  core_instance_group {
    instance_type = "m4.large"
  }

  depends_on = [
    aws_route_table_association.test,
    aws_iam_role_policy_attachment.test,
  ]
}
`, rName),
	)
}

func testAccAWSEmrClusterConfigCoreInstanceGroupBidPrice(rName, bidPrice string) string {
	return testAccAWSEmrComposeConfig(false, fmt.Sprintf(`
resource "aws_emr_cluster" "test" {
  applications                      = ["Spark"]
  keep_job_flow_alive_when_no_steps = true
  name                              = %[1]q
  release_label                     = "emr-5.12.0"
  service_role                      = "EMR_DefaultRole"

  ec2_attributes {
    emr_managed_master_security_group = aws_security_group.test.id
    emr_managed_slave_security_group  = aws_security_group.test.id
    instance_profile                  = "EMR_EC2_DefaultRole"
    subnet_id                         = aws_subnet.test.id
  }

  master_instance_group {
    instance_type = "m4.large"
  }

  core_instance_group {
    bid_price     = %[2]q
    instance_type = "m4.large"
  }

  depends_on = [aws_route_table_association.test]
}
`, rName, bidPrice),
	)
}

func testAccAWSEmrClusterConfigCoreInstanceGroupInstanceCount(rName string, instanceCount int) string {
	return testAccAWSEmrComposeConfig(false, fmt.Sprintf(`
resource "aws_emr_cluster" "test" {
  applications                      = ["Spark"]
  keep_job_flow_alive_when_no_steps = true
  name                              = %[1]q
  release_label                     = "emr-5.12.0"
  service_role                      = "EMR_DefaultRole"

  ec2_attributes {
    emr_managed_master_security_group = aws_security_group.test.id
    emr_managed_slave_security_group  = aws_security_group.test.id
    instance_profile                  = "EMR_EC2_DefaultRole"
    subnet_id                         = aws_subnet.test.id
  }

  master_instance_group {
    instance_type = "m4.large"
  }

  core_instance_group {
    instance_count = %[2]d
    instance_type  = "m4.large"
  }

  depends_on = [aws_route_table_association.test]
}
`, rName, instanceCount),
	)
}

func testAccAWSEmrClusterConfigCoreInstanceGroupInstanceType(rName, instanceType string) string {
	return testAccAWSEmrComposeConfig(false, fmt.Sprintf(`
resource "aws_emr_cluster" "test" {
  applications                      = ["Spark"]
  keep_job_flow_alive_when_no_steps = true
  name                              = %[1]q
  release_label                     = "emr-5.12.0"
  service_role                      = "EMR_DefaultRole"

  ec2_attributes {
    emr_managed_master_security_group = aws_security_group.test.id
    emr_managed_slave_security_group  = aws_security_group.test.id
    instance_profile                  = "EMR_EC2_DefaultRole"
    subnet_id                         = aws_subnet.test.id
  }

  master_instance_group {
    instance_type = "m4.large"
  }

  core_instance_group {
    instance_type = %[2]q
  }

  depends_on = [aws_route_table_association.test]
}
`, rName, instanceType),
	)
}

func testAccAWSEmrClusterConfigCoreInstanceGroupName(rName, instanceGroupName string) string {
	return testAccAWSEmrComposeConfig(false, fmt.Sprintf(`
resource "aws_emr_cluster" "test" {
  applications                      = ["Spark"]
  keep_job_flow_alive_when_no_steps = true
  name                              = %[1]q
  release_label                     = "emr-5.12.0"
  service_role                      = "EMR_DefaultRole"

  ec2_attributes {
    emr_managed_master_security_group = aws_security_group.test.id
    emr_managed_slave_security_group  = aws_security_group.test.id
    instance_profile                  = "EMR_EC2_DefaultRole"
    subnet_id                         = aws_subnet.test.id
  }

  master_instance_group {
    instance_type = "m4.large"
  }

  core_instance_group {
    instance_type = "m4.large"
    name          = %[2]q
  }

  depends_on = [aws_route_table_association.test]
}
`, rName, instanceGroupName),
	)
}

func testAccAWSEmrClusterConfigEc2AttributesDefaultManagedSecurityGroups(rName string) string {
	return testAccAWSEmrComposeConfig(false, fmt.Sprintf(`
resource "aws_emr_cluster" "tf-test-cluster" {
  applications                      = ["Spark"]
  keep_job_flow_alive_when_no_steps = true
  name                              = %[1]q
  release_label                     = "emr-5.28.0"
  service_role                      = "EMR_DefaultRole"

  ec2_attributes {
    instance_profile = "EMR_EC2_DefaultRole"
    subnet_id        = aws_subnet.test.id
  }

  master_instance_group {
    instance_type = "m4.large"
  }

  depends_on = [aws_route_table_association.test]
}
`, rName),
	)
}

func testAccAWSEmrClusterConfigMasterInstanceGroupBidPrice(rName, bidPrice string) string {
	return testAccAWSEmrComposeConfig(false, fmt.Sprintf(`
resource "aws_emr_cluster" "test" {
  applications                      = ["Spark"]
  keep_job_flow_alive_when_no_steps = true
  name                              = %[1]q
  release_label                     = "emr-5.12.0"
  service_role                      = "EMR_DefaultRole"

  ec2_attributes {
    emr_managed_master_security_group = aws_security_group.test.id
    emr_managed_slave_security_group  = aws_security_group.test.id
    instance_profile                  = "EMR_EC2_DefaultRole"
    subnet_id                         = aws_subnet.test.id
  }

  master_instance_group {
    bid_price     = %[2]q
    instance_type = "m4.large"
  }

  depends_on = [aws_route_table_association.test]
}
`, rName, bidPrice),
	)
}

func testAccAWSEmrClusterConfigMasterInstanceGroupInstanceCount(rName string, instanceCount int) string {
	return testAccAWSEmrComposeConfig(true, fmt.Sprintf(`
resource "aws_emr_cluster" "test" {
  applications                      = ["Spark"]
  keep_job_flow_alive_when_no_steps = true
  name                              = %[1]q
  release_label                     = "emr-5.24.1"
  service_role                      = "EMR_DefaultRole"

  # Termination protection is automatically enabled for multiple master clusters
  termination_protection = false

  ec2_attributes {
    emr_managed_master_security_group = aws_security_group.test.id
    emr_managed_slave_security_group  = aws_security_group.test.id
    instance_profile                  = "EMR_EC2_DefaultRole"
    subnet_id                         = aws_subnet.test.id
  }

  master_instance_group {
    instance_count = %[2]d
    instance_type  = "m4.large"
  }

  # core_instance_group is required with multiple masters
  core_instance_group {
    instance_type = "m4.large"
  }

  depends_on = [aws_route_table_association.test]
}
`, rName, instanceCount),
	)
}

func testAccAWSEmrClusterConfigMasterInstanceGroupInstanceType(rName, instanceType string) string {
	return testAccAWSEmrComposeConfig(false, fmt.Sprintf(`
resource "aws_emr_cluster" "test" {
  applications                      = ["Spark"]
  keep_job_flow_alive_when_no_steps = true
  name                              = %[1]q
  release_label                     = "emr-5.12.0"
  service_role                      = "EMR_DefaultRole"

  ec2_attributes {
    emr_managed_master_security_group = aws_security_group.test.id
    emr_managed_slave_security_group  = aws_security_group.test.id
    instance_profile                  = "EMR_EC2_DefaultRole"
    subnet_id                         = aws_subnet.test.id
  }

  master_instance_group {
    instance_type = %[2]q
  }

  depends_on = [aws_route_table_association.test]
}
`, rName, instanceType),
	)
}

func testAccAWSEmrClusterConfigMasterInstanceGroupName(rName, instanceGroupName string) string {
	return testAccAWSEmrComposeConfig(false, fmt.Sprintf(`
resource "aws_emr_cluster" "test" {
  applications                      = ["Spark"]
  keep_job_flow_alive_when_no_steps = true
  name                              = %[1]q
  release_label                     = "emr-5.12.0"
  service_role                      = "EMR_DefaultRole"

  ec2_attributes {
    emr_managed_master_security_group = aws_security_group.test.id
    emr_managed_slave_security_group  = aws_security_group.test.id
    instance_profile                  = "EMR_EC2_DefaultRole"
    subnet_id                         = aws_subnet.test.id
  }

  master_instance_group {
    instance_type = "m4.large"
    name          = %[2]q
  }

  depends_on = [aws_route_table_association.test]
}
`, rName, instanceGroupName),
	)
}

func testAccAWSEmrClusterConfigTerminationPolicy(r string, term string) string {
	return testAccAWSEmrComposeConfig(false,
		testAccAWSEmrClusterConfigIAMServiceRoleBase(r),
		testAccAWSEmrClusterConfigIAMInstanceProfileBase(r),
		testAccAWSEmrClusterConfigIAMAutoscalingRole(r),
		fmt.Sprintf(`
resource "aws_emr_cluster" "tf-test-cluster" {
  name          = "%[1]s"
  release_label = "emr-4.6.0"
  applications  = ["Spark"]

  ec2_attributes {
    subnet_id                         = aws_subnet.test.id
    emr_managed_master_security_group = aws_security_group.test.id
    emr_managed_slave_security_group  = aws_security_group.test.id
    instance_profile                  = aws_iam_instance_profile.emr_instance_profile.arn
  }

  master_instance_group {
    instance_type = "c4.large"
  }

  core_instance_group {
    instance_count = 1
    instance_type  = "c4.large"
  }

  tags = {
    role     = "rolename"
    dns_zone = "env_zone"
    env      = "env"
    name     = "name-env"
  }

  keep_job_flow_alive_when_no_steps = true
  termination_protection            = %[2]s

  configurations = "test-fixtures/emr_configurations.json"

  depends_on = [
    aws_route_table_association.test,
    aws_iam_role_policy_attachment.emr_service,
    aws_iam_role_policy_attachment.emr_instance_profile,
    aws_iam_role_policy_attachment.emr_autoscaling_role,
  ]

  service_role     = aws_iam_role.emr_service.arn
  autoscaling_role = aws_iam_role.emr_autoscaling_role.arn
}
`, r, term),
	)
}

func testAccAWSEmrClusterConfig_keepJob(r string, keepJob string) string {
	return testAccAWSEmrComposeConfig(false,
		testAccAWSEmrClusterConfigIAMServiceRoleBase(r),
		testAccAWSEmrClusterConfigIAMInstanceProfileBase(r),
		testAccAWSEmrClusterConfigIAMAutoscalingRole(r),
		fmt.Sprintf(`
resource "aws_emr_cluster" "tf-test-cluster" {
  name          = "%[1]s"
  release_label = "emr-4.6.0"
  applications  = ["Spark"]

  ec2_attributes {
    subnet_id                         = aws_subnet.test.id
    emr_managed_master_security_group = aws_security_group.test.id
    emr_managed_slave_security_group  = aws_security_group.test.id
    instance_profile                  = aws_iam_instance_profile.emr_instance_profile.arn
  }

  master_instance_group {
    instance_type = "c4.large"
  }

  core_instance_group {
    instance_count = 1
    instance_type  = "c4.large"
  }

  tags = {
    role     = "rolename"
    dns_zone = "env_zone"
    env      = "env"
    name     = "name-env"
  }

  keep_job_flow_alive_when_no_steps = %s
  termination_protection            = false

  step {
    action_on_failure = "CONTINUE"
    name              = "Sleep Step"

    hadoop_jar_step {
      jar  = "command-runner.jar"
      args = ["/bin/sleep", "60"]
    }
  }

  configurations = "test-fixtures/emr_configurations.json"

  depends_on = [
    aws_route_table_association.test,
    aws_iam_role_policy_attachment.emr_service,
    aws_iam_role_policy_attachment.emr_instance_profile,
    aws_iam_role_policy_attachment.emr_autoscaling_role,
  ]

  service_role     = aws_iam_role.emr_service.arn
  autoscaling_role = aws_iam_role.emr_autoscaling_role.arn
}
`, r, keepJob),
	)
}

func testAccAWSEmrClusterConfigVisibleToAllUsersUpdated(r string) string {
	return testAccAWSEmrComposeConfig(false,
		testAccAWSEmrClusterConfigIAMServiceRoleBase(r),
		testAccAWSEmrClusterConfigIAMInstanceProfileBase(r),
		testAccAWSEmrClusterConfigIAMAutoscalingRole(r),
		fmt.Sprintf(`
resource "aws_emr_cluster" "tf-test-cluster" {
  name          = "%[1]s"
  release_label = "emr-4.6.0"
  applications  = ["Spark"]

  ec2_attributes {
    subnet_id                         = aws_subnet.test.id
    emr_managed_master_security_group = aws_security_group.test.id
    emr_managed_slave_security_group  = aws_security_group.test.id
    instance_profile                  = aws_iam_instance_profile.emr_instance_profile.arn
  }

  master_instance_group {
    instance_type = "c4.large"
  }

  core_instance_group {
    instance_count = 1
    instance_type  = "c4.large"
  }

  tags = {
    role     = "rolename"
    dns_zone = "env_zone"
    env      = "env"
    name     = "name-env"
  }

  keep_job_flow_alive_when_no_steps = true
  visible_to_all_users              = false

  configurations = "test-fixtures/emr_configurations.json"

  depends_on = [
    aws_route_table_association.test,
    aws_iam_role_policy_attachment.emr_service,
    aws_iam_role_policy_attachment.emr_instance_profile,
    aws_iam_role_policy_attachment.emr_autoscaling_role,
  ]

  service_role     = aws_iam_role.emr_service.arn
  autoscaling_role = aws_iam_role.emr_autoscaling_role.arn
}
`, r),
	)
}

func testAccAWSEmrClusterConfigUpdatedTags(r string) string {
	return testAccAWSEmrComposeConfig(false,
		testAccAWSEmrClusterConfigIAMServiceRoleBase(r),
		testAccAWSEmrClusterConfigIAMInstanceProfileBase(r),
		testAccAWSEmrClusterConfigIAMAutoscalingRole(r),
		fmt.Sprintf(`
resource "aws_emr_cluster" "tf-test-cluster" {
  name          = "%[1]s"
  release_label = "emr-4.6.0"
  applications  = ["Spark"]

  ec2_attributes {
    subnet_id                         = aws_subnet.test.id
    emr_managed_master_security_group = aws_security_group.test.id
    emr_managed_slave_security_group  = aws_security_group.test.id
    instance_profile                  = aws_iam_instance_profile.emr_instance_profile.arn
  }

  master_instance_group {
    instance_type = "c4.large"
  }

  core_instance_group {
    instance_count = 1
    instance_type  = "c4.large"
  }

  tags = {
    dns_zone = "new_zone"
    Env      = "production"
    name     = "name-env"
  }

  keep_job_flow_alive_when_no_steps = true
  termination_protection            = false

  configurations = "test-fixtures/emr_configurations.json"

  depends_on = [
    aws_route_table_association.test,
    aws_iam_role_policy_attachment.emr_service,
    aws_iam_role_policy_attachment.emr_instance_profile,
    aws_iam_role_policy_attachment.emr_autoscaling_role,
  ]

  service_role     = aws_iam_role.emr_service.arn
  autoscaling_role = aws_iam_role.emr_autoscaling_role.arn
}
`, r),
	)
}

func testAccAWSEmrClusterConfigUpdatedRootVolumeSize(r string) string {
	return testAccAWSEmrComposeConfig(false,
		testAccAWSEmrClusterConfigIAMServiceRoleBase(r),
		testAccAWSEmrClusterConfigIAMInstanceProfileBase(r),
		testAccAWSEmrClusterConfigIAMAutoscalingRole(r),
		fmt.Sprintf(`
resource "aws_emr_cluster" "tf-test-cluster" {
  name          = "%[1]s"
  release_label = "emr-4.6.0"
  applications  = ["Spark"]

  ec2_attributes {
    subnet_id                         = aws_subnet.test.id
    emr_managed_master_security_group = aws_security_group.test.id
    emr_managed_slave_security_group  = aws_security_group.test.id
    instance_profile                  = aws_iam_instance_profile.emr_instance_profile.arn
  }

  master_instance_group {
    instance_type = "c4.large"
  }

  core_instance_group {
    instance_count = 1
    instance_type  = "c4.large"
  }

  tags = {
    role     = "rolename"
    dns_zone = "env_zone"
    env      = "env"
    name     = "name-env"
  }

  keep_job_flow_alive_when_no_steps = true
  termination_protection            = false

  configurations = "test-fixtures/emr_configurations.json"

  depends_on = [
    aws_route_table_association.test,
    aws_iam_role_policy_attachment.emr_service,
    aws_iam_role_policy_attachment.emr_instance_profile,
    aws_iam_role_policy_attachment.emr_autoscaling_role,
  ]

  service_role         = aws_iam_role.emr_service.arn
  autoscaling_role     = aws_iam_role.emr_autoscaling_role.arn
  ebs_root_volume_size = 48
}
`, r),
	)
}

func testAccAWSEmrClusterConfigS3Logging(r string) string {
	return testAccAWSEmrComposeConfig(false, fmt.Sprintf(`
resource "aws_s3_bucket" "test" {
  bucket        = "%[1]s"
  force_destroy = true
}

resource "aws_emr_cluster" "tf-test-cluster" {
  name          = "%[1]s"
  release_label = "emr-4.6.0"
  applications  = ["Spark"]

  termination_protection            = false
  keep_job_flow_alive_when_no_steps = true

  master_instance_group {
    instance_type = "c4.large"
  }

  core_instance_group {
    instance_count = 1
    instance_type  = "c4.large"
  }

  log_uri = "s3://${aws_s3_bucket.test.bucket}/"

  ec2_attributes {
    instance_profile                  = "arn:aws:iam::${data.aws_caller_identity.current.account_id}:instance-profile/EMR_EC2_DefaultRole"
    emr_managed_master_security_group = aws_security_group.test.id
    emr_managed_slave_security_group  = aws_security_group.test.id
    subnet_id                         = aws_subnet.test.id
  }

  service_role = "arn:aws:iam::${data.aws_caller_identity.current.account_id}:role/EMR_DefaultRole"
}

data "aws_caller_identity" "current" {}
`, r),
	)
}

func testAccAWSEmrClusterConfigCustomAmiID(r string) string {
	return testAccAWSEmrComposeConfig(false,
		testAccAWSEmrClusterConfigIAMServiceRoleCustomAmiID(r),
		testAccAWSEmrClusterConfigIAMInstanceProfileBase(r),
		testAccAWSEmrClusterConfigIAMAutoscalingRole(r),
		fmt.Sprintf(`
resource "aws_emr_cluster" "tf-test-cluster" {
  name          = "%[1]s"
  release_label = "emr-5.7.0"
  applications  = ["Spark"]

  ec2_attributes {
    subnet_id                         = aws_subnet.test.id
    emr_managed_master_security_group = aws_security_group.test.id
    emr_managed_slave_security_group  = aws_security_group.test.id
    instance_profile                  = aws_iam_instance_profile.emr_instance_profile.arn
  }

  master_instance_group {
    instance_type = "c4.large"
  }

  core_instance_group {
    instance_count = 1
    instance_type  = "c4.large"
  }

  tags = {
    role     = "rolename"
    dns_zone = "env_zone"
    env      = "env"
    name     = "name-env"
  }

  keep_job_flow_alive_when_no_steps = true
  termination_protection            = false

  configurations = "test-fixtures/emr_configurations.json"

  depends_on = [
    aws_route_table_association.test,
    aws_iam_role_policy_attachment.emr_service,
    aws_iam_role_policy_attachment.emr_instance_profile,
    aws_iam_role_policy_attachment.emr_autoscaling_role,
  ]

  service_role         = aws_iam_role.emr_service.arn
  autoscaling_role     = aws_iam_role.emr_autoscaling_role.arn
  ebs_root_volume_size = 48
  custom_ami_id        = data.aws_ami.emr-custom-ami.id
}

data "aws_ami" "emr-custom-ami" {
  most_recent = true
  owners      = ["137112412989"]

  filter {
    name   = "name"
    values = ["amzn-ami-hvm-*"]
  }

  filter {
    name   = "architecture"
    values = ["x86_64"]
  }

  filter {
    name   = "root-device-type"
    values = ["ebs"]
  }

  filter {
    name   = "virtualization-type"
    values = ["hvm"]
  }
}
`, r),
	)
}

func testAccAWSEmrClusterConfigStepConcurrencyLevel(rName string, stepConcurrencyLevel int) string {
	return testAccAWSEmrComposeConfig(false, fmt.Sprintf(`
resource "aws_emr_cluster" "tf-test-cluster" {
  applications                      = ["Spark"]
  keep_job_flow_alive_when_no_steps = true
  name                              = %[1]q
  release_label                     = "emr-5.28.0"
  service_role                      = "EMR_DefaultRole"

  ec2_attributes {
    emr_managed_master_security_group = aws_security_group.test.id
    emr_managed_slave_security_group  = aws_security_group.test.id
    instance_profile                  = "EMR_EC2_DefaultRole"
    subnet_id                         = aws_subnet.test.id
  }

  master_instance_group {
    instance_type = "m4.large"
  }

  step_concurrency_level = %[2]d

  depends_on = [aws_route_table_association.test]
}
`, rName, stepConcurrencyLevel),
	)
}

func testAccAWSEmrClusterConfigBaseVpc(mapPublicIPOnLaunch bool) string {
	return fmt.Sprintf(`
data "aws_availability_zones" "available" {
  # Many instance types are not available in this availability zone
  exclude_zone_ids = ["usw2-az4"]
  state            = "available"
  filter {
    name   = "opt-in-status"
    values = ["opt-in-not-required"]
  }
}

resource "aws_vpc" "test" {
  cidr_block           = "10.0.0.0/16"
  enable_dns_hostnames = true

  tags = {
    Name = "tf-acc-test-emr-cluster"
  }
}

resource "aws_internet_gateway" "test" {
  vpc_id = aws_vpc.test.id

  tags = {
    Name = "tf-acc-test-emr-cluster"
  }
}

resource "aws_security_group" "test" {
  vpc_id = aws_vpc.test.id

  ingress {
    from_port = 0
    protocol  = "-1"
    self      = true
    to_port   = 0
  }

  egress {
    cidr_blocks = ["0.0.0.0/0"]
    from_port   = 0
    protocol    = "-1"
    to_port     = 0
  }

  tags = {
    Name = "tf-acc-test-emr-cluster"
  }

  # EMR will modify ingress rules
  lifecycle {
    ignore_changes = [ingress]
  }
}

resource "aws_subnet" "test" {
  availability_zone       = data.aws_availability_zones.available.names[0]
  cidr_block              = "10.0.0.0/24"
  map_public_ip_on_launch = %[1]t
  vpc_id                  = aws_vpc.test.id

  tags = {
    Name = "tf-acc-test-emr-cluster"
  }
}

resource "aws_route_table" "test" {
  vpc_id = aws_vpc.test.id

  route {
    cidr_block = "0.0.0.0/0"
    gateway_id = aws_internet_gateway.test.id
  }
}

resource "aws_route_table_association" "test" {
  route_table_id = aws_route_table.test.id
  subnet_id      = aws_subnet.test.id
}
`, mapPublicIPOnLaunch)
}

func testAccAWSEmrClusterConfigIAMServiceRoleBase(r string) string {
	return fmt.Sprintf(`
resource "aws_iam_role" "emr_service" {
  name = "%[1]s_default_role"

  assume_role_policy = <<EOT
{
  "Version": "2008-10-17",
  "Statement": [
    {
      "Sid": "",
      "Effect": "Allow",
      "Principal": {
        "Service": "elasticmapreduce.amazonaws.com"
      },
      "Action": "sts:AssumeRole"
    }
  ]
}
EOT
}

resource "aws_iam_role_policy_attachment" "emr_service" {
  role       = aws_iam_role.emr_service.id
  policy_arn = "arn:aws:iam::aws:policy/service-role/AmazonElasticMapReduceRole"
}

`, r)
}

func testAccAWSEmrClusterConfigIAMServiceRoleCustomAmiID(r string) string {
	return fmt.Sprintf(`
resource "aws_iam_role" "emr_service" {
  name = "%[1]s_default_role"

  assume_role_policy = <<EOT
{
  "Version": "2008-10-17",
  "Statement": [
    {
      "Sid": "",
      "Effect": "Allow",
      "Principal": {
        "Service": "elasticmapreduce.amazonaws.com"
      },
      "Action": "sts:AssumeRole"
    }
  ]
}
EOT
}

resource "aws_iam_role_policy_attachment" "emr_service" {
  role       = aws_iam_role.emr_service.id
  policy_arn = aws_iam_policy.emr_service.arn
}

resource "aws_iam_policy" "emr_service" {
  name = "%[1]s_emr"

  policy = <<EOT
{
    "Version": "2012-10-17",
    "Statement": [{
        "Effect": "Allow",
        "Resource": "*",
        "Action": [
            "ec2:AuthorizeSecurityGroupEgress",
            "ec2:AuthorizeSecurityGroupIngress",
            "ec2:CancelSpotInstanceRequests",
            "ec2:CreateNetworkInterface",
            "ec2:CreateSecurityGroup",
            "ec2:CreateTags",
            "ec2:DeleteNetworkInterface",
            "ec2:DeleteSecurityGroup",
            "ec2:DeleteTags",
            "ec2:DescribeAvailabilityZones",
            "ec2:DescribeAccountAttributes",
            "ec2:DescribeDhcpOptions",
            "ec2:DescribeImages",
            "ec2:DescribeInstanceStatus",
            "ec2:DescribeInstances",
            "ec2:DescribeKeyPairs",
            "ec2:DescribeNetworkAcls",
            "ec2:DescribeNetworkInterfaces",
            "ec2:DescribePrefixLists",
            "ec2:DescribeRouteTables",
            "ec2:DescribeSecurityGroups",
            "ec2:DescribeSpotInstanceRequests",
            "ec2:DescribeSpotPriceHistory",
            "ec2:DescribeSubnets",
            "ec2:DescribeVpcAttribute",
            "ec2:DescribeVpcEndpoints",
            "ec2:DescribeVpcEndpointServices",
            "ec2:DescribeVpcs",
            "ec2:DetachNetworkInterface",
            "ec2:ModifyImageAttribute",
            "ec2:ModifyInstanceAttribute",
            "ec2:RequestSpotInstances",
            "ec2:RevokeSecurityGroupEgress",
            "ec2:RunInstances",
            "ec2:TerminateInstances",
            "ec2:DeleteVolume",
            "ec2:DescribeVolumeStatus",
            "ec2:DescribeVolumes",
            "ec2:DetachVolume",
            "iam:GetRole",
            "iam:GetRolePolicy",
            "iam:ListInstanceProfiles",
            "iam:ListRolePolicies",
            "iam:PassRole",
            "s3:CreateBucket",
            "s3:Get*",
            "s3:List*",
            "sdb:BatchPutAttributes",
            "sdb:Select",
            "sqs:CreateQueue",
            "sqs:Delete*",
            "sqs:GetQueue*",
            "sqs:PurgeQueue",
            "sqs:ReceiveMessage"
        ]
    }]
}
EOT
}
`, r)
}

func testAccAWSEmrClusterConfigIAMInstanceProfileBase(r string) string {
	return fmt.Sprintf(`
resource "aws_iam_instance_profile" "emr_instance_profile" {
  name = "%[1]s_profile"
  role = aws_iam_role.emr_instance_profile.name
}

resource "aws_iam_role" "emr_instance_profile" {
  name = "%[1]s_profile_role"

  assume_role_policy = <<EOT
{
  "Version": "2008-10-17",
  "Statement": [
    {
      "Sid": "",
      "Effect": "Allow",
      "Principal": {
        "Service": "ec2.amazonaws.com"
      },
      "Action": "sts:AssumeRole"
    }
  ]
}
EOT
}

resource "aws_iam_role_policy_attachment" "emr_instance_profile" {
  role       = aws_iam_role.emr_instance_profile.id
  policy_arn = aws_iam_policy.emr_instance_profile.arn
}

resource "aws_iam_policy" "emr_instance_profile" {
  name = "%[1]s_profile"

  policy = <<EOT
{
    "Version": "2012-10-17",
    "Statement": [{
        "Effect": "Allow",
        "Resource": "*",
        "Action": [
            "cloudwatch:*",
            "dynamodb:*",
            "ec2:Describe*",
            "elasticmapreduce:Describe*",
            "elasticmapreduce:ListBootstrapActions",
            "elasticmapreduce:ListClusters",
            "elasticmapreduce:ListInstanceGroups",
            "elasticmapreduce:ListInstances",
            "elasticmapreduce:ListSteps",
            "kinesis:CreateStream",
            "kinesis:DeleteStream",
            "kinesis:DescribeStream",
            "kinesis:GetRecords",
            "kinesis:GetShardIterator",
            "kinesis:MergeShards",
            "kinesis:PutRecord",
            "kinesis:SplitShard",
            "rds:Describe*",
            "s3:*",
            "sdb:*",
            "sns:*",
            "sqs:*"
        ]
    }]
}
EOT
}
`, r)
}

func testAccAWSEmrClusterConfigIAMAutoscalingRole(r string) string {
	return fmt.Sprintf(`
resource "aws_iam_role" "emr_autoscaling_role" {
  name               = "%[1]s_autoscaling_role"
  assume_role_policy = data.aws_iam_policy_document.emr_autoscaling_role.json
}

data "aws_iam_policy_document" "emr_autoscaling_role" {
  statement {
    effect  = "Allow"
    actions = ["sts:AssumeRole"]

    principals {
      type        = "Service"
      identifiers = ["elasticmapreduce.amazonaws.com", "application-autoscaling.amazonaws.com"]
    }
  }
}

resource "aws_iam_role_policy_attachment" "emr_autoscaling_role" {
  role       = aws_iam_role.emr_autoscaling_role.name
  policy_arn = "arn:aws:iam::aws:policy/service-role/AmazonElasticMapReduceforAutoScalingRole"
}
`, r)
}

func testAccAWSEmrClusterConfigBootstrapActionBucket(r string) string {
	return fmt.Sprintf(`
resource "aws_s3_bucket" "tester" {
  bucket = "%[1]s"
  acl    = "public-read"
}

resource "aws_s3_bucket_object" "testobject" {
  bucket  = aws_s3_bucket.tester.bucket
  key     = "testscript.sh"
  content = <<EOF
#!/bin/bash
echo $@
EOF


  acl = "public-read"
}
`, r)
}

<<<<<<< HEAD
=======
func testAccAWSEmrEbsConfig(rName string, volumesPerInstance int) string {
	return testAccAWSEmrComposeConfig(false, fmt.Sprintf(`
resource "aws_emr_cluster" "tf-test-cluster" {
  applications                      = ["Spark"]
  keep_job_flow_alive_when_no_steps = true
  name                              = "%[1]s"
  release_label                     = "emr-5.28.0"
  service_role                      = "EMR_DefaultRole"

  ec2_attributes {
    emr_managed_master_security_group = aws_security_group.test.id
    emr_managed_slave_security_group  = aws_security_group.test.id
    instance_profile                  = "EMR_EC2_DefaultRole"
    subnet_id                         = aws_subnet.test.id
  }

  master_instance_group {
    instance_type = "m4.large"
	ebs_config {
      size                 = 32
      type                 = "gp2"
      volumes_per_instance = %[2]d
    }
	ebs_config {
	  size                 = 50
	  type                 = "gp2"
	  volumes_per_instance = %[2]d
	}
  }
  core_instance_group {
    instance_count = 1
    instance_type  = "m4.large"
    ebs_config {
      size                 = 32
      type                 = "gp2"
      volumes_per_instance = %[2]d
    }
  }

  depends_on = [aws_route_table_association.test]
}
`, rName, volumesPerInstance),
	)
}

>>>>>>> 5afe90e3
func testAccAWSEmrClusterConfigInstanceFleets(r string) string {
	return testAccAWSEmrComposeConfig(false,
		testAccAWSEmrClusterConfigIAMServiceRoleBase(r),
		testAccAWSEmrClusterConfigIAMInstanceProfileBase(r),
		testAccAWSEmrClusterConfigBootstrapActionBucket(r),
		fmt.Sprintf(`
<<<<<<< HEAD
resource "aws_iam_role_policy_attachment" "emr_service_spot" {
  role       = aws_iam_role.emr_service.id
  policy_arn = aws_iam_policy.emr_service_spot.arn
}

resource "aws_iam_policy" "emr_service_spot" {
  name = "%[1]s_emr_spot"

  policy = <<EOT
{
    "Version": "2012-10-17",
    "Statement": [{
        "Effect": "Allow",
        "Resource": "arn:aws:iam::*:role/aws-service-role/spot.amazonaws.com/AWSServiceRoleForEC2Spot*",
        "Action": [
            "iam:CreateServiceLinkedRole"
        ]
    }]
}
EOT
}

=======
>>>>>>> 5afe90e3
resource "aws_emr_cluster" "tf-test-cluster" {
  name                 = "%[1]s"
  release_label        = "emr-5.30.1"
  applications         = ["Hadoop", "Hive"]
  log_uri              = "s3n://terraform/testlog/"

  master_instance_fleet    {
    instance_type_configs        {
          instance_type = "m3.xlarge"
        }
    
      target_on_demand_capacity = 1
    }
  core_instance_fleet {
    instance_type_configs {
      bid_price_as_percentage_of_on_demand_price = 80
      ebs_config {
        size                 = 100
        type                 = "gp2"
        volumes_per_instance = 1
      }
      instance_type     = "m3.xlarge"
      weighted_capacity = 1
    }
    instance_type_configs {
      bid_price_as_percentage_of_on_demand_price = 100
      ebs_config {
        size                 = 100
        type                 = "gp2"
        volumes_per_instance = 1
      }
      instance_type     = "m4.xlarge"
      weighted_capacity = 1
    }
    instance_type_configs {
      bid_price_as_percentage_of_on_demand_price = 100
      ebs_config {
        size                 = 100
        type                 = "gp2"
        volumes_per_instance = 1
      }
      instance_type     = "m4.2xlarge"
      weighted_capacity = 2
    }
    launch_specifications {
      spot_specification {
		allocation_strategy      = "capacity-optimized"
        block_duration_minutes   = 0
        timeout_action           = "SWITCH_TO_ON_DEMAND"
        timeout_duration_minutes = 10
      }
    }
    name                      = "core fleet"
    target_on_demand_capacity = 0
    target_spot_capacity      = 2
  }
  service_role = aws_iam_role.emr_service.arn
  depends_on   = [
    aws_route_table_association.test,
    aws_iam_role_policy_attachment.emr_service,
    aws_iam_role_policy_attachment.emr_instance_profile,
  ]

  ec2_attributes {
    subnet_id                         = aws_subnet.test.id
    emr_managed_master_security_group = aws_security_group.test.id
    emr_managed_slave_security_group  = aws_security_group.test.id
    instance_profile                  = aws_iam_instance_profile.emr_instance_profile.arn
  }

  bootstrap_action {
    path = "s3://elasticmapreduce/bootstrap-actions/run-if"
    name = "runif"
    args = ["instance.isMaster=true", "echo running on master node"]
  }
}
`, r),
	)
}

func testAccAWSEmrClusterConfigInstanceFleetsMasterOnly(r string) string {
	return testAccAWSEmrComposeConfig(false,
		testAccAWSEmrClusterConfigIAMServiceRoleBase(r),
		testAccAWSEmrClusterConfigIAMInstanceProfileBase(r),
		testAccAWSEmrClusterConfigBootstrapActionBucket(r),
		fmt.Sprintf(`
<<<<<<< HEAD
resource "aws_iam_role_policy_attachment" "emr_service_spot" {
  role       = aws_iam_role.emr_service.id
  policy_arn = aws_iam_policy.emr_service_spot.arn
}

resource "aws_iam_policy" "emr_service_spot" {
  name = "%[1]s_emr_spot"

  policy = <<EOT
{
    "Version": "2012-10-17",
    "Statement": [{
        "Effect": "Allow",
        "Resource": "arn:aws:iam::*:role/aws-service-role/spot.amazonaws.com/AWSServiceRoleForEC2Spot*",
        "Action": [
            "iam:CreateServiceLinkedRole"
        ]
    }]
}
EOT
}

=======
>>>>>>> 5afe90e3
resource "aws_emr_cluster" "tf-test-cluster" {
  name                 = "%[1]s"
  release_label        = "emr-5.30.1"
  applications         = ["Hadoop", "Hive"]
  log_uri              = "s3n://terraform/testlog/"

  master_instance_fleet    {
    instance_type_configs        {
          instance_type = "m3.xlarge"
        }
    
      target_on_demand_capacity = 1
    }
  service_role = aws_iam_role.emr_service.arn
  depends_on   = [
    aws_route_table_association.test,
    aws_iam_role_policy_attachment.emr_service,
    aws_iam_role_policy_attachment.emr_instance_profile,
  ]

  ec2_attributes {
    subnet_id                         = aws_subnet.test.id
    emr_managed_master_security_group = aws_security_group.test.id
    emr_managed_slave_security_group  = aws_security_group.test.id
    instance_profile                  = aws_iam_instance_profile.emr_instance_profile.arn
  }

  bootstrap_action {
    path = "s3://elasticmapreduce/bootstrap-actions/run-if"
    name = "runif"
    args = ["instance.isMaster=true", "echo running on master node"]
  }
}
`, r),
	)
}<|MERGE_RESOLUTION|>--- conflicted
+++ resolved
@@ -3406,8 +3406,6 @@
 `, r)
 }
 
-<<<<<<< HEAD
-=======
 func testAccAWSEmrEbsConfig(rName string, volumesPerInstance int) string {
 	return testAccAWSEmrComposeConfig(false, fmt.Sprintf(`
 resource "aws_emr_cluster" "tf-test-cluster" {
@@ -3453,38 +3451,12 @@
 	)
 }
 
->>>>>>> 5afe90e3
 func testAccAWSEmrClusterConfigInstanceFleets(r string) string {
 	return testAccAWSEmrComposeConfig(false,
 		testAccAWSEmrClusterConfigIAMServiceRoleBase(r),
 		testAccAWSEmrClusterConfigIAMInstanceProfileBase(r),
 		testAccAWSEmrClusterConfigBootstrapActionBucket(r),
 		fmt.Sprintf(`
-<<<<<<< HEAD
-resource "aws_iam_role_policy_attachment" "emr_service_spot" {
-  role       = aws_iam_role.emr_service.id
-  policy_arn = aws_iam_policy.emr_service_spot.arn
-}
-
-resource "aws_iam_policy" "emr_service_spot" {
-  name = "%[1]s_emr_spot"
-
-  policy = <<EOT
-{
-    "Version": "2012-10-17",
-    "Statement": [{
-        "Effect": "Allow",
-        "Resource": "arn:aws:iam::*:role/aws-service-role/spot.amazonaws.com/AWSServiceRoleForEC2Spot*",
-        "Action": [
-            "iam:CreateServiceLinkedRole"
-        ]
-    }]
-}
-EOT
-}
-
-=======
->>>>>>> 5afe90e3
 resource "aws_emr_cluster" "tf-test-cluster" {
   name                 = "%[1]s"
   release_label        = "emr-5.30.1"
@@ -3571,31 +3543,6 @@
 		testAccAWSEmrClusterConfigIAMInstanceProfileBase(r),
 		testAccAWSEmrClusterConfigBootstrapActionBucket(r),
 		fmt.Sprintf(`
-<<<<<<< HEAD
-resource "aws_iam_role_policy_attachment" "emr_service_spot" {
-  role       = aws_iam_role.emr_service.id
-  policy_arn = aws_iam_policy.emr_service_spot.arn
-}
-
-resource "aws_iam_policy" "emr_service_spot" {
-  name = "%[1]s_emr_spot"
-
-  policy = <<EOT
-{
-    "Version": "2012-10-17",
-    "Statement": [{
-        "Effect": "Allow",
-        "Resource": "arn:aws:iam::*:role/aws-service-role/spot.amazonaws.com/AWSServiceRoleForEC2Spot*",
-        "Action": [
-            "iam:CreateServiceLinkedRole"
-        ]
-    }]
-}
-EOT
-}
-
-=======
->>>>>>> 5afe90e3
 resource "aws_emr_cluster" "tf-test-cluster" {
   name                 = "%[1]s"
   release_label        = "emr-5.30.1"
