--- conflicted
+++ resolved
@@ -22,12 +22,8 @@
 			testAccPreCheckAWSDirectoryServiceSimpleDirectory(t)
 			testAccPreCheckHasIAMRole(t, "workspaces_DefaultRole")
 		},
-<<<<<<< HEAD
-		Providers: testAccProviders,
-=======
 		ErrorCheck: testAccErrorCheck(t, workspaces.EndpointsID),
 		Providers:  testAccProviders,
->>>>>>> d2cbf0e7
 		Steps: []resource.TestStep{
 			{
 				Config: testAccDataSourceAwsWorkspacesDirectoryConfig(rName),
