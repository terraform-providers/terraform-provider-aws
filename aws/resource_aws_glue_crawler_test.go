--- conflicted
+++ resolved
@@ -1306,10 +1306,7 @@
 
 	resource.ParallelTest(t, resource.TestCase{
 		PreCheck:     func() { testAccPreCheck(t) },
-<<<<<<< HEAD
-=======
-		ErrorCheck:   testAccErrorCheck(t, glue.EndpointsID),
->>>>>>> d2cbf0e7
+		ErrorCheck:   testAccErrorCheck(t, glue.EndpointsID),
 		Providers:    testAccProviders,
 		CheckDestroy: testAccCheckAWSGlueCrawlerDestroy,
 		Steps: []resource.TestStep{
@@ -1352,10 +1349,7 @@
 
 	resource.ParallelTest(t, resource.TestCase{
 		PreCheck:     func() { testAccPreCheck(t) },
-<<<<<<< HEAD
-=======
-		ErrorCheck:   testAccErrorCheck(t, glue.EndpointsID),
->>>>>>> d2cbf0e7
+		ErrorCheck:   testAccErrorCheck(t, glue.EndpointsID),
 		Providers:    testAccProviders,
 		CheckDestroy: testAccCheckAWSGlueCrawlerDestroy,
 		Steps: []resource.TestStep{
