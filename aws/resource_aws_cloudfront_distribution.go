package aws

import (
	"fmt"
	"log"
	"time"

	"github.com/aws/aws-sdk-go/aws"
	"github.com/aws/aws-sdk-go/aws/awserr"
	"github.com/aws/aws-sdk-go/service/cloudfront"
	"github.com/hashicorp/terraform/helper/resource"
	"github.com/hashicorp/terraform/helper/schema"
	"github.com/hashicorp/terraform/helper/validation"
)

func resourceAwsCloudFrontDistribution() *schema.Resource {
	return &schema.Resource{
		Create: resourceAwsCloudFrontDistributionCreate,
		Read:   resourceAwsCloudFrontDistributionRead,
		Update: resourceAwsCloudFrontDistributionUpdate,
		Delete: resourceAwsCloudFrontDistributionDelete,
		Importer: &schema.ResourceImporter{
			State: resourceAwsCloudFrontDistributionImport,
		},

		Schema: map[string]*schema.Schema{
			"arn": {
				Type:     schema.TypeString,
				Computed: true,
			},
			"aliases": {
				Type:     schema.TypeSet,
				Optional: true,
				Elem:     &schema.Schema{Type: schema.TypeString},
				Set:      aliasesHash,
			},
			"cache_behavior": {
				Type:     schema.TypeSet,
				Optional: true,
				Removed:  "Use `ordered_cache_behavior` configuration block(s) instead",
				Elem: &schema.Resource{
					Schema: map[string]*schema.Schema{
						"allowed_methods": {
							Type:     schema.TypeList,
							Required: true,
							Elem:     &schema.Schema{Type: schema.TypeString},
						},
						"cached_methods": {
							Type:     schema.TypeList,
							Required: true,
							Elem:     &schema.Schema{Type: schema.TypeString},
						},
						"compress": {
							Type:     schema.TypeBool,
							Optional: true,
							Default:  false,
						},
						"default_ttl": {
							Type:     schema.TypeInt,
							Optional: true,
							Default:  86400,
						},
						"field_level_encryption_id": {
							Type:     schema.TypeString,
							Optional: true,
						},
						"forwarded_values": {
							Type:     schema.TypeSet,
							Required: true,
							MaxItems: 1,
							Elem: &schema.Resource{
								Schema: map[string]*schema.Schema{
									"cookies": {
										Type:     schema.TypeSet,
										Required: true,
										MaxItems: 1,
										Elem: &schema.Resource{
											Schema: map[string]*schema.Schema{
												"forward": {
													Type:     schema.TypeString,
													Required: true,
												},
												"whitelisted_names": {
													Type:     schema.TypeList,
													Optional: true,
													Elem:     &schema.Schema{Type: schema.TypeString},
												},
											},
										},
									},
									"headers": {
										Type:     schema.TypeList,
										Optional: true,
										Elem:     &schema.Schema{Type: schema.TypeString},
									},
									"query_string": {
										Type:     schema.TypeBool,
										Required: true,
									},
									"query_string_cache_keys": {
										Type:     schema.TypeList,
										Optional: true,
										Elem:     &schema.Schema{Type: schema.TypeString},
									},
								},
							},
						},
						"lambda_function_association": {
							Type:     schema.TypeSet,
							Optional: true,
							MaxItems: 4,
							Elem: &schema.Resource{
								Schema: map[string]*schema.Schema{
									"event_type": {
										Type:     schema.TypeString,
										Required: true,
									},
									"lambda_arn": {
										Type:     schema.TypeString,
										Required: true,
									},
									"include_body": {
										Type:     schema.TypeBool,
										Optional: true,
										Default:  false,
									},
								},
							},
						},
						"max_ttl": {
							Type:     schema.TypeInt,
							Optional: true,
							Default:  31536000,
						},
						"min_ttl": {
							Type:     schema.TypeInt,
							Optional: true,
							Default:  0,
						},
						"path_pattern": {
							Type:     schema.TypeString,
							Required: true,
						},
						"smooth_streaming": {
							Type:     schema.TypeBool,
							Optional: true,
						},
						"target_origin_id": {
							Type:     schema.TypeString,
							Required: true,
						},
						"trusted_signers": {
							Type:     schema.TypeList,
							Optional: true,
							Elem:     &schema.Schema{Type: schema.TypeString},
						},
						"viewer_protocol_policy": {
							Type:     schema.TypeString,
							Required: true,
						},
					},
				},
			},
			"ordered_cache_behavior": {
				Type:     schema.TypeList,
				Optional: true,
				Elem: &schema.Resource{
					Schema: map[string]*schema.Schema{
						"allowed_methods": {
							Type:     schema.TypeSet,
							Required: true,
							Elem:     &schema.Schema{Type: schema.TypeString},
						},
						"cached_methods": {
							Type:     schema.TypeSet,
							Required: true,
							Elem:     &schema.Schema{Type: schema.TypeString},
						},
						"compress": {
							Type:     schema.TypeBool,
							Optional: true,
							Default:  false,
						},
						"default_ttl": {
							Type:     schema.TypeInt,
							Optional: true,
							Default:  86400,
						},
						"field_level_encryption_id": {
							Type:     schema.TypeString,
							Optional: true,
						},
						"forwarded_values": {
							Type:     schema.TypeList,
							Required: true,
							MaxItems: 1,
							Elem: &schema.Resource{
								Schema: map[string]*schema.Schema{
									"cookies": {
										Type:     schema.TypeList,
										Required: true,
										MaxItems: 1,
										Elem: &schema.Resource{
											Schema: map[string]*schema.Schema{
												"forward": {
													Type:     schema.TypeString,
													Required: true,
												},
												"whitelisted_names": {
													Type:     schema.TypeList,
													Optional: true,
													Elem:     &schema.Schema{Type: schema.TypeString},
												},
											},
										},
									},
									"headers": {
										Type:     schema.TypeList,
										Optional: true,
										Elem:     &schema.Schema{Type: schema.TypeString},
									},
									"query_string": {
										Type:     schema.TypeBool,
										Required: true,
									},
									"query_string_cache_keys": {
										Type:     schema.TypeList,
										Optional: true,
										Elem:     &schema.Schema{Type: schema.TypeString},
									},
								},
							},
						},
						"lambda_function_association": {
							Type:     schema.TypeSet,
							Optional: true,
							MaxItems: 4,
							Elem: &schema.Resource{
								Schema: map[string]*schema.Schema{
									"event_type": {
										Type:     schema.TypeString,
										Required: true,
									},
									"lambda_arn": {
										Type:     schema.TypeString,
										Required: true,
									},
									"include_body": {
										Type:     schema.TypeBool,
										Optional: true,
										Default:  false,
									},
								},
							},
							Set: lambdaFunctionAssociationHash,
						},
						"max_ttl": {
							Type:     schema.TypeInt,
							Optional: true,
							Default:  31536000,
						},
						"min_ttl": {
							Type:     schema.TypeInt,
							Optional: true,
							Default:  0,
						},
						"path_pattern": {
							Type:     schema.TypeString,
							Required: true,
						},
						"smooth_streaming": {
							Type:     schema.TypeBool,
							Optional: true,
						},
						"target_origin_id": {
							Type:     schema.TypeString,
							Required: true,
						},
						"trusted_signers": {
							Type:     schema.TypeList,
							Optional: true,
							Elem:     &schema.Schema{Type: schema.TypeString},
						},
						"viewer_protocol_policy": {
							Type:     schema.TypeString,
							Required: true,
						},
					},
				},
			},
			"comment": {
				Type:     schema.TypeString,
				Optional: true,
			},
			"custom_error_response": {
				Type:     schema.TypeSet,
				Optional: true,
				Set:      customErrorResponseHash,
				Elem: &schema.Resource{
					Schema: map[string]*schema.Schema{
						"error_caching_min_ttl": {
							Type:     schema.TypeInt,
							Optional: true,
						},
						"error_code": {
							Type:     schema.TypeInt,
							Required: true,
						},
						"response_code": {
							Type:     schema.TypeInt,
							Optional: true,
						},
						"response_page_path": {
							Type:     schema.TypeString,
							Optional: true,
						},
					},
				},
			},
			"default_cache_behavior": {
				Type:     schema.TypeList,
				Required: true,
				MaxItems: 1,
				Elem: &schema.Resource{
					Schema: map[string]*schema.Schema{
						"allowed_methods": {
							Type:     schema.TypeSet,
							Required: true,
							Elem:     &schema.Schema{Type: schema.TypeString},
						},
						"cached_methods": {
							Type:     schema.TypeSet,
							Required: true,
							Elem:     &schema.Schema{Type: schema.TypeString},
						},
						"compress": {
							Type:     schema.TypeBool,
							Optional: true,
							Default:  false,
						},
						"default_ttl": {
							Type:     schema.TypeInt,
							Optional: true,
							Default:  86400,
						},
						"field_level_encryption_id": {
							Type:     schema.TypeString,
							Optional: true,
						},
						"forwarded_values": {
							Type:     schema.TypeList,
							Required: true,
							MaxItems: 1,
							Elem: &schema.Resource{
								Schema: map[string]*schema.Schema{
									"cookies": {
										Type:     schema.TypeList,
										Required: true,
										MaxItems: 1,
										Elem: &schema.Resource{
											Schema: map[string]*schema.Schema{
												"forward": {
													Type:     schema.TypeString,
													Required: true,
												},
												"whitelisted_names": {
													Type:     schema.TypeList,
													Optional: true,
													Elem:     &schema.Schema{Type: schema.TypeString},
												},
											},
										},
									},
									"headers": {
										Type:     schema.TypeList,
										Optional: true,
										Elem:     &schema.Schema{Type: schema.TypeString},
									},
									"query_string": {
										Type:     schema.TypeBool,
										Required: true,
									},
									"query_string_cache_keys": {
										Type:     schema.TypeList,
										Optional: true,
										Elem:     &schema.Schema{Type: schema.TypeString},
									},
								},
							},
						},
						"lambda_function_association": {
							Type:     schema.TypeSet,
							Optional: true,
							MaxItems: 4,
							Elem: &schema.Resource{
								Schema: map[string]*schema.Schema{
									"event_type": {
										Type:     schema.TypeString,
										Required: true,
									},
									"lambda_arn": {
										Type:     schema.TypeString,
										Required: true,
									},
									"include_body": {
										Type:     schema.TypeBool,
										Optional: true,
										Default:  false,
									},
								},
							},
							Set: lambdaFunctionAssociationHash,
						},
						"max_ttl": {
							Type:     schema.TypeInt,
							Optional: true,
							Default:  31536000,
						},
						"min_ttl": {
							Type:     schema.TypeInt,
							Optional: true,
							Default:  0,
						},
						"smooth_streaming": {
							Type:     schema.TypeBool,
							Optional: true,
						},
						"target_origin_id": {
							Type:     schema.TypeString,
							Required: true,
						},
						"trusted_signers": {
							Type:     schema.TypeList,
							Optional: true,
							Elem:     &schema.Schema{Type: schema.TypeString},
						},
						"viewer_protocol_policy": {
							Type:     schema.TypeString,
							Required: true,
						},
					},
				},
			},
			"default_root_object": {
				Type:     schema.TypeString,
				Optional: true,
			},
			"enabled": {
				Type:     schema.TypeBool,
				Required: true,
			},
			"http_version": {
				Type:         schema.TypeString,
				Optional:     true,
				Default:      "http2",
				ValidateFunc: validation.StringInSlice([]string{"http1.1", "http2"}, false),
			},
			"logging_config": {
				Type:     schema.TypeList,
				Optional: true,
				MaxItems: 1,
				Elem: &schema.Resource{
					Schema: map[string]*schema.Schema{
						"bucket": {
							Type:     schema.TypeString,
							Required: true,
						},
						"include_cookies": {
							Type:     schema.TypeBool,
							Optional: true,
							Default:  false,
						},
						"prefix": {
							Type:     schema.TypeString,
							Optional: true,
							Default:  "",
						},
					},
				},
			},
			"origin_group": {
				Type:     schema.TypeSet,
				Optional: true,
				Set:      originGroupHash,
				Elem: &schema.Resource{
					Schema: map[string]*schema.Schema{
						"origin_id": {
							Type:         schema.TypeString,
							Required:     true,
							ValidateFunc: validation.NoZeroValues,
						},
						"failover_criteria": {
<<<<<<< HEAD
							Type:     schema.TypeSet,
							Required: true,
							Set:      failoverCriteriaHash,
							Elem: &schema.Resource{
								Schema: map[string]*schema.Schema{
									"status_codes": {
										Type:     schema.TypeList,
=======
							Type:     schema.TypeList,
							Required: true,
							MaxItems: 1,
							Elem: &schema.Resource{
								Schema: map[string]*schema.Schema{
									"status_codes": {
										Type:     schema.TypeSet,
>>>>>>> c3a70fa1
										Required: true,
										Elem:     &schema.Schema{Type: schema.TypeInt},
									},
								},
							},
						},
<<<<<<< HEAD
						"members": {
							Type:     schema.TypeSet,
							Required: true,
							Set:      membersHash,
							Elem: &schema.Resource{
								Schema: map[string]*schema.Schema{
									"ordered_origin_group_member": {
										Type:     schema.TypeList,
										Required: true,
										MinItems: 2,
										Elem: &schema.Resource{
											Schema: map[string]*schema.Schema{
												"origin_id": {
													Type:     schema.TypeString,
													Required: true,
												},
											},
										},
=======
						"member": {
							Type:     schema.TypeList,
							Required: true,
							MinItems: 2,
							Elem: &schema.Resource{
								Schema: map[string]*schema.Schema{
									"origin_id": {
										Type:     schema.TypeString,
										Required: true,
>>>>>>> c3a70fa1
									},
								},
							},
						},
					},
				},
			},
			"origin": {
				Type:     schema.TypeSet,
				Required: true,
				Set:      originHash,
				Elem: &schema.Resource{
					Schema: map[string]*schema.Schema{
						"custom_origin_config": {
							Type:     schema.TypeList,
							Optional: true,
							MaxItems: 1,
							Elem: &schema.Resource{
								Schema: map[string]*schema.Schema{
									"http_port": {
										Type:     schema.TypeInt,
										Required: true,
									},
									"https_port": {
										Type:     schema.TypeInt,
										Required: true,
									},
									"origin_keepalive_timeout": {
										Type:     schema.TypeInt,
										Optional: true,
										Default:  5,
									},
									"origin_read_timeout": {
										Type:     schema.TypeInt,
										Optional: true,
										Default:  30,
									},
									"origin_protocol_policy": {
										Type:     schema.TypeString,
										Required: true,
									},
									"origin_ssl_protocols": {
										Type:     schema.TypeSet,
										Required: true,
										Elem:     &schema.Schema{Type: schema.TypeString},
									},
								},
							},
						},
						"domain_name": {
							Type:         schema.TypeString,
							Required:     true,
							ValidateFunc: validation.NoZeroValues,
						},
						"custom_header": {
							Type:     schema.TypeSet,
							Optional: true,
							Set:      originCustomHeaderHash,
							Elem: &schema.Resource{
								Schema: map[string]*schema.Schema{
									"name": {
										Type:     schema.TypeString,
										Required: true,
									},
									"value": {
										Type:     schema.TypeString,
										Required: true,
									},
								},
							},
						},
						"origin_id": {
							Type:         schema.TypeString,
							Required:     true,
							ValidateFunc: validation.NoZeroValues,
						},
						"origin_path": {
							Type:     schema.TypeString,
							Optional: true,
						},
						"s3_origin_config": {
							Type:     schema.TypeList,
							Optional: true,
							MaxItems: 1,
							Elem: &schema.Resource{
								Schema: map[string]*schema.Schema{
									"origin_access_identity": {
										Type:     schema.TypeString,
										Required: true,
									},
								},
							},
						},
					},
				},
			},
			"price_class": {
				Type:     schema.TypeString,
				Optional: true,
				Default:  "PriceClass_All",
			},
			"restrictions": {
				Type:     schema.TypeList,
				Required: true,
				MaxItems: 1,
				Elem: &schema.Resource{
					Schema: map[string]*schema.Schema{
						"geo_restriction": {
							Type:     schema.TypeList,
							Required: true,
							MaxItems: 1,
							Elem: &schema.Resource{
								Schema: map[string]*schema.Schema{
									"locations": {
										Type:     schema.TypeSet,
										Optional: true,
										Elem:     &schema.Schema{Type: schema.TypeString},
									},
									"restriction_type": {
										Type:     schema.TypeString,
										Required: true,
									},
								},
							},
						},
					},
				},
			},
			"viewer_certificate": {
				Type:     schema.TypeList,
				Required: true,
				MaxItems: 1,
				Elem: &schema.Resource{
					Schema: map[string]*schema.Schema{
						"acm_certificate_arn": {
							Type:     schema.TypeString,
							Optional: true,
						},
						"cloudfront_default_certificate": {
							Type:     schema.TypeBool,
							Optional: true,
						},
						"iam_certificate_id": {
							Type:     schema.TypeString,
							Optional: true,
						},
						"minimum_protocol_version": {
							Type:     schema.TypeString,
							Optional: true,
							Default:  "TLSv1",
						},
						"ssl_support_method": {
							Type:     schema.TypeString,
							Optional: true,
						},
					},
				},
			},
			"web_acl_id": {
				Type:     schema.TypeString,
				Optional: true,
			},
			"caller_reference": {
				Type:     schema.TypeString,
				Computed: true,
			},
			"status": {
				Type:     schema.TypeString,
				Computed: true,
			},
			"active_trusted_signers": {
				Type:     schema.TypeMap,
				Computed: true,
			},
			"domain_name": {
				Type:     schema.TypeString,
				Computed: true,
			},
			"last_modified_time": {
				Type:     schema.TypeString,
				Computed: true,
			},
			"in_progress_validation_batches": {
				Type:     schema.TypeInt,
				Computed: true,
			},
			"etag": {
				Type:     schema.TypeString,
				Computed: true,
			},
			"hosted_zone_id": {
				Type:     schema.TypeString,
				Computed: true,
			},
			// retain_on_delete is a non-API attribute that may help facilitate speedy
			// deletion of a resoruce. It's mainly here for testing purposes, so
			// enable at your own risk.
			"retain_on_delete": {
				Type:     schema.TypeBool,
				Optional: true,
				Default:  false,
			},
			"is_ipv6_enabled": {
				Type:     schema.TypeBool,
				Optional: true,
				Default:  false,
			},

			"tags": tagsSchema(),
		},
	}
}

func resourceAwsCloudFrontDistributionCreate(d *schema.ResourceData, meta interface{}) error {
	conn := meta.(*AWSClient).cloudfrontconn

	params := &cloudfront.CreateDistributionWithTagsInput{
		DistributionConfigWithTags: &cloudfront.DistributionConfigWithTags{
			DistributionConfig: expandDistributionConfig(d),
			Tags:               tagsFromMapCloudFront(d.Get("tags").(map[string]interface{})),
		},
	}

	var resp *cloudfront.CreateDistributionWithTagsOutput
	// Handle eventual consistency issues
	err := resource.Retry(1*time.Minute, func() *resource.RetryError {
		var err error
		resp, err = conn.CreateDistributionWithTags(params)

		// ACM and IAM certificate eventual consistency
		// InvalidViewerCertificate: The specified SSL certificate doesn't exist, isn't in us-east-1 region, isn't valid, or doesn't include a valid certificate chain.
		if isAWSErr(err, cloudfront.ErrCodeInvalidViewerCertificate, "") {
			return resource.RetryableError(err)
		}

		if err != nil {
			return resource.NonRetryableError(err)
		}

		return nil
	})

	// Propagate AWS Go SDK retried error, if any
	if isResourceTimeoutError(err) {
		resp, err = conn.CreateDistributionWithTags(params)
	}

	if err != nil {
		return fmt.Errorf("error creating CloudFront Distribution: %s", err)
	}

	d.SetId(*resp.Distribution.Id)

	log.Printf("[DEBUG] Waiting until CloudFront Distribution (%s) is deployed", d.Id())
	if err := resourceAwsCloudFrontDistributionWaitUntilDeployed(d.Id(), meta); err != nil {
		return fmt.Errorf("error waiting until CloudFront Distribution (%s) is deployed: %s", d.Id(), err)
	}

	return resourceAwsCloudFrontDistributionRead(d, meta)
}

func resourceAwsCloudFrontDistributionRead(d *schema.ResourceData, meta interface{}) error {
	conn := meta.(*AWSClient).cloudfrontconn
	params := &cloudfront.GetDistributionInput{
		Id: aws.String(d.Id()),
	}

	resp, err := conn.GetDistribution(params)
	if err != nil {
		if errcode, ok := err.(awserr.Error); ok && errcode.Code() == "NoSuchDistribution" {
			log.Printf("[WARN] No Distribution found: %s", d.Id())
			d.SetId("")
			return nil
		}

		return err
	}

	// Update attributes from DistributionConfig
	err = flattenDistributionConfig(d, resp.Distribution.DistributionConfig)
	if err != nil {
		return err
	}
	// Update other attributes outside of DistributionConfig
	err = d.Set("active_trusted_signers", flattenActiveTrustedSigners(resp.Distribution.ActiveTrustedSigners))
	if err != nil {
		return err
	}
	d.Set("status", resp.Distribution.Status)
	d.Set("domain_name", resp.Distribution.DomainName)
	d.Set("last_modified_time", aws.String(resp.Distribution.LastModifiedTime.String()))
	d.Set("in_progress_validation_batches", resp.Distribution.InProgressInvalidationBatches)
	d.Set("etag", resp.ETag)
	d.Set("arn", resp.Distribution.ARN)

	tagResp, err := conn.ListTagsForResource(&cloudfront.ListTagsForResourceInput{
		Resource: aws.String(d.Get("arn").(string)),
	})

	if err != nil {
		return fmt.Errorf(
			"Error retrieving EC2 tags for CloudFront Distribution %q (ARN: %q): %s",
			d.Id(), d.Get("arn").(string), err)
	}

	if err := d.Set("tags", tagsToMapCloudFront(tagResp.Tags)); err != nil {
		return err
	}

	return nil
}

func resourceAwsCloudFrontDistributionUpdate(d *schema.ResourceData, meta interface{}) error {
	conn := meta.(*AWSClient).cloudfrontconn
	params := &cloudfront.UpdateDistributionInput{
		Id:                 aws.String(d.Id()),
		DistributionConfig: expandDistributionConfig(d),
		IfMatch:            aws.String(d.Get("etag").(string)),
	}

	// Handle eventual consistency issues
	err := resource.Retry(1*time.Minute, func() *resource.RetryError {
		_, err := conn.UpdateDistribution(params)

		// ACM and IAM certificate eventual consistency
		// InvalidViewerCertificate: The specified SSL certificate doesn't exist, isn't in us-east-1 region, isn't valid, or doesn't include a valid certificate chain.
		if isAWSErr(err, cloudfront.ErrCodeInvalidViewerCertificate, "") {
			return resource.RetryableError(err)
		}

		if err != nil {
			return resource.NonRetryableError(err)
		}

		return nil
	})

	// Propagate AWS Go SDK retried error, if any
	if isResourceTimeoutError(err) {
		_, err = conn.UpdateDistribution(params)
	}

	if err != nil {
		return fmt.Errorf("error updating CloudFront Distribution (%s): %s", d.Id(), err)
	}

	log.Printf("[DEBUG] Waiting until CloudFront Distribution (%s) is deployed", d.Id())
	if err := resourceAwsCloudFrontDistributionWaitUntilDeployed(d.Id(), meta); err != nil {
		return fmt.Errorf("error waiting until CloudFront Distribution (%s) is deployed: %s", d.Id(), err)
	}

	if err := setTagsCloudFront(conn, d, d.Get("arn").(string)); err != nil {
		return err
	}

	return resourceAwsCloudFrontDistributionRead(d, meta)
}

func resourceAwsCloudFrontDistributionDelete(d *schema.ResourceData, meta interface{}) error {
	conn := meta.(*AWSClient).cloudfrontconn

	if d.Get("retain_on_delete").(bool) {
		// Check if we need to disable first
		getDistributionInput := &cloudfront.GetDistributionInput{
			Id: aws.String(d.Id()),
		}

		log.Printf("[DEBUG] Refreshing CloudFront Distribution (%s) to check if disable is necessary", d.Id())
		getDistributionOutput, err := conn.GetDistribution(getDistributionInput)

		if err != nil {
			return fmt.Errorf("error refreshing CloudFront Distribution (%s) to check if disable is necessary: %s", d.Id(), err)
		}

		if getDistributionOutput == nil || getDistributionOutput.Distribution == nil || getDistributionOutput.Distribution.DistributionConfig == nil {
			return fmt.Errorf("error refreshing CloudFront Distribution (%s) to check if disable is necessary: empty response", d.Id())
		}

		if !aws.BoolValue(getDistributionOutput.Distribution.DistributionConfig.Enabled) {
			log.Printf("[WARN] Removing CloudFront Distribution ID %q with `retain_on_delete` set. Please delete this distribution manually.", d.Id())
			return nil
		}

		updateDistributionInput := &cloudfront.UpdateDistributionInput{
			DistributionConfig: getDistributionOutput.Distribution.DistributionConfig,
			Id:                 getDistributionInput.Id,
			IfMatch:            getDistributionOutput.ETag,
		}
		updateDistributionInput.DistributionConfig.Enabled = aws.Bool(false)

		log.Printf("[DEBUG] Disabling CloudFront Distribution: %s", d.Id())
		_, err = conn.UpdateDistribution(updateDistributionInput)

		if err != nil {
			return fmt.Errorf("error disabling CloudFront Distribution (%s): %s", d.Id(), err)
		}

		log.Printf("[WARN] Removing CloudFront Distribution ID %q with `retain_on_delete` set. Please delete this distribution manually.", d.Id())
		return nil
	}

	deleteDistributionInput := &cloudfront.DeleteDistributionInput{
		Id:      aws.String(d.Id()),
		IfMatch: aws.String(d.Get("etag").(string)),
	}

	log.Printf("[DEBUG] Deleting CloudFront Distribution: %s", d.Id())
	_, err := conn.DeleteDistribution(deleteDistributionInput)

	if err == nil || isAWSErr(err, cloudfront.ErrCodeNoSuchDistribution, "") {
		return nil
	}

	// Refresh our ETag if it is out of date and attempt deletion again.
	if isAWSErr(err, cloudfront.ErrCodeInvalidIfMatchVersion, "") {
		getDistributionInput := &cloudfront.GetDistributionInput{
			Id: aws.String(d.Id()),
		}
		var getDistributionOutput *cloudfront.GetDistributionOutput

		log.Printf("[DEBUG] Refreshing CloudFront Distribution (%s) ETag", d.Id())
		getDistributionOutput, err = conn.GetDistribution(getDistributionInput)

		if err != nil {
			return fmt.Errorf("error refreshing CloudFront Distribution (%s) ETag: %s", d.Id(), err)
		}

		if getDistributionOutput == nil {
			return fmt.Errorf("error refreshing CloudFront Distribution (%s) ETag: empty response", d.Id())
		}

		deleteDistributionInput.IfMatch = getDistributionOutput.ETag

		_, err = conn.DeleteDistribution(deleteDistributionInput)
	}

	// Disable distribution if it is not yet disabled and attempt deletion again.
	// Here we update via the deployed configuration to ensure we are not submitting an out of date
	// configuration from the Terraform configuration, should other changes have occurred manually.
	if isAWSErr(err, cloudfront.ErrCodeDistributionNotDisabled, "") {
		getDistributionInput := &cloudfront.GetDistributionInput{
			Id: aws.String(d.Id()),
		}
		var getDistributionOutput *cloudfront.GetDistributionOutput

		log.Printf("[DEBUG] Refreshing CloudFront Distribution (%s) to disable", d.Id())
		getDistributionOutput, err = conn.GetDistribution(getDistributionInput)

		if err != nil {
			return fmt.Errorf("error refreshing CloudFront Distribution (%s) to disable: %s", d.Id(), err)
		}

		if getDistributionOutput == nil || getDistributionOutput.Distribution == nil {
			return fmt.Errorf("error refreshing CloudFront Distribution (%s) to disable: empty response", d.Id())
		}

		updateDistributionInput := &cloudfront.UpdateDistributionInput{
			DistributionConfig: getDistributionOutput.Distribution.DistributionConfig,
			Id:                 deleteDistributionInput.Id,
			IfMatch:            getDistributionOutput.ETag,
		}
		updateDistributionInput.DistributionConfig.Enabled = aws.Bool(false)
		var updateDistributionOutput *cloudfront.UpdateDistributionOutput

		log.Printf("[DEBUG] Disabling CloudFront Distribution: %s", d.Id())
		updateDistributionOutput, err = conn.UpdateDistribution(updateDistributionInput)

		if err != nil {
			return fmt.Errorf("error disabling CloudFront Distribution (%s): %s", d.Id(), err)
		}

		log.Printf("[DEBUG] Waiting until CloudFront Distribution (%s) is deployed", d.Id())
		if err := resourceAwsCloudFrontDistributionWaitUntilDeployed(d.Id(), meta); err != nil {
			return fmt.Errorf("error waiting until CloudFront Distribution (%s) is deployed: %s", d.Id(), err)
		}

		deleteDistributionInput.IfMatch = updateDistributionOutput.ETag

		_, err = conn.DeleteDistribution(deleteDistributionInput)

		// CloudFront has eventual consistency issues even for "deployed" state.
		// Occasionally the DeleteDistribution call will return this error as well, in which retries will succeed:
		//   * PreconditionFailed: The request failed because it didn't meet the preconditions in one or more request-header fields
		if isAWSErr(err, cloudfront.ErrCodeDistributionNotDisabled, "") || isAWSErr(err, cloudfront.ErrCodePreconditionFailed, "") {
			err = resource.Retry(2*time.Minute, func() *resource.RetryError {
				_, err := conn.DeleteDistribution(deleteDistributionInput)

				if isAWSErr(err, cloudfront.ErrCodeDistributionNotDisabled, "") {
					return resource.RetryableError(err)
				}

				if isAWSErr(err, cloudfront.ErrCodeNoSuchDistribution, "") {
					return nil
				}

				if isAWSErr(err, cloudfront.ErrCodePreconditionFailed, "") {
					return resource.RetryableError(err)
				}

				if err != nil {
					return resource.NonRetryableError(err)
				}

				return nil
			})

			// Propagate AWS Go SDK retried error, if any
			if isResourceTimeoutError(err) {
				_, err = conn.DeleteDistribution(deleteDistributionInput)
			}
		}
	}

	if isAWSErr(err, cloudfront.ErrCodeNoSuchDistribution, "") {
		return nil
	}

	if err != nil {
		return fmt.Errorf("CloudFront Distribution %s cannot be deleted: %s", d.Id(), err)
	}

	return nil
}

// resourceAwsCloudFrontWebDistributionWaitUntilDeployed blocks until the
// distribution is deployed. It currently takes exactly 15 minutes to deploy
// but that might change in the future.
func resourceAwsCloudFrontDistributionWaitUntilDeployed(id string, meta interface{}) error {
	stateConf := &resource.StateChangeConf{
		Pending:    []string{"InProgress"},
		Target:     []string{"Deployed"},
		Refresh:    resourceAwsCloudFrontWebDistributionStateRefreshFunc(id, meta),
		Timeout:    70 * time.Minute,
		MinTimeout: 15 * time.Second,
		Delay:      1 * time.Minute,
	}

	_, err := stateConf.WaitForState()
	return err
}

// The refresh function for resourceAwsCloudFrontWebDistributionWaitUntilDeployed.
func resourceAwsCloudFrontWebDistributionStateRefreshFunc(id string, meta interface{}) resource.StateRefreshFunc {
	return func() (interface{}, string, error) {
		conn := meta.(*AWSClient).cloudfrontconn
		params := &cloudfront.GetDistributionInput{
			Id: aws.String(id),
		}

		resp, err := conn.GetDistribution(params)
		if err != nil {
			log.Printf("[WARN] Error retrieving CloudFront Distribution %q details: %s", id, err)
			return nil, "", err
		}

		if resp == nil {
			return nil, "", nil
		}

		return resp.Distribution, *resp.Distribution.Status, nil
	}
}<|MERGE_RESOLUTION|>--- conflicted
+++ resolved
@@ -490,15 +490,6 @@
 							ValidateFunc: validation.NoZeroValues,
 						},
 						"failover_criteria": {
-<<<<<<< HEAD
-							Type:     schema.TypeSet,
-							Required: true,
-							Set:      failoverCriteriaHash,
-							Elem: &schema.Resource{
-								Schema: map[string]*schema.Schema{
-									"status_codes": {
-										Type:     schema.TypeList,
-=======
 							Type:     schema.TypeList,
 							Required: true,
 							MaxItems: 1,
@@ -506,33 +497,12 @@
 								Schema: map[string]*schema.Schema{
 									"status_codes": {
 										Type:     schema.TypeSet,
->>>>>>> c3a70fa1
 										Required: true,
 										Elem:     &schema.Schema{Type: schema.TypeInt},
 									},
 								},
 							},
 						},
-<<<<<<< HEAD
-						"members": {
-							Type:     schema.TypeSet,
-							Required: true,
-							Set:      membersHash,
-							Elem: &schema.Resource{
-								Schema: map[string]*schema.Schema{
-									"ordered_origin_group_member": {
-										Type:     schema.TypeList,
-										Required: true,
-										MinItems: 2,
-										Elem: &schema.Resource{
-											Schema: map[string]*schema.Schema{
-												"origin_id": {
-													Type:     schema.TypeString,
-													Required: true,
-												},
-											},
-										},
-=======
 						"member": {
 							Type:     schema.TypeList,
 							Required: true,
@@ -542,7 +512,6 @@
 									"origin_id": {
 										Type:     schema.TypeString,
 										Required: true,
->>>>>>> c3a70fa1
 									},
 								},
 							},
