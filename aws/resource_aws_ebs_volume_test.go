--- conflicted
+++ resolved
@@ -369,10 +369,7 @@
 
 	resource.ParallelTest(t, resource.TestCase{
 		PreCheck:     func() { testAccPreCheck(t) },
-<<<<<<< HEAD
-=======
 		ErrorCheck:   testAccErrorCheckSkipEBSVolume(t),
->>>>>>> d2cbf0e7
 		Providers:    testAccProviders,
 		CheckDestroy: testAccCheckVolumeDestroy,
 		Steps: []resource.TestStep{
@@ -476,20 +473,13 @@
 
 	resource.ParallelTest(t, resource.TestCase{
 		PreCheck:      func() { testAccPreCheck(t) },
-<<<<<<< HEAD
-=======
-		ErrorCheck:    testAccErrorCheckSkipEBSVolume(t),
->>>>>>> d2cbf0e7
-		IDRefreshName: resourceName,
-		Providers:     testAccProviders,
-		CheckDestroy:  testAccCheckVolumeDestroy,
-		Steps: []resource.TestStep{
-			{
-<<<<<<< HEAD
-				Config: testAccAwsEbsVolumeConfigSizeType(rName, 10, "gp3"),
-=======
+		ErrorCheck:    testAccErrorCheckSkipEBSVolume(t),
+		IDRefreshName: resourceName,
+		Providers:     testAccProviders,
+		CheckDestroy:  testAccCheckVolumeDestroy,
+		Steps: []resource.TestStep{
+			{
 				Config: testAccAwsEbsVolumeConfigSizeTypeIopsThroughput(rName, "10", "gp3", "", ""),
->>>>>>> d2cbf0e7
 				Check: resource.ComposeTestCheckFunc(
 					testAccCheckVolumeExists(resourceName, &v),
 					testAccMatchResourceAttrRegionalARN(resourceName, "arn", "ec2", regexp.MustCompile(`volume/vol-.+`)),
@@ -522,20 +512,13 @@
 
 	resource.ParallelTest(t, resource.TestCase{
 		PreCheck:      func() { testAccPreCheck(t) },
-<<<<<<< HEAD
-=======
-		ErrorCheck:    testAccErrorCheckSkipEBSVolume(t),
->>>>>>> d2cbf0e7
-		IDRefreshName: resourceName,
-		Providers:     testAccProviders,
-		CheckDestroy:  testAccCheckVolumeDestroy,
-		Steps: []resource.TestStep{
-			{
-<<<<<<< HEAD
-				Config: testAccAwsEbsVolumeConfigGp3Iops(rName, 4000),
-=======
+		ErrorCheck:    testAccErrorCheckSkipEBSVolume(t),
+		IDRefreshName: resourceName,
+		Providers:     testAccProviders,
+		CheckDestroy:  testAccCheckVolumeDestroy,
+		Steps: []resource.TestStep{
+			{
 				Config: testAccAwsEbsVolumeConfigSizeTypeIopsThroughput(rName, "10", "gp3", "4000", "200"),
->>>>>>> d2cbf0e7
 				Check: resource.ComposeTestCheckFunc(
 					testAccCheckVolumeExists(resourceName, &v),
 					testAccMatchResourceAttrRegionalARN(resourceName, "arn", "ec2", regexp.MustCompile(`volume/vol-.+`)),
@@ -558,11 +541,7 @@
 				ImportStateVerify: true,
 			},
 			{
-<<<<<<< HEAD
-				Config: testAccAwsEbsVolumeConfigGp3Iops(rName, 5000),
-=======
 				Config: testAccAwsEbsVolumeConfigSizeTypeIopsThroughput(rName, "10", "gp3", "5000", "200"),
->>>>>>> d2cbf0e7
 				Check: resource.ComposeTestCheckFunc(
 					testAccCheckVolumeExists(resourceName, &v),
 					testAccMatchResourceAttrRegionalARN(resourceName, "arn", "ec2", regexp.MustCompile(`volume/vol-.+`)),
@@ -590,20 +569,13 @@
 
 	resource.ParallelTest(t, resource.TestCase{
 		PreCheck:      func() { testAccPreCheck(t) },
-<<<<<<< HEAD
-=======
-		ErrorCheck:    testAccErrorCheckSkipEBSVolume(t),
->>>>>>> d2cbf0e7
-		IDRefreshName: resourceName,
-		Providers:     testAccProviders,
-		CheckDestroy:  testAccCheckVolumeDestroy,
-		Steps: []resource.TestStep{
-			{
-<<<<<<< HEAD
-				Config: testAccAwsEbsVolumeConfigGp3Throughput(rName, 400),
-=======
+		ErrorCheck:    testAccErrorCheckSkipEBSVolume(t),
+		IDRefreshName: resourceName,
+		Providers:     testAccProviders,
+		CheckDestroy:  testAccCheckVolumeDestroy,
+		Steps: []resource.TestStep{
+			{
 				Config: testAccAwsEbsVolumeConfigSizeTypeIopsThroughput(rName, "10", "gp3", "", "400"),
->>>>>>> d2cbf0e7
 				Check: resource.ComposeTestCheckFunc(
 					testAccCheckVolumeExists(resourceName, &v),
 					testAccMatchResourceAttrRegionalARN(resourceName, "arn", "ec2", regexp.MustCompile(`volume/vol-.+`)),
@@ -626,11 +598,7 @@
 				ImportStateVerify: true,
 			},
 			{
-<<<<<<< HEAD
-				Config: testAccAwsEbsVolumeConfigGp3Throughput(rName, 600),
-=======
 				Config: testAccAwsEbsVolumeConfigSizeTypeIopsThroughput(rName, "10", "gp3", "", "600"),
->>>>>>> d2cbf0e7
 				Check: resource.ComposeTestCheckFunc(
 					testAccCheckVolumeExists(resourceName, &v),
 					testAccMatchResourceAttrRegionalARN(resourceName, "arn", "ec2", regexp.MustCompile(`volume/vol-.+`)),
@@ -651,8 +619,6 @@
 	})
 }
 
-<<<<<<< HEAD
-=======
 func TestAccAWSEBSVolume_gp3_to_gp2(t *testing.T) {
 	var v ec2.Volume
 	resourceName := "aws_ebs_volume.test"
@@ -790,7 +756,6 @@
 	})
 }
 
->>>>>>> d2cbf0e7
 func TestAccAWSEBSVolume_disappears(t *testing.T) {
 	var v ec2.Volume
 	resourceName := "aws_ebs_volume.test"
@@ -1313,9 +1278,6 @@
 `, rName)
 }
 
-<<<<<<< HEAD
-func testAccAwsEbsVolumeConfigSizeType(rName string, size int, volumeType string) string {
-=======
 func testAccAwsEbsVolumeConfigSizeTypeIopsThroughput(rName, size, volumeType, iops, throughput string) string {
 	if volumeType == "" {
 		volumeType = "null"
@@ -1327,40 +1289,20 @@
 		throughput = "null"
 	}
 
->>>>>>> d2cbf0e7
 	return composeConfig(
 		testAccAvailableAZsNoOptInConfig(),
 		fmt.Sprintf(`
 resource "aws_ebs_volume" "test" {
   availability_zone = data.aws_availability_zones.available.names[0]
-<<<<<<< HEAD
-  type              = %[3]q
-  size              = %[2]d
-=======
   size              = %[2]s
   type              = %[3]q
   iops              = %[4]s
   throughput        = %[5]s
->>>>>>> d2cbf0e7
 
   tags = {
     Name = %[1]q
   }
 }
-<<<<<<< HEAD
-`, rName, size, volumeType))
-}
-
-func testAccAwsEbsVolumeConfigGp3Throughput(rName string, throughput int) string {
-	return composeConfig(
-		testAccAvailableAZsNoOptInConfig(),
-		fmt.Sprintf(`
-resource "aws_ebs_volume" "test" {
-  availability_zone = data.aws_availability_zones.available.names[0]
-  type              = "gp3"
-  size              = 10
-  throughput        = %[2]d
-=======
 `, rName, size, volumeType, iops, throughput))
 }
 
@@ -1388,27 +1330,11 @@
 resource "aws_ebs_volume" "test" {
   availability_zone = data.aws_availability_zones.available.names[0]
   snapshot_id       = aws_ebs_snapshot.test.id
->>>>>>> d2cbf0e7
 
   tags = {
     Name = %[1]q
   }
 }
-<<<<<<< HEAD
-`, rName, throughput))
-}
-
-func testAccAwsEbsVolumeConfigGp3Iops(rName string, iops int) string {
-	return composeConfig(
-		testAccAvailableAZsNoOptInConfig(),
-		fmt.Sprintf(`
-resource "aws_ebs_volume" "test" {
-  availability_zone = data.aws_availability_zones.available.names[0]
-  type              = "gp3"
-  iops              = %[2]d
-  size              = 10
-  throughput        = 200
-=======
 `, rName))
 }
 
@@ -1419,15 +1345,11 @@
 resource "aws_ebs_volume" "source" {
   availability_zone = data.aws_availability_zones.available.names[0]
   size              = 10
->>>>>>> d2cbf0e7
 
   tags = {
     Name = %[1]q
   }
 }
-<<<<<<< HEAD
-`, rName, iops))
-=======
 
 resource "aws_ebs_snapshot" "test" {
   volume_id = aws_ebs_volume.source.id
@@ -1447,5 +1369,4 @@
   }
 }
 `, rName, size))
->>>>>>> d2cbf0e7
 }