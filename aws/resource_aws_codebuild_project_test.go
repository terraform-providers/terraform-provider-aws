--- conflicted
+++ resolved
@@ -2858,38 +2858,6 @@
   }
 }
 `, rName, status, location, encryptionDisabled))
-<<<<<<< HEAD
-}
-
-func testAccAWSCodeBuildProjectConfig_Source_Auth(rName, authResource, authType string) string {
-	return composeConfig(testAccAWSCodeBuildProjectConfig_Base_ServiceRole(rName), fmt.Sprintf(`
-resource "aws_codebuild_project" "test" {
-  name         = "%s"
-  service_role = aws_iam_role.test.arn
-
-  artifacts {
-    type = "NO_ARTIFACTS"
-  }
-
-  environment {
-    compute_type = "BUILD_GENERAL1_SMALL"
-    image        = "2"
-    type         = "LINUX_CONTAINER"
-  }
-
-  source {
-    type     = "GITHUB"
-    location = "https://github.com/hashicorp/packer.git"
-
-    auth {
-      resource = "%s"
-      type     = "%s"
-    }
-  }
-}
-`, rName, authResource, authType))
-=======
->>>>>>> d2cbf0e7
 }
 
 func testAccAWSCodeBuildProjectConfig_Source_GitCloneDepth(rName string, gitCloneDepth int) string {
