package aws

import (
	"fmt"
	"regexp"
	"testing"

	"github.com/aws/aws-sdk-go/aws"
	dms "github.com/aws/aws-sdk-go/service/databasemigrationservice"
	"github.com/hashicorp/terraform-plugin-sdk/v2/helper/acctest"
	"github.com/hashicorp/terraform-plugin-sdk/v2/helper/resource"
	"github.com/hashicorp/terraform-plugin-sdk/v2/terraform"
)

func TestAccAwsDmsEndpoint_basic(t *testing.T) {
	resourceName := "aws_dms_endpoint.dms_endpoint"
	randId := acctest.RandString(8) + "-basic"

	resource.ParallelTest(t, resource.TestCase{
		PreCheck:     func() { testAccPreCheck(t) },
		ErrorCheck:   testAccErrorCheck(t, dms.EndpointsID),
		Providers:    testAccProviders,
		CheckDestroy: dmsEndpointDestroy,
		Steps: []resource.TestStep{
			{
				Config: dmsEndpointBasicConfig(randId),
				Check: resource.ComposeTestCheckFunc(
					checkDmsEndpointExists(resourceName),
					resource.TestCheckResourceAttrSet(resourceName, "endpoint_arn"),
				),
			},
			{
				ResourceName:            resourceName,
				ImportState:             true,
				ImportStateVerify:       true,
				ImportStateVerifyIgnore: []string{"password"},
			},
			{
				Config: dmsEndpointBasicConfigUpdate(randId),
				Check: resource.ComposeTestCheckFunc(
					checkDmsEndpointExists(resourceName),
					resource.TestCheckResourceAttr(resourceName, "database_name", "tf-test-dms-db-updated"),
					resource.TestCheckResourceAttr(resourceName, "extra_connection_attributes", "extra"),
					resource.TestCheckResourceAttr(resourceName, "password", "tftestupdate"),
					resource.TestCheckResourceAttr(resourceName, "port", "3303"),
					resource.TestCheckResourceAttr(resourceName, "ssl_mode", "none"),
					resource.TestCheckResourceAttr(resourceName, "server_name", "tftestupdate"),
					resource.TestCheckResourceAttr(resourceName, "username", "tftestupdate"),
				),
			},
		},
	})
}

func TestAccAwsDmsEndpoint_S3(t *testing.T) {
	resourceName := "aws_dms_endpoint.dms_endpoint"
	randId := acctest.RandString(8) + "-s3"

	resource.ParallelTest(t, resource.TestCase{
		PreCheck:     func() { testAccPreCheck(t) },
		ErrorCheck:   testAccErrorCheck(t, dms.EndpointsID),
		Providers:    testAccProviders,
		CheckDestroy: dmsEndpointDestroy,
		Steps: []resource.TestStep{
			{
				Config: dmsEndpointS3Config(randId),
				Check: resource.ComposeTestCheckFunc(
					checkDmsEndpointExists(resourceName),
					resource.TestCheckResourceAttr(resourceName, "s3_settings.#", "1"),
					resource.TestCheckResourceAttr(resourceName, "s3_settings.0.external_table_definition", ""),
					resource.TestCheckResourceAttr(resourceName, "s3_settings.0.csv_row_delimiter", "\\n"),
					resource.TestCheckResourceAttr(resourceName, "s3_settings.0.csv_delimiter", ","),
					resource.TestCheckResourceAttr(resourceName, "s3_settings.0.bucket_folder", ""),
					resource.TestCheckResourceAttr(resourceName, "s3_settings.0.bucket_name", "bucket_name"),
					resource.TestCheckResourceAttr(resourceName, "s3_settings.0.compression_type", "NONE"),
				),
			},
			{
				ResourceName:            resourceName,
				ImportState:             true,
				ImportStateVerify:       true,
				ImportStateVerifyIgnore: []string{"password"},
			},
			{
				Config: dmsEndpointS3ConfigUpdate(randId),
				Check: resource.ComposeTestCheckFunc(
					checkDmsEndpointExists(resourceName),
					resource.TestMatchResourceAttr(resourceName, "extra_connection_attributes", regexp.MustCompile(`key=value;`)),
					resource.TestCheckResourceAttr(resourceName, "s3_settings.#", "1"),
					resource.TestCheckResourceAttr(resourceName, "s3_settings.0.external_table_definition", "new-external_table_definition"),
					resource.TestCheckResourceAttr(resourceName, "s3_settings.0.csv_row_delimiter", "\\r"),
					resource.TestCheckResourceAttr(resourceName, "s3_settings.0.csv_delimiter", "."),
					resource.TestCheckResourceAttr(resourceName, "s3_settings.0.bucket_folder", "new-bucket_folder"),
					resource.TestCheckResourceAttr(resourceName, "s3_settings.0.bucket_name", "new-bucket_name"),
					resource.TestCheckResourceAttr(resourceName, "s3_settings.0.compression_type", "GZIP"),
				),
			},
		},
	})
}

// Reference: https://github.com/hashicorp/terraform-provider-aws/issues/8009
func TestAccAwsDmsEndpoint_S3_ExtraConnectionAttributes(t *testing.T) {
	resourceName := "aws_dms_endpoint.dms_endpoint"
	randId := acctest.RandString(8) + "-s3"

	resource.ParallelTest(t, resource.TestCase{
		PreCheck:     func() { testAccPreCheck(t) },
<<<<<<< HEAD
=======
		ErrorCheck:   testAccErrorCheck(t, dms.EndpointsID),
>>>>>>> d2cbf0e7
		Providers:    testAccProviders,
		CheckDestroy: dmsEndpointDestroy,
		Steps: []resource.TestStep{
			{
				Config: dmsEndpointS3ExtraConnectionAttributesConfig(randId),
				Check: resource.ComposeTestCheckFunc(
					checkDmsEndpointExists(resourceName),
					resource.TestMatchResourceAttr(resourceName, "extra_connection_attributes", regexp.MustCompile(`dataFormat=parquet;`)),
				),
			},
			{
				ResourceName:            resourceName,
				ImportState:             true,
				ImportStateVerify:       true,
				ImportStateVerifyIgnore: []string{"password"},
			},
		},
	})
}

func TestAccAwsDmsEndpoint_DynamoDb(t *testing.T) {
	resourceName := "aws_dms_endpoint.dms_endpoint"
	randId := acctest.RandString(8) + "-dynamodb"

	resource.ParallelTest(t, resource.TestCase{
		PreCheck:     func() { testAccPreCheck(t) },
		ErrorCheck:   testAccErrorCheck(t, dms.EndpointsID),
		Providers:    testAccProviders,
		CheckDestroy: dmsEndpointDestroy,
		Steps: []resource.TestStep{
			{
				Config: dmsEndpointDynamoDbConfig(randId),
				Check: resource.ComposeTestCheckFunc(
					checkDmsEndpointExists(resourceName),
					resource.TestCheckResourceAttrSet(resourceName, "endpoint_arn"),
				),
			},
			{
				ResourceName:            resourceName,
				ImportState:             true,
				ImportStateVerify:       true,
				ImportStateVerifyIgnore: []string{"password"},
			},
			{
				Config: dmsEndpointDynamoDbConfigUpdate(randId),
				Check: resource.ComposeTestCheckFunc(
					checkDmsEndpointExists(resourceName),
				),
			},
		},
	})
}

func TestAccAwsDmsEndpoint_Elasticsearch(t *testing.T) {
	resourceName := "aws_dms_endpoint.test"
	rName := acctest.RandomWithPrefix("tf-acc-test")

	resource.ParallelTest(t, resource.TestCase{
		PreCheck:     func() { testAccPreCheck(t) },
		ErrorCheck:   testAccErrorCheck(t, dms.EndpointsID),
		Providers:    testAccProviders,
		CheckDestroy: dmsEndpointDestroy,
		Steps: []resource.TestStep{
			{
				Config: dmsEndpointElasticsearchConfig(rName),
				Check: resource.ComposeTestCheckFunc(
					checkDmsEndpointExists(resourceName),
					resource.TestCheckResourceAttr(resourceName, "elasticsearch_settings.#", "1"),
					testAccCheckResourceAttrRegionalHostname(resourceName, "elasticsearch_settings.0.endpoint_uri", "es", "search-estest"),
					resource.TestCheckResourceAttr(resourceName, "elasticsearch_settings.0.full_load_error_percentage", "10"),
					resource.TestCheckResourceAttr(resourceName, "elasticsearch_settings.0.error_retry_duration", "300"),
				),
			},
			{
				ResourceName:            resourceName,
				ImportState:             true,
				ImportStateVerify:       true,
				ImportStateVerifyIgnore: []string{"password"},
			},
		},
	})
}

// TestAccAwsDmsEndpoint_Elasticsearch_ExtraConnectionAttributes validates
// extra_connection_attributes handling for "elasticsearch" engine not affected
// by changes made specific to suppressing diffs in the case of "s3"/"mongodb" engine
// Reference: https://github.com/hashicorp/terraform-provider-aws/issues/8009
func TestAccAwsDmsEndpoint_Elasticsearch_ExtraConnectionAttributes(t *testing.T) {
	resourceName := "aws_dms_endpoint.test"
	rName := acctest.RandomWithPrefix("tf-acc-test")

	resource.ParallelTest(t, resource.TestCase{
		PreCheck:     func() { testAccPreCheck(t) },
<<<<<<< HEAD
=======
		ErrorCheck:   testAccErrorCheck(t, dms.EndpointsID),
>>>>>>> d2cbf0e7
		Providers:    testAccProviders,
		CheckDestroy: dmsEndpointDestroy,
		Steps: []resource.TestStep{
			{
				Config: dmsEndpointElasticsearchExtraConnectionAttributesConfig(rName),
				Check: resource.ComposeTestCheckFunc(
					checkDmsEndpointExists(resourceName),
					resource.TestCheckResourceAttr(resourceName, "extra_connection_attributes", "errorRetryDuration=400;"),
				),
			},
			{
				ResourceName:            resourceName,
				ImportState:             true,
				ImportStateVerify:       true,
				ImportStateVerifyIgnore: []string{"password"},
			},
		},
	})
}

func TestAccAwsDmsEndpoint_Elasticsearch_ErrorRetryDuration(t *testing.T) {
	resourceName := "aws_dms_endpoint.test"
	rName := acctest.RandomWithPrefix("tf-acc-test")

	resource.ParallelTest(t, resource.TestCase{
		PreCheck:     func() { testAccPreCheck(t) },
		ErrorCheck:   testAccErrorCheck(t, dms.EndpointsID),
		Providers:    testAccProviders,
		CheckDestroy: dmsEndpointDestroy,
		Steps: []resource.TestStep{
			{
				Config: dmsEndpointElasticsearchConfigErrorRetryDuration(rName, 60),
				Check: resource.ComposeTestCheckFunc(
					checkDmsEndpointExists(resourceName),
					resource.TestCheckResourceAttr(resourceName, "elasticsearch_settings.#", "1"),
					resource.TestCheckResourceAttr(resourceName, "elasticsearch_settings.0.error_retry_duration", "60"),
				),
			},
			{
				ResourceName:            resourceName,
				ImportState:             true,
				ImportStateVerify:       true,
				ImportStateVerifyIgnore: []string{"password"},
			},
			// Resource needs additional creation retry handling for the following:
			// Error creating DMS endpoint: ResourceAlreadyExistsFault: ReplicationEndpoint "xxx" already in use
			// {
			// 	Config: dmsEndpointElasticsearchConfigErrorRetryDuration(rName, 120),
			// 	Check: resource.ComposeTestCheckFunc(
			// 		checkDmsEndpointExists(resourceName),
			// 		resource.TestCheckResourceAttr(resourceName, "elasticsearch_settings.#", "1"),
			// 		resource.TestCheckResourceAttr(resourceName, "elasticsearch_settings.0.error_retry_duration", "120"),
			// 	),
			// },
		},
	})
}

func TestAccAwsDmsEndpoint_Elasticsearch_FullLoadErrorPercentage(t *testing.T) {
	resourceName := "aws_dms_endpoint.test"
	rName := acctest.RandomWithPrefix("tf-acc-test")

	resource.ParallelTest(t, resource.TestCase{
		PreCheck:     func() { testAccPreCheck(t) },
		ErrorCheck:   testAccErrorCheck(t, dms.EndpointsID),
		Providers:    testAccProviders,
		CheckDestroy: dmsEndpointDestroy,
		Steps: []resource.TestStep{
			{
				Config: dmsEndpointElasticsearchConfigFullLoadErrorPercentage(rName, 1),
				Check: resource.ComposeTestCheckFunc(
					checkDmsEndpointExists(resourceName),
					resource.TestCheckResourceAttr(resourceName, "elasticsearch_settings.#", "1"),
					resource.TestCheckResourceAttr(resourceName, "elasticsearch_settings.0.full_load_error_percentage", "1"),
				),
			},
			{
				ResourceName:            resourceName,
				ImportState:             true,
				ImportStateVerify:       true,
				ImportStateVerifyIgnore: []string{"password"},
			},
			// Resource needs additional creation retry handling for the following:
			// Error creating DMS endpoint: ResourceAlreadyExistsFault: ReplicationEndpoint "xxx" already in use
			// {
			// 	Config: dmsEndpointElasticsearchConfigFullLoadErrorPercentage(rName, 2),
			// 	Check: resource.ComposeTestCheckFunc(
			// 		checkDmsEndpointExists(resourceName),
			// 		resource.TestCheckResourceAttr(resourceName, "elasticsearch_settings.#", "1"),
			// 		resource.TestCheckResourceAttr(resourceName, "elasticsearch_settings.0.full_load_error_percentage", "2"),
			// 	),
			// },
		},
	})
}

func TestAccAwsDmsEndpoint_Kafka_Broker(t *testing.T) {
	resourceName := "aws_dms_endpoint.test"
	rName := acctest.RandomWithPrefix("tf-acc-test")
	brokerPrefix := "ec2-12-345-678-901"
	brokerService := "compute-1"
	brokerPort1 := 2345
	brokerPort2 := 3456

	resource.ParallelTest(t, resource.TestCase{
		PreCheck:     func() { testAccPreCheck(t) },
		ErrorCheck:   testAccErrorCheck(t, dms.EndpointsID),
		Providers:    testAccProviders,
		CheckDestroy: dmsEndpointDestroy,
		Steps: []resource.TestStep{
			{
				Config: dmsEndpointKafkaConfigBroker(rName, brokerPrefix, brokerService, brokerPort1),
				Check: resource.ComposeTestCheckFunc(
					checkDmsEndpointExists(resourceName),
					resource.TestCheckResourceAttr(resourceName, "kafka_settings.#", "1"),
					testAccCheckResourceAttrHostnameWithPort(resourceName, "kafka_settings.0.broker", brokerService, brokerPrefix, brokerPort1),
					resource.TestCheckResourceAttr(resourceName, "kafka_settings.0.topic", "kafka-default-topic"),
				),
			},
			{
				ResourceName:            resourceName,
				ImportState:             true,
				ImportStateVerify:       true,
				ImportStateVerifyIgnore: []string{"password"},
			},
			{
				Config: dmsEndpointKafkaConfigBroker(rName, brokerPrefix, brokerService, brokerPort2),
				Check: resource.ComposeTestCheckFunc(
					checkDmsEndpointExists(resourceName),
					resource.TestCheckResourceAttr(resourceName, "kafka_settings.#", "1"),
					testAccCheckResourceAttrHostnameWithPort(resourceName, "kafka_settings.0.broker", brokerService, brokerPrefix, brokerPort2),
					resource.TestCheckResourceAttr(resourceName, "kafka_settings.0.topic", "kafka-default-topic"),
				),
			},
		},
	})
}

func TestAccAwsDmsEndpoint_Kafka_Topic(t *testing.T) {
	resourceName := "aws_dms_endpoint.test"
	rName := acctest.RandomWithPrefix("tf-acc-test")

	resource.ParallelTest(t, resource.TestCase{
		PreCheck:     func() { testAccPreCheck(t) },
		ErrorCheck:   testAccErrorCheck(t, dms.EndpointsID),
		Providers:    testAccProviders,
		CheckDestroy: dmsEndpointDestroy,
		Steps: []resource.TestStep{
			{
				Config: dmsEndpointKafkaConfigTopic(rName, "topic1"),
				Check: resource.ComposeTestCheckFunc(
					checkDmsEndpointExists(resourceName),
					resource.TestCheckResourceAttr(resourceName, "kafka_settings.#", "1"),
					resource.TestCheckResourceAttr(resourceName, "kafka_settings.0.topic", "topic1"),
				),
			},
			{
				ResourceName:            resourceName,
				ImportState:             true,
				ImportStateVerify:       true,
				ImportStateVerifyIgnore: []string{"password"},
			},
			{
				Config: dmsEndpointKafkaConfigTopic(rName, "topic2"),
				Check: resource.ComposeTestCheckFunc(
					checkDmsEndpointExists(resourceName),
					resource.TestCheckResourceAttr(resourceName, "kafka_settings.#", "1"),
					resource.TestCheckResourceAttr(resourceName, "kafka_settings.0.topic", "topic2"),
				),
			},
		},
	})
}

func TestAccAwsDmsEndpoint_Kinesis(t *testing.T) {
	resourceName := "aws_dms_endpoint.dms_endpoint"
	randId := acctest.RandString(8) + "-kinesis"

	resource.ParallelTest(t, resource.TestCase{
		PreCheck:     func() { testAccPreCheck(t) },
		ErrorCheck:   testAccErrorCheck(t, dms.EndpointsID),
		Providers:    testAccProviders,
		CheckDestroy: dmsEndpointDestroy,
		Steps: []resource.TestStep{
			{
				Config: dmsEndpointKinesisConfig(randId),
				Check: resource.ComposeTestCheckFunc(
					checkDmsEndpointExists(resourceName),
					resource.TestCheckResourceAttr(resourceName, "kinesis_settings.#", "1"),
					resource.TestCheckResourceAttr(resourceName, "kinesis_settings.0.message_format", "json"),
					resource.TestCheckResourceAttrPair(resourceName, "kinesis_settings.0.stream_arn", "aws_kinesis_stream.stream1", "arn"),
				),
			},
			{
				ResourceName:            resourceName,
				ImportState:             true,
				ImportStateVerify:       true,
				ImportStateVerifyIgnore: []string{"password"},
			},
			{
				Config: dmsEndpointKinesisConfigUpdate(randId),
				Check: resource.ComposeTestCheckFunc(
					checkDmsEndpointExists(resourceName),
					resource.TestCheckResourceAttr(resourceName, "kinesis_settings.#", "1"),
					resource.TestCheckResourceAttr(resourceName, "kinesis_settings.0.message_format", "json"),
					resource.TestCheckResourceAttrPair(resourceName, "kinesis_settings.0.stream_arn", "aws_kinesis_stream.stream2", "arn"),
				),
			},
		},
	})
}

func TestAccAwsDmsEndpoint_MongoDb(t *testing.T) {
	resourceName := "aws_dms_endpoint.dms_endpoint"
	randId := acctest.RandString(8) + "-mongodb"

	resource.ParallelTest(t, resource.TestCase{
		PreCheck:     func() { testAccPreCheck(t) },
		ErrorCheck:   testAccErrorCheck(t, dms.EndpointsID),
		Providers:    testAccProviders,
		CheckDestroy: dmsEndpointDestroy,
		Steps: []resource.TestStep{
			{
				Config: dmsEndpointMongoDbConfig(randId),
				Check: resource.ComposeTestCheckFunc(
					checkDmsEndpointExists(resourceName),
					resource.TestCheckResourceAttrSet(resourceName, "endpoint_arn"),
				),
			},
			{
				ResourceName:            resourceName,
				ImportState:             true,
				ImportStateVerify:       true,
				ImportStateVerifyIgnore: []string{"password"},
			},
		},
	})
}

// TestAccAwsDmsEndpoint_MongoDb_Update validates engine-specific
// configured fields and extra_connection_attributes now set in the resource
// per https://github.com/hashicorp/terraform-provider-aws/issues/8009
func TestAccAwsDmsEndpoint_MongoDb_Update(t *testing.T) {
	resourceName := "aws_dms_endpoint.dms_endpoint"
	randId := acctest.RandString(8) + "-mongodb"

	resource.ParallelTest(t, resource.TestCase{
		PreCheck:     func() { testAccPreCheck(t) },
<<<<<<< HEAD
=======
		ErrorCheck:   testAccErrorCheck(t, dms.EndpointsID),
>>>>>>> d2cbf0e7
		Providers:    testAccProviders,
		CheckDestroy: dmsEndpointDestroy,
		Steps: []resource.TestStep{
			{
				Config: dmsEndpointMongoDbConfig(randId),
				Check: resource.ComposeTestCheckFunc(
					checkDmsEndpointExists(resourceName),
					resource.TestCheckResourceAttrSet(resourceName, "endpoint_arn"),
				),
			},
			{
				Config: dmsEndpointMongoDbConfigUpdate(randId),
				Check: resource.ComposeTestCheckFunc(
					checkDmsEndpointExists(resourceName),
					resource.TestCheckResourceAttr(resourceName, "server_name", "tftest-new-server_name"),
					resource.TestCheckResourceAttr(resourceName, "port", "27018"),
					resource.TestCheckResourceAttr(resourceName, "username", "tftest-new-username"),
					resource.TestCheckResourceAttr(resourceName, "password", "tftest-new-password"),
					resource.TestCheckResourceAttr(resourceName, "database_name", "tftest-new-database_name"),
					resource.TestCheckResourceAttr(resourceName, "ssl_mode", "require"),
					resource.TestMatchResourceAttr(resourceName, "extra_connection_attributes", regexp.MustCompile(`key=value;`)),
					resource.TestCheckResourceAttr(resourceName, "mongodb_settings.#", "1"),
					resource.TestCheckResourceAttr(resourceName, "mongodb_settings.0.auth_mechanism", "scram-sha-1"),
					resource.TestCheckResourceAttr(resourceName, "mongodb_settings.0.nesting_level", "one"),
					resource.TestCheckResourceAttr(resourceName, "mongodb_settings.0.extract_doc_id", "true"),
					resource.TestCheckResourceAttr(resourceName, "mongodb_settings.0.docs_to_investigate", "1001"),
				),
			},
			{
				ResourceName:            resourceName,
				ImportState:             true,
				ImportStateVerify:       true,
				ImportStateVerifyIgnore: []string{"password"},
			},
		},
	})
}

func TestAccAwsDmsEndpoint_DocDB(t *testing.T) {
	resourceName := "aws_dms_endpoint.dms_endpoint"
	randId := acctest.RandString(8) + "-docdb"

	resource.ParallelTest(t, resource.TestCase{
		PreCheck:     func() { testAccPreCheck(t) },
		ErrorCheck:   testAccErrorCheck(t, dms.EndpointsID),
		Providers:    testAccProviders,
		CheckDestroy: dmsEndpointDestroy,
		Steps: []resource.TestStep{
			{
				Config: dmsEndpointDocDBConfig(randId),
				Check: resource.ComposeTestCheckFunc(
					checkDmsEndpointExists(resourceName),
					resource.TestCheckResourceAttrSet(resourceName, "endpoint_arn"),
				),
			},
			{
				ResourceName:            resourceName,
				ImportState:             true,
				ImportStateVerify:       true,
				ImportStateVerifyIgnore: []string{"password"},
			},
			{
				Config: dmsEndpointDocDBConfigUpdate(randId),
				Check: resource.ComposeTestCheckFunc(
					checkDmsEndpointExists(resourceName),
					resource.TestCheckResourceAttr(resourceName, "database_name", "tf-test-dms-db-updated"),
					resource.TestCheckResourceAttr(resourceName, "extra_connection_attributes", "extra"),
					resource.TestCheckResourceAttr(resourceName, "password", "tftestupdate"),
					resource.TestCheckResourceAttr(resourceName, "port", "27019"),
					resource.TestCheckResourceAttr(resourceName, "ssl_mode", "none"),
					resource.TestCheckResourceAttr(resourceName, "server_name", "tftestupdate"),
					resource.TestCheckResourceAttr(resourceName, "username", "tftestupdate"),
				),
			},
		},
	})
}

func TestAccAwsDmsEndpoint_Db2(t *testing.T) {
	resourceName := "aws_dms_endpoint.dms_endpoint"
	randId := acctest.RandString(8) + "-db2"

	resource.ParallelTest(t, resource.TestCase{
		PreCheck:     func() { testAccPreCheck(t) },
		ErrorCheck:   testAccErrorCheck(t, dms.EndpointsID),
		Providers:    testAccProviders,
		CheckDestroy: dmsEndpointDestroy,
		Steps: []resource.TestStep{
			{
				Config: dmsEndpointDb2Config(randId),
				Check: resource.ComposeTestCheckFunc(
					checkDmsEndpointExists(resourceName),
					resource.TestCheckResourceAttrSet(resourceName, "endpoint_arn"),
				),
			},
			{
				ResourceName:            resourceName,
				ImportState:             true,
				ImportStateVerify:       true,
				ImportStateVerifyIgnore: []string{"password"},
			},
			{
				Config: dmsEndpointDb2ConfigUpdate(randId),
				Check: resource.ComposeTestCheckFunc(
					checkDmsEndpointExists(resourceName),
					resource.TestCheckResourceAttr(resourceName, "database_name", "tf-test-dms-db-updated"),
					resource.TestCheckResourceAttr(resourceName, "extra_connection_attributes", "extra"),
					resource.TestCheckResourceAttr(resourceName, "password", "tftestupdate"),
					resource.TestCheckResourceAttr(resourceName, "port", "27019"),
					resource.TestCheckResourceAttr(resourceName, "ssl_mode", "none"),
					resource.TestCheckResourceAttr(resourceName, "server_name", "tftestupdate"),
					resource.TestCheckResourceAttr(resourceName, "username", "tftestupdate"),
				),
			},
		},
	})
}

func dmsEndpointDestroy(s *terraform.State) error {
	for _, rs := range s.RootModule().Resources {
		if rs.Type != "aws_dms_endpoint" {
			continue
		}

		err := checkDmsEndpointExists(rs.Primary.ID)
		if err == nil {
			return fmt.Errorf("Found an endpoint that was not destroyed: %s", rs.Primary.ID)
		}
	}

	return nil
}

func checkDmsEndpointExists(n string) resource.TestCheckFunc {
	return func(s *terraform.State) error {
		rs, ok := s.RootModule().Resources[n]
		if !ok {
			return fmt.Errorf("Not found: %s", n)
		}

		if rs.Primary.ID == "" {
			return fmt.Errorf("No ID is set")
		}

		conn := testAccProvider.Meta().(*AWSClient).dmsconn
		resp, err := conn.DescribeEndpoints(&dms.DescribeEndpointsInput{
			Filters: []*dms.Filter{
				{
					Name:   aws.String("endpoint-id"),
					Values: []*string{aws.String(rs.Primary.ID)},
				},
			},
		})

		if err != nil {
			return fmt.Errorf("DMS endpoint error: %v", err)
		}

		if resp.Endpoints == nil {
			return fmt.Errorf("DMS endpoint not found")
		}

		return nil
	}
}

func dmsEndpointBasicConfig(randId string) string {
	return fmt.Sprintf(`
resource "aws_dms_endpoint" "dms_endpoint" {
  database_name               = "tf-test-dms-db"
  endpoint_id                 = "tf-test-dms-endpoint-%[1]s"
  endpoint_type               = "source"
  engine_name                 = "aurora"
  extra_connection_attributes = ""
  password                    = "tftest"
  port                        = 3306
  server_name                 = "tftest"
  ssl_mode                    = "none"

  tags = {
    Name   = "tf-test-dms-endpoint-%[1]s"
    Update = "to-update"
    Remove = "to-remove"
  }

  username = "tftest"
}
`, randId)
}

func dmsEndpointBasicConfigUpdate(randId string) string {
	return fmt.Sprintf(`
resource "aws_dms_endpoint" "dms_endpoint" {
  database_name               = "tf-test-dms-db-updated"
  endpoint_id                 = "tf-test-dms-endpoint-%[1]s"
  endpoint_type               = "source"
  engine_name                 = "aurora"
  extra_connection_attributes = "extra"
  password                    = "tftestupdate"
  port                        = 3303
  server_name                 = "tftestupdate"
  ssl_mode                    = "none"

  tags = {
    Name   = "tf-test-dms-endpoint-%[1]s"
    Update = "updated"
    Add    = "added"
  }

  username = "tftestupdate"
}
`, randId)
}

func dmsEndpointDynamoDbConfig(randId string) string {
	return fmt.Sprintf(`
data "aws_partition" "current" {}

resource "aws_dms_endpoint" "dms_endpoint" {
  endpoint_id         = "tf-test-dms-endpoint-%[1]s"
  endpoint_type       = "target"
  engine_name         = "dynamodb"
  service_access_role = aws_iam_role.iam_role.arn
  ssl_mode            = "none"

  tags = {
    Name   = "tf-test-dynamodb-endpoint-%[1]s"
    Update = "to-update"
    Remove = "to-remove"
  }

  depends_on = [aws_iam_role_policy.dms_dynamodb_access]
}

resource "aws_iam_role" "iam_role" {
  name = "tf-test-iam-dynamodb-role-%[1]s"

  assume_role_policy = <<EOF
{
	"Version": "2012-10-17",
	"Statement": [
		{
			"Action": "sts:AssumeRole",
			"Principal": {
				"Service": "dms.${data.aws_partition.current.dns_suffix}"
			},
			"Effect": "Allow"
		}
	]
}
EOF
}

resource "aws_iam_role_policy" "dms_dynamodb_access" {
  name = "tf-test-iam-dynamodb-role-policy-%[1]s"
  role = aws_iam_role.iam_role.name

  policy = <<EOF
{
	"Version": "2012-10-17",
	"Statement": [
		{
			"Effect": "Allow",
			"Action": [
				"dynamodb:PutItem",
				"dynamodb:CreateTable",
				"dynamodb:DescribeTable",
				"dynamodb:DeleteTable",
				"dynamodb:DeleteItem",
				"dynamodb:ListTables"
			],
			"Resource": "*"
		}
	]
}
EOF
}
`, randId)
}

func dmsEndpointDynamoDbConfigUpdate(randId string) string {
	return fmt.Sprintf(`
data "aws_partition" "current" {}

resource "aws_dms_endpoint" "dms_endpoint" {
  endpoint_id         = "tf-test-dms-endpoint-%[1]s"
  endpoint_type       = "target"
  engine_name         = "dynamodb"
  service_access_role = aws_iam_role.iam_role.arn
  ssl_mode            = "none"

  tags = {
    Name   = "tf-test-dynamodb-endpoint-%[1]s"
    Update = "updated"
    Add    = "added"
  }
}

resource "aws_iam_role" "iam_role" {
  name = "tf-test-iam-dynamodb-role-%[1]s"

  assume_role_policy = <<EOF
{
	"Version": "2012-10-17",
	"Statement": [
		{
			"Action": "sts:AssumeRole",
			"Principal": {
				"Service": "dms.${data.aws_partition.current.dns_suffix}"
			},
			"Effect": "Allow"
		}
	]
}
EOF
}

resource "aws_iam_role_policy" "dms_dynamodb_access" {
  name = "tf-test-iam-dynamodb-role-policy-%[1]s"
  role = aws_iam_role.iam_role.name

  policy = <<EOF
{
	"Version": "2012-10-17",
	"Statement": [
		{
			"Effect": "Allow",
			"Action": [
				"dynamodb:PutItem",
				"dynamodb:CreateTable",
				"dynamodb:DescribeTable",
				"dynamodb:DeleteTable",
				"dynamodb:DeleteItem",
				"dynamodb:ListTables"
			],
			"Resource": "*"
		}
	]
}
EOF
}
`, randId)
}

func dmsEndpointS3Config(randId string) string {
	return fmt.Sprintf(`
data "aws_partition" "current" {}

resource "aws_dms_endpoint" "dms_endpoint" {
  endpoint_id                 = "tf-test-dms-endpoint-%[1]s"
  endpoint_type               = "target"
  engine_name                 = "s3"
  ssl_mode                    = "none"
  extra_connection_attributes = ""

  tags = {
    Name   = "tf-test-s3-endpoint-%[1]s"
    Update = "to-update"
    Remove = "to-remove"
  }

  s3_settings {
    service_access_role_arn = aws_iam_role.iam_role.arn
    bucket_name             = "bucket_name"
  }

  depends_on = [aws_iam_role_policy.dms_s3_access]
}

resource "aws_iam_role" "iam_role" {
  name = "tf-test-iam-s3-role-%[1]s"

  assume_role_policy = <<EOF
{
	"Version": "2012-10-17",
	"Statement": [
		{
			"Action": "sts:AssumeRole",
			"Principal": {
				"Service": "dms.${data.aws_partition.current.dns_suffix}"
			},
			"Effect": "Allow"
		}
	]
}
EOF
}

resource "aws_iam_role_policy" "dms_s3_access" {
  name = "tf-test-iam-s3-role-policy-%[1]s"
  role = aws_iam_role.iam_role.name

  policy = <<EOF
{
	"Version": "2012-10-17",
	"Statement": [
		{
			"Effect": "Allow",
			"Action": [
				"s3:CreateBucket",
				"s3:ListBucket",
				"s3:DeleteBucket",
				"s3:GetBucketLocation",
				"s3:GetObject",
				"s3:PutObject",
				"s3:DeleteObject",
				"s3:GetObjectVersion",
				"s3:GetBucketPolicy",
				"s3:PutBucketPolicy",
				"s3:DeleteBucketPolicy"
			],
			"Resource": "*"
		}
	]
}
EOF
}
`, randId)
}

func dmsEndpointS3ExtraConnectionAttributesConfig(randId string) string {
	return fmt.Sprintf(`
data "aws_partition" "current" {}

resource "aws_dms_endpoint" "dms_endpoint" {
  endpoint_id                 = "tf-test-dms-endpoint-%[1]s"
  endpoint_type               = "target"
  engine_name                 = "s3"
  ssl_mode                    = "none"
  extra_connection_attributes = "dataFormat=parquet;"

  s3_settings {
    service_access_role_arn = aws_iam_role.iam_role.arn
    bucket_name             = "bucket_name"
    bucket_folder           = "bucket_folder"
    compression_type        = "GZIP"
  }

  tags = {
    Name   = "tf-test-s3-endpoint-%[1]s"
    Update = "to-update"
    Remove = "to-remove"
  }

  depends_on = [aws_iam_role_policy.dms_s3_access]
}

resource "aws_iam_role" "iam_role" {
  name = "tf-test-iam-s3-role-%[1]s"

  assume_role_policy = <<EOF
{
	"Version": "2012-10-17",
	"Statement": [
		{
			"Action": "sts:AssumeRole",
			"Principal": {
				"Service": "dms.${data.aws_partition.current.dns_suffix}"
			},
			"Effect": "Allow"
		}
	]
}
EOF
}

resource "aws_iam_role_policy" "dms_s3_access" {
  name = "tf-test-iam-s3-role-policy-%[1]s"
  role = aws_iam_role.iam_role.name

  policy = <<EOF
{
	"Version": "2012-10-17",
	"Statement": [
		{
			"Effect": "Allow",
			"Action": [
				"s3:CreateBucket",
				"s3:ListBucket",
				"s3:DeleteBucket",
				"s3:GetBucketLocation",
				"s3:GetObject",
				"s3:PutObject",
				"s3:DeleteObject",
				"s3:GetObjectVersion",
				"s3:GetBucketPolicy",
				"s3:PutBucketPolicy",
				"s3:DeleteBucketPolicy"
			],
			"Resource": "*"
		}
	]
}
EOF
}
`, randId)
}

func dmsEndpointS3ConfigUpdate(randId string) string {
	return fmt.Sprintf(`
data "aws_partition" "current" {}

resource "aws_dms_endpoint" "dms_endpoint" {
  endpoint_id                 = "tf-test-dms-endpoint-%[1]s"
  endpoint_type               = "target"
  engine_name                 = "s3"
  ssl_mode                    = "none"
  extra_connection_attributes = "key=value;"

  tags = {
    Name   = "tf-test-s3-endpoint-%[1]s"
    Update = "updated"
    Add    = "added"
  }

  s3_settings {
    service_access_role_arn   = aws_iam_role.iam_role.arn
    external_table_definition = "new-external_table_definition"
    csv_row_delimiter         = "\\r"
    csv_delimiter             = "."
    bucket_folder             = "new-bucket_folder"
    bucket_name               = "new-bucket_name"
    compression_type          = "GZIP"
  }
}

resource "aws_iam_role" "iam_role" {
  name = "tf-test-iam-s3-role-%[1]s"

  assume_role_policy = <<EOF
{
	"Version": "2012-10-17",
	"Statement": [
		{
			"Action": "sts:AssumeRole",
			"Principal": {
				"Service": "dms.${data.aws_partition.current.dns_suffix}"
			},
			"Effect": "Allow"
		}
	]
}
EOF
}

resource "aws_iam_role_policy" "dms_s3_access" {
  name = "tf-test-iam-s3-role-policy-%[1]s"
  role = aws_iam_role.iam_role.name

  policy = <<EOF
{
	"Version": "2012-10-17",
	"Statement": [
		{
			"Effect": "Allow",
			"Action": [
				"s3:CreateBucket",
				"s3:ListBucket",
				"s3:DeleteBucket",
				"s3:GetBucketLocation",
				"s3:GetObject",
				"s3:PutObject",
				"s3:DeleteObject",
				"s3:GetObjectVersion",
				"s3:GetBucketPolicy",
				"s3:PutBucketPolicy",
				"s3:DeleteBucketPolicy"
			],
			"Resource": "*"
		}
	]
}
EOF
}
`, randId)
}

func dmsEndpointElasticsearchConfigBase(rName string) string {
	return fmt.Sprintf(`
data "aws_partition" "current" {}

data "aws_region" "current" {}

resource "aws_iam_role" "test" {
  name = %[1]q

  assume_role_policy = <<EOF
{
	"Version": "2012-10-17",
	"Statement": [
		{
			"Action": "sts:AssumeRole",
			"Principal": {
				"Service": "dms.${data.aws_partition.current.dns_suffix}"
			},
			"Effect": "Allow"
		}
	]
}
EOF
}

resource "aws_iam_role_policy" "test" {
  name = %[1]q
  role = aws_iam_role.test.name

  policy = <<EOF
{
	"Version": "2012-10-17",
	"Statement": [
		{
			"Effect": "Allow",
			"Action": [
				 "es:ESHttpDelete",
				 "es:ESHttpGet",
				 "es:ESHttpHead",
				 "es:ESHttpPost",
				 "es:ESHttpPut"
			],
			"Resource": "*"
		}
	]
}
EOF
}
`, rName)
}

func dmsEndpointElasticsearchConfig(rName string) string {
	return composeConfig(
		dmsEndpointElasticsearchConfigBase(rName),
		fmt.Sprintf(`
resource "aws_dms_endpoint" "test" {
  endpoint_id   = %[1]q
  endpoint_type = "target"
  engine_name   = "elasticsearch"

  elasticsearch_settings {
    endpoint_uri            = "search-estest.es.${data.aws_region.current.name}.${data.aws_partition.current.dns_suffix}"
    service_access_role_arn = aws_iam_role.test.arn
  }

  depends_on = [aws_iam_role_policy.test]
}
`, rName))
}

func dmsEndpointElasticsearchExtraConnectionAttributesConfig(rName string) string {
	return composeConfig(
		dmsEndpointElasticsearchConfigBase(rName),
		fmt.Sprintf(`
resource "aws_dms_endpoint" "test" {
  endpoint_id                 = %[1]q
  endpoint_type               = "target"
  engine_name                 = "elasticsearch"
  extra_connection_attributes = "errorRetryDuration=400;"
  elasticsearch_settings {
    endpoint_uri               = "search-estest.es.${data.aws_region.current.name}.${data.aws_partition.current.dns_suffix}"
    service_access_role_arn    = aws_iam_role.test.arn
    full_load_error_percentage = 20
  }

  depends_on = [aws_iam_role_policy.test]
}
`, rName))
}

func dmsEndpointElasticsearchConfigErrorRetryDuration(rName string, errorRetryDuration int) string {
	return composeConfig(
		dmsEndpointElasticsearchConfigBase(rName),
		fmt.Sprintf(`
resource "aws_dms_endpoint" "test" {
  endpoint_id   = %[1]q
  endpoint_type = "target"
  engine_name   = "elasticsearch"

  elasticsearch_settings {
    endpoint_uri            = "search-estest.${data.aws_region.current.name}.es.${data.aws_partition.current.dns_suffix}"
    error_retry_duration    = %[2]d
    service_access_role_arn = aws_iam_role.test.arn
  }

  depends_on = [aws_iam_role_policy.test]
}
`, rName, errorRetryDuration))
}

func dmsEndpointElasticsearchConfigFullLoadErrorPercentage(rName string, fullLoadErrorPercentage int) string {
	return composeConfig(
		dmsEndpointElasticsearchConfigBase(rName),
		fmt.Sprintf(`
resource "aws_dms_endpoint" "test" {
  endpoint_id   = %[1]q
  endpoint_type = "target"
  engine_name   = "elasticsearch"

  elasticsearch_settings {
    endpoint_uri               = "search-estest.${data.aws_region.current.name}.es.${data.aws_partition.current.dns_suffix}"
    full_load_error_percentage = %[2]d
    service_access_role_arn    = aws_iam_role.test.arn
  }

  depends_on = [aws_iam_role_policy.test]
}
`, rName, fullLoadErrorPercentage))
}

func dmsEndpointKafkaConfigBroker(rName, brokerPrefix, brokerServiceName string, brokerPort int) string {
	return fmt.Sprintf(`
data "aws_partition" "current" {}

resource "aws_dms_endpoint" "test" {
  endpoint_id   = %[1]q
  endpoint_type = "target"
  engine_name   = "kafka"

  kafka_settings {
    # example kafka broker: "ec2-12-345-678-901.compute-1.amazonaws.com:2345"
    broker = "%[2]s.%[3]s.${data.aws_partition.current.dns_suffix}:%[4]d"
  }
}
`, rName, brokerPrefix, brokerServiceName, brokerPort)
}

func dmsEndpointKafkaConfigTopic(rName string, topic string) string {
	return fmt.Sprintf(`
data "aws_partition" "current" {}

resource "aws_dms_endpoint" "test" {
  endpoint_id   = %[1]q
  endpoint_type = "target"
  engine_name   = "kafka"

  kafka_settings {
    broker = "ec2-12-345-678-901.compute-1.${data.aws_partition.current.dns_suffix}:2345"
    topic  = %[2]q
  }
}
`, rName, topic)
}

func dmsEndpointKinesisConfig(randId string) string {
	return fmt.Sprintf(`
data "aws_partition" "current" {}

resource "aws_dms_endpoint" "dms_endpoint" {
  endpoint_id   = "tf-test-dms-endpoint-%[1]s"
  endpoint_type = "target"
  engine_name   = "kinesis"

  kinesis_settings {
    service_access_role_arn = aws_iam_role.iam_role.arn
    stream_arn              = aws_kinesis_stream.stream1.arn
  }

  depends_on = [aws_iam_role_policy.dms_kinesis_access]
}

resource "aws_kinesis_stream" "stream1" {
  name        = "tf-test-dms-kinesis-1-%[1]s"
  shard_count = 1
}

resource "aws_kinesis_stream" "stream2" {
  name        = "tf-test-dms-kinesis-2-%[1]s"
  shard_count = 1
}

resource "aws_iam_role" "iam_role" {
  name_prefix = "tf-test-iam-kinesis-role"

  assume_role_policy = <<EOF
{
	"Version": "2012-10-17",
	"Statement": [
		{
			"Action": "sts:AssumeRole",
			"Principal": {
				"Service": "dms.${data.aws_partition.current.dns_suffix}"
			},
			"Effect": "Allow"
		}
	]
}
EOF
}

resource "aws_iam_role_policy" "dms_kinesis_access" {
  name_prefix = "tf-test-iam-kinesis-role-policy"
  role        = aws_iam_role.iam_role.name
  policy      = data.aws_iam_policy_document.dms_kinesis_access.json
}

data "aws_iam_policy_document" "dms_kinesis_access" {
  statement {
    actions = [
      "kinesis:DescribeStream",
      "kinesis:PutRecord",
      "kinesis:PutRecords",
    ]
    resources = [
      aws_kinesis_stream.stream1.arn,
      aws_kinesis_stream.stream2.arn,
    ]
  }
}
`, randId)
}

func dmsEndpointKinesisConfigUpdate(randId string) string {
	return fmt.Sprintf(`
data "aws_partition" "current" {}

resource "aws_dms_endpoint" "dms_endpoint" {
  endpoint_id   = "tf-test-dms-endpoint-%[1]s"
  endpoint_type = "target"
  engine_name   = "kinesis"

  kinesis_settings {
    service_access_role_arn = aws_iam_role.iam_role.arn
    stream_arn              = aws_kinesis_stream.stream2.arn
  }

  depends_on = [aws_iam_role_policy.dms_kinesis_access]
}

resource "aws_kinesis_stream" "stream1" {
  name        = "tf-test-dms-kinesis-1-%[1]s"
  shard_count = 1
}

resource "aws_kinesis_stream" "stream2" {
  name        = "tf-test-dms-kinesis-2-%[1]s"
  shard_count = 1
}

resource "aws_iam_role" "iam_role" {
  name_prefix = "tf-test-iam-kinesis-role"

  assume_role_policy = <<EOF
{
	"Version": "2012-10-17",
	"Statement": [
		{
			"Action": "sts:AssumeRole",
			"Principal": {
				"Service": "dms.${data.aws_partition.current.dns_suffix}"
			},
			"Effect": "Allow"
		}
	]
}
EOF
}

resource "aws_iam_role_policy" "dms_kinesis_access" {
  name_prefix = "tf-test-iam-kinesis-role-policy"
  role        = aws_iam_role.iam_role.name
  policy      = data.aws_iam_policy_document.dms_kinesis_access.json
}

data "aws_iam_policy_document" "dms_kinesis_access" {
  statement {
    actions = [
      "kinesis:DescribeStream",
      "kinesis:PutRecord",
      "kinesis:PutRecords",
    ]
    resources = [
      aws_kinesis_stream.stream1.arn,
      aws_kinesis_stream.stream2.arn,
    ]
  }
}
`, randId)
}

func dmsEndpointMongoDbConfig(randId string) string {
	return fmt.Sprintf(`
data "aws_kms_alias" "dms" {
  name = "alias/aws/dms"
}

resource "aws_dms_endpoint" "dms_endpoint" {
  endpoint_id                 = "tf-test-dms-endpoint-%[1]s"
  endpoint_type               = "source"
  engine_name                 = "mongodb"
  server_name                 = "tftest"
  port                        = 27017
  username                    = "tftest"
  password                    = "tftest"
  database_name               = "tftest"
  ssl_mode                    = "none"
  extra_connection_attributes = ""
  kms_key_arn                 = data.aws_kms_alias.dms.target_key_arn

  tags = {
    Name   = "tf-test-dms-endpoint-%[1]s"
    Update = "to-update"
    Remove = "to-remove"
  }

  mongodb_settings {
    auth_type           = "password"
    auth_mechanism      = "default"
    nesting_level       = "none"
    extract_doc_id      = "false"
    docs_to_investigate = "1000"
    auth_source         = "admin"
  }
}
`, randId)
}

func dmsEndpointMongoDbConfigUpdate(randId string) string {
	return fmt.Sprintf(`
data "aws_kms_alias" "dms" {
  name = "alias/aws/dms"
}

resource "aws_dms_endpoint" "dms_endpoint" {
  endpoint_id                 = "tf-test-dms-endpoint-%[1]s"
  endpoint_type               = "source"
  engine_name                 = "mongodb"
  server_name                 = "tftest-new-server_name"
  port                        = 27018
  username                    = "tftest-new-username"
  password                    = "tftest-new-password"
  database_name               = "tftest-new-database_name"
  ssl_mode                    = "require"
  extra_connection_attributes = "key=value;"
  kms_key_arn                 = data.aws_kms_alias.dms.target_key_arn

  tags = {
    Name   = "tf-test-dms-endpoint-%[1]s"
    Update = "updated"
    Add    = "added"
  }

  mongodb_settings {
    auth_mechanism      = "scram-sha-1"
    nesting_level       = "one"
    extract_doc_id      = "true"
    docs_to_investigate = "1001"
  }
}
`, randId)
}

func dmsEndpointDocDBConfig(randId string) string {
	return fmt.Sprintf(`
resource "aws_dms_endpoint" "dms_endpoint" {
  database_name               = "tf-test-dms-db"
  endpoint_id                 = "tf-test-dms-endpoint-%[1]s"
  endpoint_type               = "target"
  engine_name                 = "docdb"
  extra_connection_attributes = ""
  password                    = "tftest"
  port                        = 27017
  server_name                 = "tftest"
  ssl_mode                    = "none"

  tags = {
    Name   = "tf-test-dms-endpoint-%[1]s"
    Update = "to-update"
    Remove = "to-remove"
  }

  username = "tftest"
}
`, randId)
}

func dmsEndpointDocDBConfigUpdate(randId string) string {
	return fmt.Sprintf(`
resource "aws_dms_endpoint" "dms_endpoint" {
  database_name               = "tf-test-dms-db-updated"
  endpoint_id                 = "tf-test-dms-endpoint-%[1]s"
  endpoint_type               = "target"
  engine_name                 = "docdb"
  extra_connection_attributes = "extra"
  password                    = "tftestupdate"
  port                        = 27019
  server_name                 = "tftestupdate"
  ssl_mode                    = "none"

  tags = {
    Name   = "tf-test-dms-endpoint-%[1]s"
    Update = "updated"
    Add    = "added"
  }

  username = "tftestupdate"
}
`, randId)
}

func dmsEndpointDb2Config(randId string) string {
	return fmt.Sprintf(`
resource "aws_dms_endpoint" "dms_endpoint" {
  database_name               = "tf-test-dms-db"
  endpoint_id                 = "tf-test-dms-endpoint-%[1]s"
  endpoint_type               = "source"
  engine_name                 = "db2"
  extra_connection_attributes = ""
  password                    = "tftest"
  port                        = 27017
  server_name                 = "tftest"
  ssl_mode                    = "none"

  tags = {
    Name   = "tf-test-dms-endpoint-%[1]s"
    Update = "to-update"
    Remove = "to-remove"
  }

  username = "tftest"
}
`, randId)
}

func dmsEndpointDb2ConfigUpdate(randId string) string {
	return fmt.Sprintf(`
resource "aws_dms_endpoint" "dms_endpoint" {
  database_name               = "tf-test-dms-db-updated"
  endpoint_id                 = "tf-test-dms-endpoint-%[1]s"
  endpoint_type               = "source"
  engine_name                 = "db2"
  extra_connection_attributes = "extra"
  password                    = "tftestupdate"
  port                        = 27019
  server_name                 = "tftestupdate"
  ssl_mode                    = "none"

  tags = {
    Name   = "tf-test-dms-endpoint-%[1]s"
    Update = "updated"
    Add    = "added"
  }

  username = "tftestupdate"
}
`, randId)
}<|MERGE_RESOLUTION|>--- conflicted
+++ resolved
@@ -106,10 +106,7 @@
 
 	resource.ParallelTest(t, resource.TestCase{
 		PreCheck:     func() { testAccPreCheck(t) },
-<<<<<<< HEAD
-=======
 		ErrorCheck:   testAccErrorCheck(t, dms.EndpointsID),
->>>>>>> d2cbf0e7
 		Providers:    testAccProviders,
 		CheckDestroy: dmsEndpointDestroy,
 		Steps: []resource.TestStep{
@@ -203,10 +200,7 @@
 
 	resource.ParallelTest(t, resource.TestCase{
 		PreCheck:     func() { testAccPreCheck(t) },
-<<<<<<< HEAD
-=======
 		ErrorCheck:   testAccErrorCheck(t, dms.EndpointsID),
->>>>>>> d2cbf0e7
 		Providers:    testAccProviders,
 		CheckDestroy: dmsEndpointDestroy,
 		Steps: []resource.TestStep{
@@ -455,10 +449,7 @@
 
 	resource.ParallelTest(t, resource.TestCase{
 		PreCheck:     func() { testAccPreCheck(t) },
-<<<<<<< HEAD
-=======
 		ErrorCheck:   testAccErrorCheck(t, dms.EndpointsID),
->>>>>>> d2cbf0e7
 		Providers:    testAccProviders,
 		CheckDestroy: dmsEndpointDestroy,
 		Steps: []resource.TestStep{
