package aws

import (
	"bytes"
	"errors"
	"fmt"
	"log"
	"strings"
	"time"

	"github.com/aws/aws-sdk-go/aws"
	"github.com/aws/aws-sdk-go/aws/arn"
	"github.com/aws/aws-sdk-go/service/ec2"
	"github.com/hashicorp/terraform-plugin-sdk/v2/helper/resource"
	"github.com/hashicorp/terraform-plugin-sdk/v2/helper/schema"
	"github.com/hashicorp/terraform-plugin-sdk/v2/helper/validation"
	"github.com/terraform-providers/terraform-provider-aws/aws/internal/hashcode"
	"github.com/terraform-providers/terraform-provider-aws/aws/internal/keyvaluetags"
)

const (
	AWSAMIRetryTimeout       = 40 * time.Minute
	AWSAMIDeleteRetryTimeout = 90 * time.Minute
	AWSAMIRetryDelay         = 5 * time.Second
	AWSAMIRetryMinTimeout    = 3 * time.Second
)

func resourceAwsAmi() *schema.Resource {
	return &schema.Resource{
		Create: resourceAwsAmiCreate,
		// The Read, Update and Delete operations are shared with aws_ami_copy
		// and aws_ami_from_instance, since they differ only in how the image
		// is created.
		Read:   resourceAwsAmiRead,
		Update: resourceAwsAmiUpdate,
		Delete: resourceAwsAmiDelete,

		Importer: &schema.ResourceImporter{
			State: schema.ImportStatePassthrough,
		},

		Timeouts: &schema.ResourceTimeout{
			Create: schema.DefaultTimeout(AWSAMIRetryTimeout),
			Update: schema.DefaultTimeout(AWSAMIRetryTimeout),
			Delete: schema.DefaultTimeout(AWSAMIDeleteRetryTimeout),
		},

		Schema: map[string]*schema.Schema{
			"architecture": {
				Type:         schema.TypeString,
				Optional:     true,
				ForceNew:     true,
				Default:      ec2.ArchitectureValuesX8664,
				ValidateFunc: validation.StringInSlice(ec2.ArchitectureValues_Values(), false),
			},
			"arn": {
				Type:     schema.TypeString,
				Computed: true,
			},
			"description": {
				Type:     schema.TypeString,
				Optional: true,
			},
			// The following block device attributes intentionally mimick the
			// corresponding attributes on aws_instance, since they have the
			// same meaning.
			// However, we don't use root_block_device here because the constraint
			// on which root device attributes can be overridden for an instance to
			// not apply when registering an AMI.
			"ebs_block_device": {
				Type:     schema.TypeSet,
				Optional: true,
				Computed: true,
				Elem: &schema.Resource{
					Schema: map[string]*schema.Schema{
						"delete_on_termination": {
							Type:     schema.TypeBool,
							Optional: true,
							Default:  true,
							ForceNew: true,
						},
						"device_name": {
							Type:     schema.TypeString,
							Required: true,
							ForceNew: true,
						},
						"encrypted": {
							Type:     schema.TypeBool,
							Optional: true,
							ForceNew: true,
						},
						"iops": {
							Type:     schema.TypeInt,
							Optional: true,
							ForceNew: true,
						},
						"snapshot_id": {
							Type:     schema.TypeString,
							Optional: true,
							ForceNew: true,
						},
<<<<<<< HEAD

=======
>>>>>>> d2cbf0e7
						"throughput": {
							Type:     schema.TypeInt,
							Optional: true,
							Computed: true,
							ForceNew: true,
						},
<<<<<<< HEAD

=======
>>>>>>> d2cbf0e7
						"volume_size": {
							Type:     schema.TypeInt,
							Optional: true,
							Computed: true,
							ForceNew: true,
						},
						"volume_type": {
							Type:         schema.TypeString,
							Optional:     true,
							ForceNew:     true,
							Default:      ec2.VolumeTypeStandard,
							ValidateFunc: validation.StringInSlice(ec2.VolumeType_Values(), false),
						},
					},
				},
				Set: func(v interface{}) int {
					var buf bytes.Buffer
					m := v.(map[string]interface{})
					buf.WriteString(fmt.Sprintf("%s-", m["device_name"].(string)))
					buf.WriteString(fmt.Sprintf("%s-", m["snapshot_id"].(string)))
					return hashcode.String(buf.String())
				},
			},
			"ena_support": {
				Type:     schema.TypeBool,
				Optional: true,
				ForceNew: true,
			},
			"ephemeral_block_device": {
				Type:     schema.TypeSet,
				Optional: true,
				Computed: true,
				ForceNew: true,
				Elem: &schema.Resource{
					Schema: map[string]*schema.Schema{
						"device_name": {
							Type:     schema.TypeString,
							Required: true,
						},
						"virtual_name": {
							Type:     schema.TypeString,
							Required: true,
						},
					},
				},
				Set: func(v interface{}) int {
					var buf bytes.Buffer
					m := v.(map[string]interface{})
					buf.WriteString(fmt.Sprintf("%s-", m["device_name"].(string)))
					buf.WriteString(fmt.Sprintf("%s-", m["virtual_name"].(string)))
					return hashcode.String(buf.String())
				},
			},
			"hypervisor": {
				Type:     schema.TypeString,
				Computed: true,
			},
			"image_location": {
				Type:     schema.TypeString,
				Optional: true,
				Computed: true,
				ForceNew: true,
			},
			"image_owner_alias": {
				Type:     schema.TypeString,
				Computed: true,
			},
			"image_type": {
				Type:     schema.TypeString,
				Computed: true,
			},
			"kernel_id": {
				Type:     schema.TypeString,
				Optional: true,
				ForceNew: true,
			},
			// Not a public attribute; used to let the aws_ami_copy and aws_ami_from_instance
			// resources record that they implicitly created new EBS snapshots that we should
			// now manage. Not set by aws_ami, since the snapshots used there are presumed to
			// be independently managed.
			"manage_ebs_snapshots": {
				Type:     schema.TypeBool,
				Computed: true,
			},
			"name": {
				Type:     schema.TypeString,
				Required: true,
				ForceNew: true,
			},
			"owner_id": {
				Type:     schema.TypeString,
				Computed: true,
			},
			"platform_details": {
				Type:     schema.TypeString,
				Computed: true,
			},
			"platform": {
				Type:     schema.TypeString,
				Computed: true,
			},
			"public": {
				Type:     schema.TypeBool,
				Computed: true,
			},
			"ramdisk_id": {
				Type:     schema.TypeString,
				Optional: true,
				ForceNew: true,
			},
			"root_device_name": {
				Type:     schema.TypeString,
				Optional: true,
				ForceNew: true,
			},
			"root_snapshot_id": {
				Type:     schema.TypeString,
				Computed: true,
			},
			"sriov_net_support": {
				Type:     schema.TypeString,
				Optional: true,
				ForceNew: true,
				Default:  "simple",
			},
			"tags": tagsSchema(),
			"usage_operation": {
				Type:     schema.TypeString,
				Computed: true,
			},
			"virtualization_type": {
				Type:         schema.TypeString,
				Optional:     true,
				ForceNew:     true,
				Default:      ec2.VirtualizationTypeParavirtual,
				ValidateFunc: validation.StringInSlice(ec2.VirtualizationType_Values(), false),
			},
		},
	}
}

func resourceAwsAmiCreate(d *schema.ResourceData, meta interface{}) error {
	client := meta.(*AWSClient).ec2conn

	req := &ec2.RegisterImageInput{
		Architecture:       aws.String(d.Get("architecture").(string)),
		Description:        aws.String(d.Get("description").(string)),
		EnaSupport:         aws.Bool(d.Get("ena_support").(bool)),
		ImageLocation:      aws.String(d.Get("image_location").(string)),
		Name:               aws.String(d.Get("name").(string)),
		RootDeviceName:     aws.String(d.Get("root_device_name").(string)),
		SriovNetSupport:    aws.String(d.Get("sriov_net_support").(string)),
		VirtualizationType: aws.String(d.Get("virtualization_type").(string)),
	}

	if kernelId := d.Get("kernel_id").(string); kernelId != "" {
		req.KernelId = aws.String(kernelId)
	}
	if ramdiskId := d.Get("ramdisk_id").(string); ramdiskId != "" {
		req.RamdiskId = aws.String(ramdiskId)
	}

	if v, ok := d.GetOk("ebs_block_device"); ok && v.(*schema.Set).Len() > 0 {
		for _, tfMapRaw := range v.(*schema.Set).List() {
			tfMap, ok := tfMapRaw.(map[string]interface{})

			if !ok {
				continue
			}

			var encrypted bool

			if v, ok := tfMap["encrypted"].(bool); ok {
				encrypted = v
			}

			var snapshot string

			if v, ok := tfMap["snapshot_id"].(string); ok && v != "" {
				snapshot = v
			}

			if snapshot != "" && encrypted {
				return errors.New("can't set both 'snapshot_id' and 'encrypted'")
			}
		}

		req.BlockDeviceMappings = expandEc2BlockDeviceMappingsForAmiEbsBlockDevice(v.(*schema.Set).List())
	}

	if v, ok := d.GetOk("ephemeral_block_device"); ok && v.(*schema.Set).Len() > 0 {
		req.BlockDeviceMappings = append(req.BlockDeviceMappings, expandEc2BlockDeviceMappingsForAmiEphemeralBlockDevice(v.(*schema.Set).List())...)
	}

	res, err := client.RegisterImage(req)
	if err != nil {
		return err
	}

	id := aws.StringValue(res.ImageId)
	d.SetId(id)

	if v := d.Get("tags").(map[string]interface{}); len(v) > 0 {
		if err := keyvaluetags.Ec2CreateTags(client, id, v); err != nil {
			return fmt.Errorf("error adding tags: %s", err)
		}
	}

	_, err = resourceAwsAmiWaitForAvailable(d.Timeout(schema.TimeoutCreate), id, client)
	if err != nil {
		return err
	}

	return resourceAwsAmiRead(d, meta)
}

func resourceAwsAmiRead(d *schema.ResourceData, meta interface{}) error {
	client := meta.(*AWSClient).ec2conn
	ignoreTagsConfig := meta.(*AWSClient).IgnoreTagsConfig

	id := d.Id()

	req := &ec2.DescribeImagesInput{
		ImageIds: []*string{aws.String(id)},
	}

	var res *ec2.DescribeImagesOutput
	err := resource.Retry(1*time.Minute, func() *resource.RetryError {
		var err error
		res, err = client.DescribeImages(req)
		if err != nil {
			if isAWSErr(err, "InvalidAMIID.NotFound", "") {
				if d.IsNewResource() {
					return resource.RetryableError(err)
				}
				log.Printf("[WARN] AMI (%s) not found, removing from state", d.Id())
				d.SetId("")
				return nil
			}

			return resource.NonRetryableError(err)
		}
		return nil
	})
	if isResourceTimeoutError(err) {
		res, err = client.DescribeImages(req)
	}
	if err != nil {
		return fmt.Errorf("Unable to find AMI after retries: %s", err)
	}

	if len(res.Images) != 1 {
		log.Printf("[WARN] AMI (%s) not found, removing from state", d.Id())
		d.SetId("")
		return nil
	}

	image := res.Images[0]
	state := aws.StringValue(image.State)

	if state == ec2.ImageStatePending {
		// This could happen if a user manually adds an image we didn't create
		// to the state. We'll wait for the image to become available
		// before we continue. We should never take this branch in normal
		// circumstances since we would've waited for availability during
		// the "Create" step.
		image, err = resourceAwsAmiWaitForAvailable(d.Timeout(schema.TimeoutCreate), id, client)
		if err != nil {
			return err
		}
		state = aws.StringValue(image.State)
	}

	if state == ec2.ImageStateDeregistered {
		log.Printf("[WARN] AMI (%s) not found, removing from state", d.Id())
		d.SetId("")
		return nil
	}

	if state != ec2.ImageStateAvailable {
		return fmt.Errorf("AMI has become %s", state)
	}

	d.Set("architecture", image.Architecture)
	d.Set("description", image.Description)
	d.Set("ena_support", image.EnaSupport)
	d.Set("hypervisor", image.Hypervisor)
	d.Set("image_location", image.ImageLocation)
	d.Set("image_owner_alias", image.ImageOwnerAlias)
	d.Set("image_type", image.ImageType)
	d.Set("kernel_id", image.KernelId)
	d.Set("name", image.Name)
	d.Set("owner_id", image.OwnerId)
	d.Set("platform_details", image.PlatformDetails)
	d.Set("platform", image.Platform)
	d.Set("public", image.Public)
	d.Set("ramdisk_id", image.RamdiskId)
	d.Set("root_device_name", image.RootDeviceName)
	d.Set("root_snapshot_id", amiRootSnapshotId(image))
	d.Set("sriov_net_support", image.SriovNetSupport)
	d.Set("usage_operation", image.UsageOperation)
	d.Set("virtualization_type", image.VirtualizationType)

	imageArn := arn.ARN{
		Partition: meta.(*AWSClient).partition,
		Region:    meta.(*AWSClient).region,
		Resource:  fmt.Sprintf("image/%s", d.Id()),
		Service:   ec2.ServiceName,
	}.String()

	d.Set("arn", imageArn)

	if err := d.Set("ebs_block_device", flattenEc2BlockDeviceMappingsForAmiEbsBlockDevice(image.BlockDeviceMappings)); err != nil {
		return fmt.Errorf("error setting ebs_block_device: %w", err)
	}

	if err := d.Set("ephemeral_block_device", flattenEc2BlockDeviceMappingsForAmiEphemeralBlockDevice(image.BlockDeviceMappings)); err != nil {
		return fmt.Errorf("error setting ephemeral_block_device: %w", err)
	}

	if err := d.Set("tags", keyvaluetags.Ec2KeyValueTags(image.Tags).IgnoreAws().IgnoreConfig(ignoreTagsConfig).Map()); err != nil {
		return fmt.Errorf("error setting tags: %w", err)
	}

	return nil
}

func resourceAwsAmiUpdate(d *schema.ResourceData, meta interface{}) error {
	client := meta.(*AWSClient).ec2conn

	if d.HasChange("tags") {
		o, n := d.GetChange("tags")

		if err := keyvaluetags.Ec2UpdateTags(client, d.Id(), o, n); err != nil {
			return fmt.Errorf("error updating AMI (%s) tags: %s", d.Id(), err)
		}
	}

	if d.Get("description").(string) != "" {
		_, err := client.ModifyImageAttribute(&ec2.ModifyImageAttributeInput{
			ImageId: aws.String(d.Id()),
			Description: &ec2.AttributeValue{
				Value: aws.String(d.Get("description").(string)),
			},
		})
		if err != nil {
			return err
		}
	}

	return resourceAwsAmiRead(d, meta)
}

func resourceAwsAmiDelete(d *schema.ResourceData, meta interface{}) error {
	client := meta.(*AWSClient).ec2conn

	req := &ec2.DeregisterImageInput{
		ImageId: aws.String(d.Id()),
	}

	_, err := client.DeregisterImage(req)
	if err != nil {
		return err
	}

	// If we're managing the EBS snapshots then we need to delete those too.
	if d.Get("manage_ebs_snapshots").(bool) {
		errs := map[string]error{}
		ebsBlockDevsSet := d.Get("ebs_block_device").(*schema.Set)
		req := &ec2.DeleteSnapshotInput{}
		for _, ebsBlockDevI := range ebsBlockDevsSet.List() {
			ebsBlockDev := ebsBlockDevI.(map[string]interface{})
			snapshotId := ebsBlockDev["snapshot_id"].(string)
			if snapshotId != "" {
				req.SnapshotId = aws.String(snapshotId)
				_, err := client.DeleteSnapshot(req)
				if err != nil {
					errs[snapshotId] = err
				}
			}
		}

		if len(errs) > 0 {
			errParts := []string{"Errors while deleting associated EBS snapshots:"}
			for snapshotId, err := range errs {
				errParts = append(errParts, fmt.Sprintf("%s: %s", snapshotId, err))
			}
			errParts = append(errParts, "These are no longer managed by Terraform and must be deleted manually.")
			return errors.New(strings.Join(errParts, "\n"))
		}
	}

	// Verify that the image is actually removed, if not we need to wait for it to be removed
	if err := resourceAwsAmiWaitForDestroy(d.Timeout(schema.TimeoutDelete), d.Id(), client); err != nil {
		return err
	}

	return nil
}

func AMIStateRefreshFunc(client *ec2.EC2, id string) resource.StateRefreshFunc {
	return func() (interface{}, string, error) {
		emptyResp := &ec2.DescribeImagesOutput{}

		resp, err := client.DescribeImages(&ec2.DescribeImagesInput{ImageIds: []*string{aws.String(id)}})
		if err != nil {
			if isAWSErr(err, "InvalidAMIID.NotFound", "") {
				return emptyResp, "destroyed", nil
			} else if resp != nil && len(resp.Images) == 0 {
				return emptyResp, "destroyed", nil
			} else {
				return emptyResp, "", fmt.Errorf("Error on refresh: %+v", err)
			}
		}

		if resp == nil || resp.Images == nil || len(resp.Images) == 0 {
			return emptyResp, "destroyed", nil
		}

		// AMI is valid, so return it's state
		return resp.Images[0], aws.StringValue(resp.Images[0].State), nil
	}
}

func resourceAwsAmiWaitForDestroy(timeout time.Duration, id string, client *ec2.EC2) error {
	log.Printf("Waiting for AMI %s to be deleted...", id)

	stateConf := &resource.StateChangeConf{
		Pending:    []string{ec2.ImageStateAvailable, ec2.ImageStatePending, ec2.ImageStateFailed},
		Target:     []string{"destroyed"},
		Refresh:    AMIStateRefreshFunc(client, id),
		Timeout:    timeout,
		Delay:      AWSAMIRetryDelay,
		MinTimeout: AWSAMIRetryMinTimeout,
	}

	_, err := stateConf.WaitForState()
	if err != nil {
		return fmt.Errorf("Error waiting for AMI (%s) to be deleted: %v", id, err)
	}

	return nil
}

func resourceAwsAmiWaitForAvailable(timeout time.Duration, id string, client *ec2.EC2) (*ec2.Image, error) {
	log.Printf("Waiting for AMI %s to become available...", id)

	stateConf := &resource.StateChangeConf{
		Pending:    []string{ec2.ImageStatePending},
		Target:     []string{ec2.ImageStateAvailable},
		Refresh:    AMIStateRefreshFunc(client, id),
		Timeout:    timeout,
		Delay:      AWSAMIRetryDelay,
		MinTimeout: AWSAMIRetryMinTimeout,
	}

	info, err := stateConf.WaitForState()
	if err != nil {
		return nil, fmt.Errorf("Error waiting for AMI (%s) to be ready: %v", id, err)
	}
	return info.(*ec2.Image), nil
}

func expandEc2BlockDeviceMappingForAmiEbsBlockDevice(tfMap map[string]interface{}) *ec2.BlockDeviceMapping {
	if tfMap == nil {
		return nil
	}

	apiObject := &ec2.BlockDeviceMapping{
		Ebs: &ec2.EbsBlockDevice{},
	}

	if v, ok := tfMap["delete_on_termination"].(bool); ok {
		apiObject.Ebs.DeleteOnTermination = aws.Bool(v)
	}

	if v, ok := tfMap["device_name"].(string); ok && v != "" {
		apiObject.DeviceName = aws.String(v)
	}

	if v, ok := tfMap["iops"].(int); ok && v != 0 {
		apiObject.Ebs.Iops = aws.Int64(int64(v))
	}

	// "Parameter encrypted is invalid. You cannot specify the encrypted flag if specifying a snapshot id in a block device mapping."
	if v, ok := tfMap["snapshot_id"].(string); ok && v != "" {
		apiObject.Ebs.SnapshotId = aws.String(v)
	} else if v, ok := tfMap["encrypted"].(bool); ok {
		apiObject.Ebs.Encrypted = aws.Bool(v)
	}

	if v, ok := tfMap["throughput"].(int); ok && v != 0 {
		apiObject.Ebs.Throughput = aws.Int64(int64(v))
	}

	if v, ok := tfMap["volume_size"].(int); ok && v != 0 {
		apiObject.Ebs.VolumeSize = aws.Int64(int64(v))
	}

	if v, ok := tfMap["volume_type"].(string); ok && v != "" {
		apiObject.Ebs.VolumeType = aws.String(v)
	}

	return apiObject
}

func expandEc2BlockDeviceMappingsForAmiEbsBlockDevice(tfList []interface{}) []*ec2.BlockDeviceMapping {
	if len(tfList) == 0 {
		return nil
	}

	var apiObjects []*ec2.BlockDeviceMapping

	for _, tfMapRaw := range tfList {
		tfMap, ok := tfMapRaw.(map[string]interface{})

		if !ok {
			continue
		}

		apiObject := expandEc2BlockDeviceMappingForAmiEbsBlockDevice(tfMap)

		if apiObject == nil {
			continue
		}

		apiObjects = append(apiObjects, apiObject)
	}

	return apiObjects
}

func flattenEc2BlockDeviceMappingForAmiEbsBlockDevice(apiObject *ec2.BlockDeviceMapping) map[string]interface{} {
	if apiObject == nil {
		return nil
	}

	if apiObject.Ebs == nil {
		return nil
	}

	tfMap := map[string]interface{}{}

	if v := apiObject.Ebs.DeleteOnTermination; v != nil {
		tfMap["delete_on_termination"] = aws.BoolValue(v)
	}

	if v := apiObject.DeviceName; v != nil {
		tfMap["device_name"] = aws.StringValue(v)
	}

	if v := apiObject.Ebs.Encrypted; v != nil {
		tfMap["encrypted"] = aws.BoolValue(v)
	}

	if v := apiObject.Ebs.Iops; v != nil {
		tfMap["iops"] = aws.Int64Value(v)
	}

	if v := apiObject.Ebs.SnapshotId; v != nil {
		tfMap["snapshot_id"] = aws.StringValue(v)
	}

	if v := apiObject.Ebs.Throughput; v != nil {
		tfMap["throughput"] = aws.Int64Value(v)
	}

	if v := apiObject.Ebs.VolumeSize; v != nil {
		tfMap["volume_size"] = aws.Int64Value(v)
	}

	if v := apiObject.Ebs.VolumeType; v != nil {
		tfMap["volume_type"] = aws.StringValue(v)
	}

	return tfMap
}

func flattenEc2BlockDeviceMappingsForAmiEbsBlockDevice(apiObjects []*ec2.BlockDeviceMapping) []interface{} {
	if len(apiObjects) == 0 {
		return nil
	}

	var tfList []interface{}

	for _, apiObject := range apiObjects {
		if apiObject == nil {
			continue
		}

		if apiObject.Ebs == nil {
			continue
		}

		tfList = append(tfList, flattenEc2BlockDeviceMappingForAmiEbsBlockDevice(apiObject))
	}

	return tfList
}

func expandEc2BlockDeviceMappingForAmiEphemeralBlockDevice(tfMap map[string]interface{}) *ec2.BlockDeviceMapping {
	if tfMap == nil {
		return nil
	}

	apiObject := &ec2.BlockDeviceMapping{}

	if v, ok := tfMap["device_name"].(string); ok && v != "" {
		apiObject.DeviceName = aws.String(v)
	}

	if v, ok := tfMap["virtual_name"].(string); ok && v != "" {
		apiObject.VirtualName = aws.String(v)
	}

	return apiObject
}

func expandEc2BlockDeviceMappingsForAmiEphemeralBlockDevice(tfList []interface{}) []*ec2.BlockDeviceMapping {
	if len(tfList) == 0 {
		return nil
	}

	var apiObjects []*ec2.BlockDeviceMapping

	for _, tfMapRaw := range tfList {
		tfMap, ok := tfMapRaw.(map[string]interface{})

		if !ok {
			continue
		}

		apiObject := expandEc2BlockDeviceMappingForAmiEphemeralBlockDevice(tfMap)

		if apiObject == nil {
			continue
		}

		apiObjects = append(apiObjects, apiObject)
	}

	return apiObjects
}

func flattenEc2BlockDeviceMappingForAmiEphemeralBlockDevice(apiObject *ec2.BlockDeviceMapping) map[string]interface{} {
	if apiObject == nil {
		return nil
	}

	tfMap := map[string]interface{}{}

	if v := apiObject.DeviceName; v != nil {
		tfMap["device_name"] = aws.StringValue(v)
	}

	if v := apiObject.VirtualName; v != nil {
		tfMap["virtual_name"] = aws.StringValue(v)
	}

	return tfMap
}

func flattenEc2BlockDeviceMappingsForAmiEphemeralBlockDevice(apiObjects []*ec2.BlockDeviceMapping) []interface{} {
	if len(apiObjects) == 0 {
		return nil
	}

	var tfList []interface{}

	for _, apiObject := range apiObjects {
		if apiObject == nil {
			continue
		}

		if apiObject.Ebs != nil {
			continue
		}

		tfList = append(tfList, flattenEc2BlockDeviceMappingForAmiEphemeralBlockDevice(apiObject))
	}

	return tfList
}<|MERGE_RESOLUTION|>--- conflicted
+++ resolved
@@ -99,20 +99,12 @@
 							Optional: true,
 							ForceNew: true,
 						},
-<<<<<<< HEAD
-
-=======
->>>>>>> d2cbf0e7
 						"throughput": {
 							Type:     schema.TypeInt,
 							Optional: true,
 							Computed: true,
 							ForceNew: true,
 						},
-<<<<<<< HEAD
-
-=======
->>>>>>> d2cbf0e7
 						"volume_size": {
 							Type:     schema.TypeInt,
 							Optional: true,
