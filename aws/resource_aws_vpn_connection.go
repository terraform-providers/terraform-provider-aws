package aws

import (
	"bytes"
	"encoding/xml"
	"fmt"
	"log"
	"regexp"
	"sort"
	"time"

	"github.com/aws/aws-sdk-go/aws"
	"github.com/aws/aws-sdk-go/aws/arn"
	"github.com/aws/aws-sdk-go/service/ec2"
	"github.com/hashicorp/terraform-plugin-sdk/v2/helper/resource"
	"github.com/hashicorp/terraform-plugin-sdk/v2/helper/schema"
	"github.com/hashicorp/terraform-plugin-sdk/v2/helper/validation"
	"github.com/terraform-providers/terraform-provider-aws/aws/internal/hashcode"
	"github.com/terraform-providers/terraform-provider-aws/aws/internal/keyvaluetags"
)

type XmlVpnConnectionConfig struct {
	Tunnels []XmlIpsecTunnel `xml:"ipsec_tunnel"`
}

type XmlIpsecTunnel struct {
	OutsideAddress   string `xml:"vpn_gateway>tunnel_outside_address>ip_address"`
	BGPASN           string `xml:"vpn_gateway>bgp>asn"`
	BGPHoldTime      int    `xml:"vpn_gateway>bgp>hold_time"`
	PreSharedKey     string `xml:"ike>pre_shared_key"`
	CgwInsideAddress string `xml:"customer_gateway>tunnel_inside_address>ip_address"`
	VgwInsideAddress string `xml:"vpn_gateway>tunnel_inside_address>ip_address"`
}

type TunnelInfo struct {
	Tunnel1Address          string
	Tunnel1CgwInsideAddress string
	Tunnel1VgwInsideAddress string
	Tunnel1PreSharedKey     string
	Tunnel1BGPASN           string
	Tunnel1BGPHoldTime      int
	Tunnel2Address          string
	Tunnel2CgwInsideAddress string
	Tunnel2VgwInsideAddress string
	Tunnel2PreSharedKey     string
	Tunnel2BGPASN           string
	Tunnel2BGPHoldTime      int
}

func (slice XmlVpnConnectionConfig) Len() int {
	return len(slice.Tunnels)
}

func (slice XmlVpnConnectionConfig) Less(i, j int) bool {
	return slice.Tunnels[i].OutsideAddress < slice.Tunnels[j].OutsideAddress
}

func (slice XmlVpnConnectionConfig) Swap(i, j int) {
	slice.Tunnels[i], slice.Tunnels[j] = slice.Tunnels[j], slice.Tunnels[i]
}

func resourceAwsVpnConnection() *schema.Resource {
	return &schema.Resource{
		Create: resourceAwsVpnConnectionCreate,
		Read:   resourceAwsVpnConnectionRead,
		Update: resourceAwsVpnConnectionUpdate,
		Delete: resourceAwsVpnConnectionDelete,
		Importer: &schema.ResourceImporter{
			State: schema.ImportStatePassthrough,
		},

		Schema: map[string]*schema.Schema{
			"arn": {
				Type:     schema.TypeString,
				Computed: true,
			},
			"vpn_gateway_id": {
				Type:          schema.TypeString,
				Optional:      true,
				ForceNew:      true,
				ConflictsWith: []string{"transit_gateway_id"},
			},

			"customer_gateway_id": {
				Type:     schema.TypeString,
				Required: true,
				ForceNew: true,
			},

			"transit_gateway_attachment_id": {
				Type:     schema.TypeString,
				Computed: true,
			},

			"transit_gateway_id": {
				Type:          schema.TypeString,
				Optional:      true,
				ForceNew:      true,
				ConflictsWith: []string{"vpn_gateway_id"},
			},

			"type": {
				Type:     schema.TypeString,
				Required: true,
				ForceNew: true,
			},

			"static_routes_only": {
				Type:     schema.TypeBool,
				Optional: true,
				Computed: true,
				ForceNew: true,
			},

			"tunnel1_inside_cidr": {
				Type:         schema.TypeString,
				Optional:     true,
				Computed:     true,
				ForceNew:     true,
				ValidateFunc: validateVpnConnectionTunnelInsideCIDR(),
			},

			"tunnel1_preshared_key": {
				Type:         schema.TypeString,
				Optional:     true,
				Sensitive:    true,
				Computed:     true,
				ForceNew:     true,
				ValidateFunc: validateVpnConnectionTunnelPreSharedKey(),
			},

			"tunnel2_inside_cidr": {
				Type:         schema.TypeString,
				Optional:     true,
				Computed:     true,
				ForceNew:     true,
				ValidateFunc: validateVpnConnectionTunnelInsideCIDR(),
			},

			"tunnel2_preshared_key": {
				Type:         schema.TypeString,
				Optional:     true,
				Sensitive:    true,
				Computed:     true,
				ForceNew:     true,
				ValidateFunc: validateVpnConnectionTunnelPreSharedKey(),
			},

			"tags": tagsSchema(),

			// Begin read only attributes
			"customer_gateway_configuration": {
				Type:     schema.TypeString,
				Computed: true,
			},

			"tunnel1_address": {
				Type:     schema.TypeString,
				Computed: true,
			},
			"tunnel1_cgw_inside_address": {
				Type:     schema.TypeString,
				Computed: true,
			},
			"tunnel1_vgw_inside_address": {
				Type:     schema.TypeString,
				Computed: true,
			},
			"tunnel1_bgp_asn": {
				Type:     schema.TypeString,
				Computed: true,
			},
			"tunnel1_bgp_holdtime": {
				Type:     schema.TypeInt,
				Computed: true,
			},
			"tunnel1_dpd_timeout_seconds": {
				Type:     schema.TypeInt,
				Optional: true,
			},
			"tunnel1_ike_versions": {
				Type:     schema.TypeList,
				Optional: true,
				Elem: &schema.Schema{
					Type: schema.TypeString,
				},
			},
			"tunnel1_phase1_dh_group_numbers": {
				Type:     schema.TypeList,
				Optional: true,
				Elem: &schema.Schema{
					Type: schema.TypeInt,
				},
			},
			"tunnel1_phase1_encryption_algorithms": {
				Type:     schema.TypeList,
				Optional: true,
				Elem: &schema.Schema{
					Type: schema.TypeString,
				},
			},
			"tunnel1_phase1_integrity_algorithms": {
				Type:     schema.TypeList,
				Optional: true,
				Elem: &schema.Schema{
					Type: schema.TypeString,
				},
			},
			"tunnel1_phase1_lifetime_seconds": {
				Type:     schema.TypeInt,
				Optional: true,
			},
			"tunnel1_phase2_dh_group_numbers": {
				Type:     schema.TypeList,
				Optional: true,
				Elem: &schema.Schema{
					Type: schema.TypeInt,
				},
			},
			"tunnel1_phase2_encryption_algorithms": {
				Type:     schema.TypeList,
				Optional: true,
				Elem: &schema.Schema{
					Type: schema.TypeString,
				},
			},
			"tunnel1_phase2_integrity_algorithms": {
				Type:     schema.TypeList,
				Optional: true,
				Elem: &schema.Schema{
					Type: schema.TypeString,
				},
			},
			"tunnel1_phase2_lifetime_seconds": {
				Type:     schema.TypeInt,
				Optional: true,
			},

			"tunnel2_address": {
				Type:     schema.TypeString,
				Computed: true,
			},
			"tunnel2_cgw_inside_address": {
				Type:     schema.TypeString,
				Computed: true,
			},
			"tunnel2_vgw_inside_address": {
				Type:     schema.TypeString,
				Computed: true,
			},
			"tunnel2_bgp_asn": {
				Type:     schema.TypeString,
				Computed: true,
			},
			"tunnel2_bgp_holdtime": {
				Type:     schema.TypeInt,
				Computed: true,
			},
			"tunnel2_dpd_timeout_seconds": {
				Type:     schema.TypeInt,
				Optional: true,
			},
			"tunnel2_ike_versions": {
				Type:     schema.TypeList,
				Optional: true,
				Elem: &schema.Schema{
					Type: schema.TypeString,
				},
			},
			"tunnel2_phase1_dh_group_numbers": {
				Type:     schema.TypeList,
				Optional: true,
				Elem: &schema.Schema{
					Type: schema.TypeInt,
				},
			},
			"tunnel2_phase1_encryption_algorithms": {
				Type:     schema.TypeList,
				Optional: true,
				Elem: &schema.Schema{
					Type: schema.TypeString,
				},
			},
			"tunnel2_phase1_integrity_algorithms": {
				Type:     schema.TypeList,
				Optional: true,
				Elem: &schema.Schema{
					Type: schema.TypeString,
				},
			},
			"tunnel2_phase1_lifetime_seconds": {
				Type:     schema.TypeInt,
				Optional: true,
			},
			"tunnel2_phase2_dh_group_numbers": {
				Type:     schema.TypeList,
				Optional: true,
				Elem: &schema.Schema{
					Type: schema.TypeInt,
				},
			},
			"tunnel2_phase2_encryption_algorithms": {
				Type:     schema.TypeList,
				Optional: true,
				Elem: &schema.Schema{
					Type: schema.TypeString,
				},
			},
			"tunnel2_phase2_integrity_algorithms": {
				Type:     schema.TypeList,
				Optional: true,
				Elem: &schema.Schema{
					Type: schema.TypeString,
				},
			},
			"tunnel2_phase2_lifetime_seconds": {
				Type:     schema.TypeInt,
				Optional: true,
			},

			"routes": {
				Type:     schema.TypeSet,
				Computed: true,
				Elem: &schema.Resource{
					Schema: map[string]*schema.Schema{
						"destination_cidr_block": {
							Type:     schema.TypeString,
							Computed: true,
						},

						"source": {
							Type:     schema.TypeString,
							Computed: true,
						},

						"state": {
							Type:     schema.TypeString,
							Computed: true,
						},
					},
				},
				Set: func(v interface{}) int {
					var buf bytes.Buffer
					m := v.(map[string]interface{})
					buf.WriteString(fmt.Sprintf("%s-", m["destination_cidr_block"].(string)))
					buf.WriteString(fmt.Sprintf("%s-", m["source"].(string)))
					buf.WriteString(fmt.Sprintf("%s-", m["state"].(string)))
					return hashcode.String(buf.String())
				},
			},

			"vgw_telemetry": {
				Type:     schema.TypeSet,
				Computed: true,
				Elem: &schema.Resource{
					Schema: map[string]*schema.Schema{
						"accepted_route_count": {
							Type:     schema.TypeInt,
							Computed: true,
						},

						"last_status_change": {
							Type:     schema.TypeString,
							Computed: true,
						},

						"outside_ip_address": {
							Type:     schema.TypeString,
							Computed: true,
						},

						"status": {
							Type:     schema.TypeString,
							Computed: true,
						},

						"status_message": {
							Type:     schema.TypeString,
							Computed: true,
						},
					},
				},
				Set: func(v interface{}) int {
					var buf bytes.Buffer
					m := v.(map[string]interface{})
					buf.WriteString(fmt.Sprintf("%s-", m["outside_ip_address"].(string)))
					return hashcode.String(buf.String())
				},
			},
		},
	}
}

func resourceAwsVpnConnectionCreate(d *schema.ResourceData, meta interface{}) error {
	conn := meta.(*AWSClient).ec2conn

	// Fill the tunnel options for the EC2 API
	options := []*ec2.VpnTunnelOptionsSpecification{
		{}, {},
	}

	if v, ok := d.GetOk("tunnel1_inside_cidr"); ok {
		options[0].TunnelInsideCidr = aws.String(v.(string))
	}

	if v, ok := d.GetOk("tunnel2_inside_cidr"); ok {
		options[1].TunnelInsideCidr = aws.String(v.(string))
	}

	if v, ok := d.GetOk("tunnel1_preshared_key"); ok {
		options[0].PreSharedKey = aws.String(v.(string))
	}

	if v, ok := d.GetOk("tunnel2_preshared_key"); ok {
		options[1].PreSharedKey = aws.String(v.(string))
	}

	if v, ok := d.GetOk("tunnel1_dpd_timeout_seconds"); ok {
		options[0].DPDTimeoutSeconds = aws.Int64(int64(v.(int)))
	}

	if v, ok := d.GetOk("tunnel2_dpd_timeout_seconds"); ok {
		options[1].DPDTimeoutSeconds = aws.Int64(int64(v.(int)))
	}

	if v, ok := d.GetOk("tunnel1_ike_versions"); ok {
		options[0].IKEVersions = expandIKEVersions(v.([]interface{}))
	}

	if v, ok := d.GetOk("tunnel1_phase1_dh_group_numbers"); ok {
		options[0].Phase1DHGroupNumbers = expandPhase1DHGroupNumbers(v.([]interface{}))
	}

	if v, ok := d.GetOk("tunnel1_phase1_encryption_algorithms"); ok {
		options[0].Phase1EncryptionAlgorithms = expandPhase1EncryptionAlgorithms(v.([]interface{}))
	}

	if v, ok := d.GetOk("tunnel1_phase1_integrity_algorithms"); ok {
		options[0].Phase1IntegrityAlgorithms = expandPhase1Integritylgorithms(v.([]interface{}))
	}

	if v, ok := d.GetOk("tunnel1_phase1_lifetime_seconds"); ok {
		options[0].Phase1LifetimeSeconds = aws.Int64(int64(v.(int)))
	}

	if v, ok := d.GetOk("tunnel1_phase2_dh_group_numbers"); ok {
		options[0].Phase2DHGroupNumbers = expandPhase2DHGroupNumbers(v.([]interface{}))
	}

	if v, ok := d.GetOk("tunnel1_phase2_encryption_algorithms"); ok {
		options[0].Phase2EncryptionAlgorithms = expandPhase2EncryptionAlgorithms(v.([]interface{}))
	}

	if v, ok := d.GetOk("tunnel1_phase2_integrity_algorithms"); ok {
		options[0].Phase2IntegrityAlgorithms = expandPhase2Integritylgorithms(v.([]interface{}))
	}

	if v, ok := d.GetOk("tunnel1_phase2_lifetime_seconds"); ok {
		options[0].Phase2LifetimeSeconds = aws.Int64(int64(v.(int)))
	}

	if v, ok := d.GetOk("tunnel2_ike_versions"); ok {
		options[1].IKEVersions = expandIKEVersions(v.([]interface{}))
	}

	if v, ok := d.GetOk("tunnel2_phase1_dh_group_numbers"); ok {
		options[1].Phase1DHGroupNumbers = expandPhase1DHGroupNumbers(v.([]interface{}))
	}

	if v, ok := d.GetOk("tunnel2_phase1_encryption_algorithms"); ok {
		options[1].Phase1EncryptionAlgorithms = expandPhase1EncryptionAlgorithms(v.([]interface{}))
	}

	if v, ok := d.GetOk("tunnel2_phase1_integrity_algorithms"); ok {
		options[1].Phase1IntegrityAlgorithms = expandPhase1Integritylgorithms(v.([]interface{}))
	}

	if v, ok := d.GetOk("tunnel2_phase1_lifetime_seconds"); ok {
		options[1].Phase1LifetimeSeconds = aws.Int64(int64(v.(int)))
	}

	if v, ok := d.GetOk("tunnel2_phase2_dh_group_numbers"); ok {
		options[1].Phase2DHGroupNumbers = expandPhase2DHGroupNumbers(v.([]interface{}))
	}

	if v, ok := d.GetOk("tunnel2_phase2_encryption_algorithms"); ok {
		options[1].Phase2EncryptionAlgorithms = expandPhase2EncryptionAlgorithms(v.([]interface{}))
	}

	if v, ok := d.GetOk("tunnel2_phase2_integrity_algorithms"); ok {
		options[1].Phase2IntegrityAlgorithms = expandPhase2Integritylgorithms(v.([]interface{}))
	}

	if v, ok := d.GetOk("tunnel2_phase2_lifetime_seconds"); ok {
		options[1].Phase2LifetimeSeconds = aws.Int64(int64(v.(int)))
	}

	connectOpts := &ec2.VpnConnectionOptionsSpecification{
		StaticRoutesOnly: aws.Bool(d.Get("static_routes_only").(bool)),
		TunnelOptions:    options,
	}

	createOpts := &ec2.CreateVpnConnectionInput{
		CustomerGatewayId: aws.String(d.Get("customer_gateway_id").(string)),
		Options:           connectOpts,
		Type:              aws.String(d.Get("type").(string)),
		TagSpecifications: ec2TagSpecificationsFromMap(d.Get("tags").(map[string]interface{}), ec2.ResourceTypeVpnConnection),
	}

	if v, ok := d.GetOk("transit_gateway_id"); ok {
		createOpts.TransitGatewayId = aws.String(v.(string))
	}

	if v, ok := d.GetOk("vpn_gateway_id"); ok {
		createOpts.VpnGatewayId = aws.String(v.(string))
	}

	// Create the VPN Connection
	log.Printf("[DEBUG] Creating vpn connection")
	resp, err := conn.CreateVpnConnection(createOpts)
	if err != nil {
		return fmt.Errorf("Error creating vpn connection: %s", err)
	}

	d.SetId(aws.StringValue(resp.VpnConnection.VpnConnectionId))

	if err := waitForEc2VpnConnectionAvailable(conn, d.Id()); err != nil {
		return fmt.Errorf("error waiting for VPN connection (%s) to become available: %s", d.Id(), err)
	}

	// Read off the API to populate our RO fields.
	return resourceAwsVpnConnectionRead(d, meta)
}

func vpnConnectionRefreshFunc(conn *ec2.EC2, connectionId string) resource.StateRefreshFunc {
	return func() (interface{}, string, error) {
		resp, err := conn.DescribeVpnConnections(&ec2.DescribeVpnConnectionsInput{
			VpnConnectionIds: []*string{aws.String(connectionId)},
		})

		if err != nil {
			if isAWSErr(err, "InvalidVpnConnectionID.NotFound", "") {
				resp = nil
			} else {
				log.Printf("Error on VPNConnectionRefresh: %s", err)
				return nil, "", err
			}
		}

		if resp == nil || len(resp.VpnConnections) == 0 {
			return nil, "", nil
		}

		connection := resp.VpnConnections[0]
		return connection, aws.StringValue(connection.State), nil
	}
}

func resourceAwsVpnConnectionRead(d *schema.ResourceData, meta interface{}) error {
	conn := meta.(*AWSClient).ec2conn
	ignoreTagsConfig := meta.(*AWSClient).IgnoreTagsConfig

	resp, err := conn.DescribeVpnConnections(&ec2.DescribeVpnConnectionsInput{
		VpnConnectionIds: []*string{aws.String(d.Id())},
	})

	if isAWSErr(err, "InvalidVpnConnectionID.NotFound", "") {
		log.Printf("[WARN] EC2 VPN Connection (%s) not found, removing from state", d.Id())
		d.SetId("")
		return nil
	}

	if err != nil {
		return fmt.Errorf("error reading EC2 VPN Connection (%s): %s", d.Id(), err)
	}

	if resp == nil || len(resp.VpnConnections) == 0 || resp.VpnConnections[0] == nil {
		return fmt.Errorf("error reading EC2 VPN Connection (%s): empty response", d.Id())
	}

	if len(resp.VpnConnections) > 1 {
		return fmt.Errorf("error reading EC2 VPN Connection (%s): multiple responses", d.Id())
	}

	vpnConnection := resp.VpnConnections[0]

	if aws.StringValue(vpnConnection.State) == ec2.VpnStateDeleted {
		log.Printf("[WARN] EC2 VPN Connection (%s) already deleted, removing from state", d.Id())
		d.SetId("")
		return nil
	}

	var transitGatewayAttachmentID string
	if vpnConnection.TransitGatewayId != nil {
		input := &ec2.DescribeTransitGatewayAttachmentsInput{
			Filters: []*ec2.Filter{
				{
					Name:   aws.String("resource-id"),
					Values: []*string{vpnConnection.VpnConnectionId},
				},
				{
					Name:   aws.String("resource-type"),
					Values: []*string{aws.String(ec2.TransitGatewayAttachmentResourceTypeVpn)},
				},
				{
					Name:   aws.String("transit-gateway-id"),
					Values: []*string{vpnConnection.TransitGatewayId},
				},
			},
		}

		log.Printf("[DEBUG] Finding EC2 VPN Connection Transit Gateway Attachment: %s", input)
		output, err := conn.DescribeTransitGatewayAttachments(input)

		if err != nil {
			return fmt.Errorf("error finding EC2 VPN Connection (%s) Transit Gateway Attachment: %s", d.Id(), err)
		}

		if output == nil || len(output.TransitGatewayAttachments) == 0 || output.TransitGatewayAttachments[0] == nil {
			return fmt.Errorf("error finding EC2 VPN Connection (%s) Transit Gateway Attachment: empty response", d.Id())
		}

		if len(output.TransitGatewayAttachments) > 1 {
			return fmt.Errorf("error reading EC2 VPN Connection (%s) Transit Gateway Attachment: multiple responses", d.Id())
		}

		transitGatewayAttachmentID = aws.StringValue(output.TransitGatewayAttachments[0].TransitGatewayAttachmentId)
	}

	// Set attributes under the user's control.
	d.Set("vpn_gateway_id", vpnConnection.VpnGatewayId)
	d.Set("customer_gateway_id", vpnConnection.CustomerGatewayId)
	d.Set("transit_gateway_id", vpnConnection.TransitGatewayId)
	d.Set("type", vpnConnection.Type)

	if err := d.Set("tags", keyvaluetags.Ec2KeyValueTags(vpnConnection.Tags).IgnoreAws().IgnoreConfig(ignoreTagsConfig).Map()); err != nil {
		return fmt.Errorf("error setting tags: %s", err)
	}

	if vpnConnection.Options != nil {
		if err := d.Set("static_routes_only", vpnConnection.Options.StaticRoutesOnly); err != nil {
			return err
		}

		if len(vpnConnection.Options.TunnelOptions) > 0 {
			d.Set("tunnel1_dpd_timeout_seconds", vpnConnection.Options.TunnelOptions[0].DpdTimeoutSeconds)

			if err := d.Set("tunnel1_ike_versions", flattenIKEVersions(vpnConnection.Options.TunnelOptions[0].IkeVersions)); err != nil {
				return err
			}

			if err := d.Set("tunnel1_phase1_dh_group_numbers", flattenPhase1DHGroupNumbers(vpnConnection.Options.TunnelOptions[0].Phase1DHGroupNumbers)); err != nil {
				return err
			}

			if err := d.Set("tunnel1_phase1_encryption_algorithms", flattenPhase1EncryptionAlgorithms(vpnConnection.Options.TunnelOptions[0].Phase1EncryptionAlgorithms)); err != nil {
				return err
			}

			if err := d.Set("tunnel1_phase1_integrity_algorithms", flattenPhase1Integritylgorithms(vpnConnection.Options.TunnelOptions[0].Phase1IntegrityAlgorithms)); err != nil {
				return err
			}

			d.Set("tunnel1_phase1_lifetime_seconds", vpnConnection.Options.TunnelOptions[0].Phase1LifetimeSeconds)

			if err := d.Set("tunnel1_phase2_dh_group_numbers", flattenPhase2DHGroupNumbers(vpnConnection.Options.TunnelOptions[0].Phase2DHGroupNumbers)); err != nil {
				return err
			}

			if err := d.Set("tunnel1_phase2_encryption_algorithms", flattenPhase2EncryptionAlgorithms(vpnConnection.Options.TunnelOptions[0].Phase2EncryptionAlgorithms)); err != nil {
				return err
			}

			if err := d.Set("tunnel1_phase2_integrity_algorithms", flattenPhase2Integritylgorithms(vpnConnection.Options.TunnelOptions[0].Phase2IntegrityAlgorithms)); err != nil {
				return err
			}

			d.Set("tunnel1_phase2_lifetime_seconds", vpnConnection.Options.TunnelOptions[0].Phase2LifetimeSeconds)

			d.Set("tunnel2_dpd_timeout_seconds", vpnConnection.Options.TunnelOptions[1].DpdTimeoutSeconds)

			if err := d.Set("tunnel2_ike_versions", flattenIKEVersions(vpnConnection.Options.TunnelOptions[1].IkeVersions)); err != nil {
				return err
			}

			if err := d.Set("tunnel2_phase1_dh_group_numbers", flattenPhase1DHGroupNumbers(vpnConnection.Options.TunnelOptions[1].Phase1DHGroupNumbers)); err != nil {
				return err
			}

			if err := d.Set("tunnel2_phase1_encryption_algorithms", flattenPhase1EncryptionAlgorithms(vpnConnection.Options.TunnelOptions[1].Phase1EncryptionAlgorithms)); err != nil {
				return err
			}

			if err := d.Set("tunnel2_phase1_integrity_algorithms", flattenPhase1Integritylgorithms(vpnConnection.Options.TunnelOptions[1].Phase1IntegrityAlgorithms)); err != nil {
				return err
			}

			d.Set("tunnel2_phase1_lifetime_seconds", vpnConnection.Options.TunnelOptions[1].Phase1LifetimeSeconds)

			if err := d.Set("tunnel2_phase2_dh_group_numbers", flattenPhase2DHGroupNumbers(vpnConnection.Options.TunnelOptions[1].Phase2DHGroupNumbers)); err != nil {
				return err
			}

			if err := d.Set("tunnel2_phase2_encryption_algorithms", flattenPhase2EncryptionAlgorithms(vpnConnection.Options.TunnelOptions[1].Phase2EncryptionAlgorithms)); err != nil {
				return err
			}

			if err := d.Set("tunnel2_phase2_integrity_algorithms", flattenPhase2Integritylgorithms(vpnConnection.Options.TunnelOptions[1].Phase2IntegrityAlgorithms)); err != nil {
				return err
			}

			d.Set("tunnel2_phase2_lifetime_seconds", vpnConnection.Options.TunnelOptions[1].Phase2LifetimeSeconds)
		}
	} else {
		//If there no Options on the connection then we do not support *static_routes*
		d.Set("static_routes_only", false)
	}

	// Set read only attributes.
	d.Set("customer_gateway_configuration", vpnConnection.CustomerGatewayConfiguration)
	d.Set("transit_gateway_attachment_id", transitGatewayAttachmentID)

	if vpnConnection.CustomerGatewayConfiguration != nil {
		if tunnelInfo, err := xmlConfigToTunnelInfo(*vpnConnection.CustomerGatewayConfiguration); err != nil {
			log.Printf("[ERR] Error unmarshaling XML configuration for (%s): %s", d.Id(), err)
		} else {
			d.Set("tunnel1_address", tunnelInfo.Tunnel1Address)
			d.Set("tunnel1_cgw_inside_address", tunnelInfo.Tunnel1CgwInsideAddress)
			d.Set("tunnel1_vgw_inside_address", tunnelInfo.Tunnel1VgwInsideAddress)
			d.Set("tunnel1_preshared_key", tunnelInfo.Tunnel1PreSharedKey)
			d.Set("tunnel1_bgp_asn", tunnelInfo.Tunnel1BGPASN)
			d.Set("tunnel1_bgp_holdtime", tunnelInfo.Tunnel1BGPHoldTime)
			d.Set("tunnel2_address", tunnelInfo.Tunnel2Address)
			d.Set("tunnel2_preshared_key", tunnelInfo.Tunnel2PreSharedKey)
			d.Set("tunnel2_cgw_inside_address", tunnelInfo.Tunnel2CgwInsideAddress)
			d.Set("tunnel2_vgw_inside_address", tunnelInfo.Tunnel2VgwInsideAddress)
			d.Set("tunnel2_bgp_asn", tunnelInfo.Tunnel2BGPASN)
			d.Set("tunnel2_bgp_holdtime", tunnelInfo.Tunnel2BGPHoldTime)
		}
	}

	if err := d.Set("vgw_telemetry", telemetryToMapList(vpnConnection.VgwTelemetry)); err != nil {
		return err
	}
	if err := d.Set("routes", routesToMapList(vpnConnection.Routes)); err != nil {
		return err
	}

	arn := arn.ARN{
		Partition: meta.(*AWSClient).partition,
		Service:   "ec2",
		Region:    meta.(*AWSClient).region,
		AccountID: meta.(*AWSClient).accountid,
		Resource:  fmt.Sprintf("vpn-connection/%s", d.Id()),
	}.String()

	d.Set("arn", arn)

	return nil
}

func resourceAwsVpnConnectionUpdate(d *schema.ResourceData, meta interface{}) error {
	conn := meta.(*AWSClient).ec2conn

	if d.HasChange("tags") {
		o, n := d.GetChange("tags")

		if err := keyvaluetags.Ec2UpdateTags(conn, d.Id(), o, n); err != nil {
			return fmt.Errorf("error updating EC2 VPN Connection (%s) tags: %s", d.Id(), err)
		}
	}

	return resourceAwsVpnConnectionRead(d, meta)
}

func resourceAwsVpnConnectionDelete(d *schema.ResourceData, meta interface{}) error {
	conn := meta.(*AWSClient).ec2conn

	_, err := conn.DeleteVpnConnection(&ec2.DeleteVpnConnectionInput{
		VpnConnectionId: aws.String(d.Id()),
	})

	if isAWSErr(err, "InvalidVpnConnectionID.NotFound", "") {
		return nil
	}

	if err != nil {
		return fmt.Errorf("error deleting VPN Connection (%s): %s", d.Id(), err)
	}

	if err := waitForEc2VpnConnectionDeletion(conn, d.Id()); err != nil {
		return fmt.Errorf("error waiting for VPN connection (%s) to delete: %s", d.Id(), err)
	}

	return nil
}

// routesToMapList turns the list of routes into a list of maps.
func routesToMapList(routes []*ec2.VpnStaticRoute) []map[string]interface{} {
	result := make([]map[string]interface{}, 0, len(routes))
	for _, r := range routes {
		staticRoute := make(map[string]interface{})
		staticRoute["destination_cidr_block"] = aws.StringValue(r.DestinationCidrBlock)
		staticRoute["state"] = aws.StringValue(r.State)

		if r.Source != nil {
			staticRoute["source"] = aws.StringValue(r.Source)
		}

		result = append(result, staticRoute)
	}

	return result
}

// telemetryToMapList turns the VGW telemetry into a list of maps.
func telemetryToMapList(telemetry []*ec2.VgwTelemetry) []map[string]interface{} {
	result := make([]map[string]interface{}, 0, len(telemetry))
	for _, t := range telemetry {
		vgw := make(map[string]interface{})
		vgw["accepted_route_count"] = aws.Int64Value(t.AcceptedRouteCount)
		vgw["outside_ip_address"] = aws.StringValue(t.OutsideIpAddress)
		vgw["status"] = aws.StringValue(t.Status)
		vgw["status_message"] = aws.StringValue(t.StatusMessage)

		// LastStatusChange is a time.Time(). Convert it into a string
		// so it can be handled by schema's type system.
		vgw["last_status_change"] = t.LastStatusChange.Format(time.RFC3339)
		result = append(result, vgw)
	}

	return result
}

func waitForEc2VpnConnectionAvailable(conn *ec2.EC2, id string) error {
	// Wait for the connection to become available. This has an obscenely
	// high default timeout because AWS VPN connections are notoriously
	// slow at coming up or going down. There's also no point in checking
	// more frequently than every ten seconds.
	stateConf := &resource.StateChangeConf{
		Pending:    []string{ec2.VpnStatePending},
		Target:     []string{ec2.VpnStateAvailable},
		Refresh:    vpnConnectionRefreshFunc(conn, id),
		Timeout:    40 * time.Minute,
		Delay:      10 * time.Second,
		MinTimeout: 10 * time.Second,
	}

	_, err := stateConf.WaitForState()

	return err
}

func waitForEc2VpnConnectionDeletion(conn *ec2.EC2, id string) error {
	// These things can take quite a while to tear themselves down and any
	// attempt to modify resources they reference (e.g. CustomerGateways or
	// VPN Gateways) before deletion will result in an error. Furthermore,
	// they don't just disappear. The go into "deleted" state. We need to
	// wait to ensure any other modifications the user might make to their
	// VPC stack can safely run.
	stateConf := &resource.StateChangeConf{
		Pending:    []string{ec2.VpnStateDeleting},
		Target:     []string{ec2.VpnStateDeleted},
		Refresh:    vpnConnectionRefreshFunc(conn, id),
		Timeout:    30 * time.Minute,
		Delay:      10 * time.Second,
		MinTimeout: 10 * time.Second,
	}

	_, err := stateConf.WaitForState()

	return err
}

func xmlConfigToTunnelInfo(xmlConfig string) (*TunnelInfo, error) {
	var vpnConfig XmlVpnConnectionConfig
	if err := xml.Unmarshal([]byte(xmlConfig), &vpnConfig); err != nil {
		return nil, fmt.Errorf("Error Unmarshalling XML: %s", err)
	}

	// don't expect consistent ordering from the XML
	sort.Sort(vpnConfig)

	tunnelInfo := TunnelInfo{
		Tunnel1Address:          vpnConfig.Tunnels[0].OutsideAddress,
		Tunnel1PreSharedKey:     vpnConfig.Tunnels[0].PreSharedKey,
		Tunnel1CgwInsideAddress: vpnConfig.Tunnels[0].CgwInsideAddress,
		Tunnel1VgwInsideAddress: vpnConfig.Tunnels[0].VgwInsideAddress,
		Tunnel1BGPASN:           vpnConfig.Tunnels[0].BGPASN,
		Tunnel1BGPHoldTime:      vpnConfig.Tunnels[0].BGPHoldTime,
		Tunnel2Address:          vpnConfig.Tunnels[1].OutsideAddress,
		Tunnel2PreSharedKey:     vpnConfig.Tunnels[1].PreSharedKey,
		Tunnel2CgwInsideAddress: vpnConfig.Tunnels[1].CgwInsideAddress,
		Tunnel2VgwInsideAddress: vpnConfig.Tunnels[1].VgwInsideAddress,
		Tunnel2BGPASN:           vpnConfig.Tunnels[1].BGPASN,
		Tunnel2BGPHoldTime:      vpnConfig.Tunnels[1].BGPHoldTime,
	}

	return &tunnelInfo, nil
}

func validateVpnConnectionTunnelPreSharedKey() schema.SchemaValidateFunc {
	return validation.All(
		validation.StringLenBetween(8, 64),
		validation.StringDoesNotMatch(regexp.MustCompile(`^0`), "cannot start with zero character"),
		validation.StringMatch(regexp.MustCompile(`^[0-9a-zA-Z_.]+$`), "can only contain alphanumeric, period and underscore characters"),
	)
}

// https://docs.aws.amazon.com/AWSEC2/latest/APIReference/API_VpnTunnelOptionsSpecification.html
<<<<<<< HEAD
func validateVpnConnectionTunnelInsideCIDR() schema.SchemaValidateFunc {
	disallowedCidrs := []string{
		"169.254.0.0/30",
		"169.254.1.0/30",
		"169.254.2.0/30",
		"169.254.3.0/30",
		"169.254.4.0/30",
		"169.254.5.0/30",
		"169.254.169.252/30",
	}

	return validation.All(
		validation.IsCIDRNetwork(30, 30),
		validation.StringMatch(regexp.MustCompile(`^169\.254\.`), "must be within 169.254.0.0/16"),
		validation.StringNotInSlice(disallowedCidrs, false),
	)
=======
func validateVpnConnectionTunnelInsideCIDR(v interface{}, k string) (ws []string, errors []error) {
	value := v.(string)
	_, ipnet, err := net.ParseCIDR(value)

	if err != nil {
		errors = append(errors, fmt.Errorf("%q must contain a valid CIDR, got error parsing: %s", k, err))
		return
	}

	if !strings.HasSuffix(ipnet.String(), "/30") {
		errors = append(errors, fmt.Errorf("%q must be /30 CIDR", k))
	}

	if !strings.HasPrefix(ipnet.String(), "169.254.") {
		errors = append(errors, fmt.Errorf("%q must be within 169.254.0.0/16", k))
	} else if ipnet.String() == "169.254.0.0/30" {
		errors = append(errors, fmt.Errorf("%q cannot be 169.254.0.0/30", k))
	} else if ipnet.String() == "169.254.1.0/30" {
		errors = append(errors, fmt.Errorf("%q cannot be 169.254.1.0/30", k))
	} else if ipnet.String() == "169.254.2.0/30" {
		errors = append(errors, fmt.Errorf("%q cannot be 169.254.2.0/30", k))
	} else if ipnet.String() == "169.254.3.0/30" {
		errors = append(errors, fmt.Errorf("%q cannot be 169.254.3.0/30", k))
	} else if ipnet.String() == "169.254.4.0/30" {
		errors = append(errors, fmt.Errorf("%q cannot be 169.254.4.0/30", k))
	} else if ipnet.String() == "169.254.5.0/30" {
		errors = append(errors, fmt.Errorf("%q cannot be 169.254.5.0/30", k))
	} else if ipnet.String() == "169.254.169.252/30" {
		errors = append(errors, fmt.Errorf("%q cannot be 169.254.169.252/30", k))
	}

	return
}

func expandIKEVersions(s []interface{}) []*ec2.IKEVersionsRequestListValue {
	ikeVersions := []*ec2.IKEVersionsRequestListValue{}
	for _, ikeVersion := range s {
		ikeVersions = append(ikeVersions, &ec2.IKEVersionsRequestListValue{
			Value: aws.String(ikeVersion.(string)),
		})
	}
	return ikeVersions
}

func flattenIKEVersions(ikeVersions []*ec2.IKEVersionsListValue) []string {
	var result []string
	for _, ikeVersion := range ikeVersions {
		result = append(result, aws.StringValue(ikeVersion.Value))
	}
	return result
}

func expandPhase1DHGroupNumbers(s []interface{}) []*ec2.Phase1DHGroupNumbersRequestListValue {
	dhGroupNumbers := []*ec2.Phase1DHGroupNumbersRequestListValue{}
	for _, dhGroupNumber := range s {
		dhGroupNumbers = append(dhGroupNumbers, &ec2.Phase1DHGroupNumbersRequestListValue{
			Value: aws.Int64(int64(dhGroupNumber.(int))),
		})
	}
	return dhGroupNumbers
}

func flattenPhase1DHGroupNumbers(dhGroupNumbers []*ec2.Phase1DHGroupNumbersListValue) []int64 {
	var result []int64
	for _, dhGroupNumber := range dhGroupNumbers {
		result = append(result, aws.Int64Value(dhGroupNumber.Value))
	}
	return result
}

func expandPhase1EncryptionAlgorithms(s []interface{}) []*ec2.Phase1EncryptionAlgorithmsRequestListValue {
	encryptionAlgorithms := []*ec2.Phase1EncryptionAlgorithmsRequestListValue{}
	for _, encryptionAlgorithm := range s {
		encryptionAlgorithms = append(encryptionAlgorithms, &ec2.Phase1EncryptionAlgorithmsRequestListValue{
			Value: aws.String(encryptionAlgorithm.(string)),
		})
	}
	return encryptionAlgorithms
}

func flattenPhase1EncryptionAlgorithms(encryptionAlgorithms []*ec2.Phase1EncryptionAlgorithmsListValue) []string {
	var result []string
	for _, encryptionAlgorithm := range encryptionAlgorithms {
		result = append(result, aws.StringValue(encryptionAlgorithm.Value))
	}
	return result
}

func expandPhase1Integritylgorithms(s []interface{}) []*ec2.Phase1IntegrityAlgorithmsRequestListValue {
	integrityAlgorithms := []*ec2.Phase1IntegrityAlgorithmsRequestListValue{}
	for _, integrityAlgorithm := range s {
		integrityAlgorithms = append(integrityAlgorithms, &ec2.Phase1IntegrityAlgorithmsRequestListValue{
			Value: aws.String(integrityAlgorithm.(string)),
		})
	}
	return integrityAlgorithms
}

func flattenPhase1Integritylgorithms(integrityAlgorithms []*ec2.Phase1IntegrityAlgorithmsListValue) []string {
	var result []string
	for _, integrityAlgorithm := range integrityAlgorithms {
		result = append(result, aws.StringValue(integrityAlgorithm.Value))
	}
	return result
}

func expandPhase2DHGroupNumbers(s []interface{}) []*ec2.Phase2DHGroupNumbersRequestListValue {
	dhGroupNumbers := []*ec2.Phase2DHGroupNumbersRequestListValue{}
	for _, dhGroupNumber := range s {
		dhGroupNumbers = append(dhGroupNumbers, &ec2.Phase2DHGroupNumbersRequestListValue{
			Value: aws.Int64(int64(dhGroupNumber.(int))),
		})
	}
	return dhGroupNumbers
}

func flattenPhase2DHGroupNumbers(dhGroupNumbers []*ec2.Phase2DHGroupNumbersListValue) []int64 {
	var result []int64
	for _, dhGroupNumber := range dhGroupNumbers {
		result = append(result, aws.Int64Value(dhGroupNumber.Value))
	}
	return result
}

func expandPhase2EncryptionAlgorithms(s []interface{}) []*ec2.Phase2EncryptionAlgorithmsRequestListValue {
	encryptionAlgorithms := []*ec2.Phase2EncryptionAlgorithmsRequestListValue{}
	for _, encryptionAlgorithm := range s {
		encryptionAlgorithms = append(encryptionAlgorithms, &ec2.Phase2EncryptionAlgorithmsRequestListValue{
			Value: aws.String(encryptionAlgorithm.(string)),
		})
	}
	return encryptionAlgorithms
}

func flattenPhase2EncryptionAlgorithms(encryptionAlgorithms []*ec2.Phase2EncryptionAlgorithmsListValue) []string {
	var result []string
	for _, encryptionAlgorithm := range encryptionAlgorithms {
		result = append(result, aws.StringValue(encryptionAlgorithm.Value))
	}
	return result
}

func expandPhase2Integritylgorithms(s []interface{}) []*ec2.Phase2IntegrityAlgorithmsRequestListValue {
	integrityAlgorithms := []*ec2.Phase2IntegrityAlgorithmsRequestListValue{}
	for _, integrityAlgorithm := range s {
		integrityAlgorithms = append(integrityAlgorithms, &ec2.Phase2IntegrityAlgorithmsRequestListValue{
			Value: aws.String(integrityAlgorithm.(string)),
		})
	}
	return integrityAlgorithms
}

func flattenPhase2Integritylgorithms(integrityAlgorithms []*ec2.Phase2IntegrityAlgorithmsListValue) []string {
	var result []string
	for _, integrityAlgorithm := range integrityAlgorithms {
		result = append(result, aws.StringValue(integrityAlgorithm.Value))
	}
	return result
>>>>>>> cb45d251
}<|MERGE_RESOLUTION|>--- conflicted
+++ resolved
@@ -908,7 +908,6 @@
 }
 
 // https://docs.aws.amazon.com/AWSEC2/latest/APIReference/API_VpnTunnelOptionsSpecification.html
-<<<<<<< HEAD
 func validateVpnConnectionTunnelInsideCIDR() schema.SchemaValidateFunc {
 	disallowedCidrs := []string{
 		"169.254.0.0/30",
@@ -925,39 +924,6 @@
 		validation.StringMatch(regexp.MustCompile(`^169\.254\.`), "must be within 169.254.0.0/16"),
 		validation.StringNotInSlice(disallowedCidrs, false),
 	)
-=======
-func validateVpnConnectionTunnelInsideCIDR(v interface{}, k string) (ws []string, errors []error) {
-	value := v.(string)
-	_, ipnet, err := net.ParseCIDR(value)
-
-	if err != nil {
-		errors = append(errors, fmt.Errorf("%q must contain a valid CIDR, got error parsing: %s", k, err))
-		return
-	}
-
-	if !strings.HasSuffix(ipnet.String(), "/30") {
-		errors = append(errors, fmt.Errorf("%q must be /30 CIDR", k))
-	}
-
-	if !strings.HasPrefix(ipnet.String(), "169.254.") {
-		errors = append(errors, fmt.Errorf("%q must be within 169.254.0.0/16", k))
-	} else if ipnet.String() == "169.254.0.0/30" {
-		errors = append(errors, fmt.Errorf("%q cannot be 169.254.0.0/30", k))
-	} else if ipnet.String() == "169.254.1.0/30" {
-		errors = append(errors, fmt.Errorf("%q cannot be 169.254.1.0/30", k))
-	} else if ipnet.String() == "169.254.2.0/30" {
-		errors = append(errors, fmt.Errorf("%q cannot be 169.254.2.0/30", k))
-	} else if ipnet.String() == "169.254.3.0/30" {
-		errors = append(errors, fmt.Errorf("%q cannot be 169.254.3.0/30", k))
-	} else if ipnet.String() == "169.254.4.0/30" {
-		errors = append(errors, fmt.Errorf("%q cannot be 169.254.4.0/30", k))
-	} else if ipnet.String() == "169.254.5.0/30" {
-		errors = append(errors, fmt.Errorf("%q cannot be 169.254.5.0/30", k))
-	} else if ipnet.String() == "169.254.169.252/30" {
-		errors = append(errors, fmt.Errorf("%q cannot be 169.254.169.252/30", k))
-	}
-
-	return
 }
 
 func expandIKEVersions(s []interface{}) []*ec2.IKEVersionsRequestListValue {
@@ -1084,5 +1050,4 @@
 		result = append(result, aws.StringValue(integrityAlgorithm.Value))
 	}
 	return result
->>>>>>> cb45d251
 }