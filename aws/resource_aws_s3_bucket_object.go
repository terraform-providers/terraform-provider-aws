--- conflicted
+++ resolved
@@ -26,12 +26,6 @@
 		Read:   resourceAwsS3BucketObjectRead,
 		Update: resourceAwsS3BucketObjectUpdate,
 		Delete: resourceAwsS3BucketObjectDelete,
-		CustomizeDiff: func(diff *schema.ResourceDiff, v interface{}) error {
-			if diff.Get("etag_changed").(bool) {
-				diff.SetNewComputed("etag")
-			}
-			return nil
-		},
 
 		CustomizeDiff: resourceAwsS3BucketObjectCustomizeDiff,
 
@@ -330,17 +324,11 @@
 			d.Set("kms_key_id", resp.SSEKMSKeyId)
 		}
 	}
-<<<<<<< HEAD
-
 	// We detect if the last saved etag does not match the actual etag, if so, that mean that the s3 object has been
 	// modified outside of terraform and then, we will force the update of the resource.
-	actualEtag := strings.Trim(*resp.ETag, `"`)
+	actualEtag := strings.Trim(aws.StringValue(resp.ETag), `"`)
 	d.Set("etag_changed", d.Get("etag") != actualEtag)
 	d.Set("etag", actualEtag)
-=======
-	// See https://forums.aws.amazon.com/thread.jspa?threadID=44003
-	d.Set("etag", strings.Trim(aws.StringValue(resp.ETag), `"`))
->>>>>>> 3f397786
 
 	// The "STANDARD" (which is also the default) storage
 	// class when set would not be included in the results.
@@ -445,6 +433,10 @@
 }
 
 func resourceAwsS3BucketObjectCustomizeDiff(d *schema.ResourceDiff, meta interface{}) error {
+	if d.Get("etag_changed").(bool) {
+		d.SetNewComputed("etag")
+	}
+
 	if d.HasChange("etag") {
 		d.SetNewComputed("version_id")
 	}
