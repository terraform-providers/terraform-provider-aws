--- conflicted
+++ resolved
@@ -557,10 +557,7 @@
 
 	resource.ParallelTest(t, resource.TestCase{
 		PreCheck:     func() { testAccPreCheck(t) },
-<<<<<<< HEAD
-=======
-		ErrorCheck:   testAccErrorCheck(t, imagebuilder.EndpointsID),
->>>>>>> d2cbf0e7
+		ErrorCheck:   testAccErrorCheck(t, imagebuilder.EndpointsID),
 		Providers:    testAccProviders,
 		CheckDestroy: testAccCheckAwsImageBuilderImageRecipeDestroy,
 		Steps: []resource.TestStep{
