package aws

import (
	"errors"
	"fmt"
	"strings"
	"testing"

	"github.com/aws/aws-sdk-go/aws"
	"github.com/aws/aws-sdk-go/aws/awserr"
	"github.com/aws/aws-sdk-go/aws/endpoints"
	"github.com/aws/aws-sdk-go/service/iam"
	"github.com/hashicorp/terraform-plugin-sdk/v2/helper/acctest"
	"github.com/hashicorp/terraform-plugin-sdk/v2/helper/resource"
	"github.com/hashicorp/terraform-plugin-sdk/v2/terraform"
	"github.com/terraform-providers/terraform-provider-aws/aws/internal/vault/helper/pgpkeys"
)

func TestAccAWSAccessKey_basic(t *testing.T) {
	var conf iam.AccessKeyMetadata
	rName := fmt.Sprintf("test-user-%d", acctest.RandInt())

	resource.ParallelTest(t, resource.TestCase{
		PreCheck:     func() { testAccPreCheck(t) },
		Providers:    testAccProviders,
		CheckDestroy: testAccCheckAWSAccessKeyDestroy,
		Steps: []resource.TestStep{
			{
				Config: testAccAWSAccessKeyConfig(rName),
				Check: resource.ComposeTestCheckFunc(
					testAccCheckAWSAccessKeyExists("aws_iam_access_key.a_key", &conf),
					testAccCheckAWSAccessKeyAttributes(&conf, "Active"),
					testAccCheckResourceAttrRfc3339("aws_iam_access_key.a_key", "create_date"),
					resource.TestCheckResourceAttrSet("aws_iam_access_key.a_key", "secret"),
				),
			},
			{
				ResourceName:            "aws_iam_access_key.a_key",
				ImportState:             true,
				ImportStateVerify:       true,
				ImportStateVerifyIgnore: []string{"encrypted_secret", "key_fingerprint", "pgp_key", "secret", "ses_smtp_password_v4"},
			},
		},
	})
}

func TestAccAWSAccessKey_encrypted(t *testing.T) {
	var conf iam.AccessKeyMetadata
	rName := fmt.Sprintf("test-user-%d", acctest.RandInt())

	resource.ParallelTest(t, resource.TestCase{
		PreCheck:     func() { testAccPreCheck(t) },
		Providers:    testAccProviders,
		CheckDestroy: testAccCheckAWSAccessKeyDestroy,
		Steps: []resource.TestStep{
			{
				Config: testAccAWSAccessKeyConfig_encrypted(rName, testPubKey1),
				Check: resource.ComposeTestCheckFunc(
					testAccCheckAWSAccessKeyExists("aws_iam_access_key.a_key", &conf),
					testAccCheckAWSAccessKeyAttributes(&conf, "Active"),
					testDecryptSecretKeyAndTest("aws_iam_access_key.a_key", testPrivKey1),
					resource.TestCheckNoResourceAttr(
						"aws_iam_access_key.a_key", "secret"),
					resource.TestCheckResourceAttrSet(
						"aws_iam_access_key.a_key", "encrypted_secret"),
					resource.TestCheckResourceAttrSet(
						"aws_iam_access_key.a_key", "key_fingerprint"),
				),
			},
			{
				ResourceName:            "aws_iam_access_key.a_key",
				ImportState:             true,
				ImportStateVerify:       true,
				ImportStateVerifyIgnore: []string{"encrypted_secret", "key_fingerprint", "pgp_key", "secret", "ses_smtp_password_v4"},
			},
		},
	})
}

func TestAccAWSAccessKey_Status(t *testing.T) {
	var conf iam.AccessKeyMetadata
	rName := fmt.Sprintf("test-user-%d", acctest.RandInt())

	resource.ParallelTest(t, resource.TestCase{
		PreCheck:     func() { testAccPreCheck(t) },
		Providers:    testAccProviders,
		CheckDestroy: testAccCheckAWSAccessKeyDestroy,
		Steps: []resource.TestStep{
			{
				Config: testAccAWSAccessKeyConfig_Status(rName, iam.StatusTypeInactive),
				Check: resource.ComposeTestCheckFunc(
					testAccCheckAWSAccessKeyExists("aws_iam_access_key.a_key", &conf),
					resource.TestCheckResourceAttr("aws_iam_access_key.a_key", "status", iam.StatusTypeInactive),
				),
			},
			{
<<<<<<< HEAD
				Config: testAccAWSAccessKeyConfig_Status(rName, iam.StatusTypeActive),
=======
				ResourceName:            "aws_iam_access_key.a_key",
				ImportState:             true,
				ImportStateVerify:       true,
				ImportStateVerifyIgnore: []string{"encrypted_secret", "key_fingerprint", "pgp_key", "secret", "ses_smtp_password_v4"},
			},
			{
				Config: testAccAWSAccessKeyConfig_inactive(rName),
>>>>>>> f8257400
				Check: resource.ComposeTestCheckFunc(
					testAccCheckAWSAccessKeyExists("aws_iam_access_key.a_key", &conf),
					resource.TestCheckResourceAttr("aws_iam_access_key.a_key", "status", iam.StatusTypeActive),
				),
			},
			{
				Config: testAccAWSAccessKeyConfig_Status(rName, iam.StatusTypeInactive),
				Check: resource.ComposeTestCheckFunc(
					testAccCheckAWSAccessKeyExists("aws_iam_access_key.a_key", &conf),
					resource.TestCheckResourceAttr("aws_iam_access_key.a_key", "status", iam.StatusTypeInactive),
				),
			},
		},
	})
}

func testAccCheckAWSAccessKeyDestroy(s *terraform.State) error {
	iamconn := testAccProvider.Meta().(*AWSClient).iamconn

	for _, rs := range s.RootModule().Resources {
		if rs.Type != "aws_access_key" {
			continue
		}

		// Try to get access key
		resp, err := iamconn.ListAccessKeys(&iam.ListAccessKeysInput{
			UserName: aws.String(rs.Primary.ID),
		})
		if err == nil {
			if len(resp.AccessKeyMetadata) > 0 {
				return fmt.Errorf("still exist.")
			}
			return nil
		}

		// Verify the error is what we want
		ec2err, ok := err.(awserr.Error)
		if !ok {
			return err
		}
		if ec2err.Code() != "NoSuchEntity" {
			return err
		}
	}

	return nil
}

func testAccCheckAWSAccessKeyExists(n string, res *iam.AccessKeyMetadata) resource.TestCheckFunc {
	return func(s *terraform.State) error {
		rs, ok := s.RootModule().Resources[n]
		if !ok {
			return fmt.Errorf("Not found: %s", n)
		}

		if rs.Primary.ID == "" {
			return fmt.Errorf("No Role name is set")
		}

		iamconn := testAccProvider.Meta().(*AWSClient).iamconn
		name := rs.Primary.Attributes["user"]

		resp, err := iamconn.ListAccessKeys(&iam.ListAccessKeysInput{
			UserName: aws.String(name),
		})
		if err != nil {
			return err
		}

		if len(resp.AccessKeyMetadata) != 1 ||
			*resp.AccessKeyMetadata[0].UserName != name {
			return fmt.Errorf("User not found not found")
		}

		*res = *resp.AccessKeyMetadata[0]

		return nil
	}
}

func testAccCheckAWSAccessKeyAttributes(accessKeyMetadata *iam.AccessKeyMetadata, status string) resource.TestCheckFunc {
	return func(s *terraform.State) error {
		if !strings.Contains(*accessKeyMetadata.UserName, "test-user") {
			return fmt.Errorf("Bad username: %s", *accessKeyMetadata.UserName)
		}

		if *accessKeyMetadata.Status != status {
			return fmt.Errorf("Bad status: %s", *accessKeyMetadata.Status)
		}

		return nil
	}
}

func testDecryptSecretKeyAndTest(nAccessKey, key string) resource.TestCheckFunc {
	return func(s *terraform.State) error {
		keyResource, ok := s.RootModule().Resources[nAccessKey]
		if !ok {
			return fmt.Errorf("Not found: %s", nAccessKey)
		}

		password, ok := keyResource.Primary.Attributes["encrypted_secret"]
		if !ok {
			return errors.New("No password in state")
		}

		// We can't verify that the decrypted password is correct, because we don't
		// have it. We can verify that decrypting it does not error
		_, err := pgpkeys.DecryptBytes(password, key)
		if err != nil {
			return fmt.Errorf("Error decrypting password: %s", err)
		}

		return nil
	}
}

func testAccAWSAccessKeyConfig(rName string) string {
	return fmt.Sprintf(`
resource "aws_iam_user" "a_user" {
  name = "%s"
}

resource "aws_iam_access_key" "a_key" {
  user = aws_iam_user.a_user.name
}
`, rName)
}

func testAccAWSAccessKeyConfig_encrypted(rName, key string) string {
	return fmt.Sprintf(`
resource "aws_iam_user" "a_user" {
  name = "%s"
}

resource "aws_iam_access_key" "a_key" {
  user = aws_iam_user.a_user.name

  pgp_key = <<EOF
%s
EOF
}
`, rName, key)
}

func testAccAWSAccessKeyConfig_Status(rName string, status string) string {
	return fmt.Sprintf(`
resource "aws_iam_user" "a_user" {
  name = %[1]q
}

resource "aws_iam_access_key" "a_key" {
  user   = aws_iam_user.a_user.name
  status = %[2]q
}
`, rName, status)
}

func TestSesSmtpPasswordFromSecretKeySigV4(t *testing.T) {
	cases := []struct {
		Region   string
		Input    string
		Expected string
	}{
		{endpoints.EuCentral1RegionID, "some+secret+key", "BMXhUYlu5Z3gSXVQORxlVa7XPaz91aGWdfHxvkOZdWZ2"},
		{endpoints.EuCentral1RegionID, "another+secret+key", "BBbphbrQmrKMx42d1N6+C7VINYEBGI5v9VsZeTxwskfh"},
		{endpoints.UsWest1RegionID, "some+secret+key", "BH+jbMzper5WwlwUar9E1ySBqHa9whi0GPo+sJ0mVYJj"},
		{endpoints.UsWest1RegionID, "another+secret+key", "BKVmjjMDFk/qqw8EROW99bjCS65PF8WKvK5bSr4Y6EqF"},
	}

	for _, tc := range cases {
		actual, err := sesSmtpPasswordFromSecretKeySigV4(&tc.Input, tc.Region)
		if err != nil {
			t.Fatalf("unexpected error: %s", err)
		}
		if actual != tc.Expected {
			t.Fatalf("%q: expected %q, got %q", tc.Input, tc.Expected, actual)
		}
	}
}<|MERGE_RESOLUTION|>--- conflicted
+++ resolved
@@ -94,17 +94,13 @@
 				),
 			},
 			{
-<<<<<<< HEAD
-				Config: testAccAWSAccessKeyConfig_Status(rName, iam.StatusTypeActive),
-=======
 				ResourceName:            "aws_iam_access_key.a_key",
 				ImportState:             true,
 				ImportStateVerify:       true,
 				ImportStateVerifyIgnore: []string{"encrypted_secret", "key_fingerprint", "pgp_key", "secret", "ses_smtp_password_v4"},
 			},
 			{
-				Config: testAccAWSAccessKeyConfig_inactive(rName),
->>>>>>> f8257400
+				Config: testAccAWSAccessKeyConfig_Status(rName, iam.StatusTypeActive),
 				Check: resource.ComposeTestCheckFunc(
 					testAccCheckAWSAccessKeyExists("aws_iam_access_key.a_key", &conf),
 					resource.TestCheckResourceAttr("aws_iam_access_key.a_key", "status", iam.StatusTypeActive),
