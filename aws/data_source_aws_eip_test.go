package aws

import (
	"fmt"
	"testing"

	"github.com/aws/aws-sdk-go/service/ec2"
	"github.com/hashicorp/terraform-plugin-sdk/v2/helper/acctest"
	"github.com/hashicorp/terraform-plugin-sdk/v2/helper/resource"
)

func TestAccDataSourceAWSEIP_Filter(t *testing.T) {
	dataSourceName := "data.aws_eip.test"
	resourceName := "aws_eip.test"
	rName := acctest.RandomWithPrefix("tf-acc-test")

	resource.ParallelTest(t, resource.TestCase{
		PreCheck:   func() { testAccPreCheck(t) },
		ErrorCheck: testAccErrorCheck(t, ec2.EndpointsID),
		Providers:  testAccProviders,
		Steps: []resource.TestStep{
			{
				Config: testAccDataSourceAWSEIPConfigFilter(rName),
				Check: resource.ComposeTestCheckFunc(
					resource.TestCheckResourceAttrPair(dataSourceName, "id", resourceName, "id"),
					resource.TestCheckResourceAttrPair(dataSourceName, "public_dns", resourceName, "public_dns"),
					resource.TestCheckResourceAttrPair(dataSourceName, "public_ip", resourceName, "public_ip"),
				),
			},
		},
	})
}

func TestAccDataSourceAWSEIP_Id(t *testing.T) {
	dataSourceName := "data.aws_eip.test"
	resourceName := "aws_eip.test"

	resource.ParallelTest(t, resource.TestCase{
		PreCheck:   func() { testAccPreCheck(t) },
		ErrorCheck: testAccErrorCheck(t, ec2.EndpointsID),
		Providers:  testAccProviders,
		Steps: []resource.TestStep{
			{
				Config: testAccDataSourceAWSEIPConfigId,
				Check: resource.ComposeTestCheckFunc(
					resource.TestCheckResourceAttrPair(dataSourceName, "id", resourceName, "id"),
					resource.TestCheckResourceAttrPair(dataSourceName, "public_dns", resourceName, "public_dns"),
					resource.TestCheckResourceAttrPair(dataSourceName, "public_ip", resourceName, "public_ip"),
				),
			},
		},
	})
}
<<<<<<< HEAD
=======

>>>>>>> d2cbf0e7
func TestAccDataSourceAWSEIP_PublicIP_EC2Classic(t *testing.T) {
	dataSourceName := "data.aws_eip.test"
	resourceName := "aws_eip.test"

	resource.ParallelTest(t, resource.TestCase{
		PreCheck:          func() { testAccPreCheck(t); testAccEC2ClassicPreCheck(t) },
		ErrorCheck:        testAccErrorCheck(t, ec2.EndpointsID),
		ProviderFactories: testAccProviderFactories,
		Steps: []resource.TestStep{
			{
				Config: testAccDataSourceAWSEIPConfigPublicIpEc2Classic(),
				Check: resource.ComposeTestCheckFunc(
					resource.TestCheckResourceAttrPair(dataSourceName, "id", resourceName, "id"),
					resource.TestCheckResourceAttrPair(dataSourceName, "public_dns", resourceName, "public_dns"),
					resource.TestCheckResourceAttrPair(dataSourceName, "public_ip", resourceName, "public_ip"),
				),
			},
		},
	})
}

func TestAccDataSourceAWSEIP_PublicIP_VPC(t *testing.T) {
	dataSourceName := "data.aws_eip.test"
	resourceName := "aws_eip.test"

	resource.ParallelTest(t, resource.TestCase{
		PreCheck:   func() { testAccPreCheck(t) },
		ErrorCheck: testAccErrorCheck(t, ec2.EndpointsID),
		Providers:  testAccProviders,
		Steps: []resource.TestStep{
			{
				Config: testAccDataSourceAWSEIPConfigPublicIpVpc,
				Check: resource.ComposeTestCheckFunc(
					resource.TestCheckResourceAttrPair(dataSourceName, "id", resourceName, "id"),
					resource.TestCheckResourceAttrPair(dataSourceName, "public_dns", resourceName, "public_dns"),
					resource.TestCheckResourceAttrPair(dataSourceName, "public_ip", resourceName, "public_ip"),
					resource.TestCheckResourceAttrPair(dataSourceName, "domain", resourceName, "domain"),
				),
			},
		},
	})
}

func TestAccDataSourceAWSEIP_Tags(t *testing.T) {
	dataSourceName := "data.aws_eip.test"
	resourceName := "aws_eip.test"
	rName := acctest.RandomWithPrefix("tf-acc-test")

	resource.ParallelTest(t, resource.TestCase{
		PreCheck:   func() { testAccPreCheck(t) },
		ErrorCheck: testAccErrorCheck(t, ec2.EndpointsID),
		Providers:  testAccProviders,
		Steps: []resource.TestStep{
			{
				Config: testAccDataSourceAWSEIPConfigTags(rName),
				Check: resource.ComposeTestCheckFunc(
					resource.TestCheckResourceAttrPair(dataSourceName, "id", resourceName, "id"),
					resource.TestCheckResourceAttrPair(dataSourceName, "public_dns", resourceName, "public_dns"),
					resource.TestCheckResourceAttrPair(dataSourceName, "public_ip", resourceName, "public_ip"),
				),
			},
		},
	})
}

func TestAccDataSourceAWSEIP_NetworkInterface(t *testing.T) {
	dataSourceName := "data.aws_eip.test"
	resourceName := "aws_eip.test"

	resource.ParallelTest(t, resource.TestCase{
		PreCheck:   func() { testAccPreCheck(t) },
		ErrorCheck: testAccErrorCheck(t, ec2.EndpointsID),
		Providers:  testAccProviders,
		Steps: []resource.TestStep{
			{
				Config: testAccDataSourceAWSEIPConfigNetworkInterface,
				Check: resource.ComposeTestCheckFunc(
					resource.TestCheckResourceAttrPair(dataSourceName, "id", resourceName, "id"),
					resource.TestCheckResourceAttrPair(dataSourceName, "network_interface_id", resourceName, "network_interface"),
					resource.TestCheckResourceAttrPair(dataSourceName, "private_dns", resourceName, "private_dns"),
					resource.TestCheckResourceAttrPair(dataSourceName, "private_ip", resourceName, "private_ip"),
					resource.TestCheckResourceAttrPair(dataSourceName, "domain", resourceName, "domain"),
				),
			},
		},
	})
}

func TestAccDataSourceAWSEIP_Instance(t *testing.T) {
	dataSourceName := "data.aws_eip.test"
	resourceName := "aws_eip.test"

	resource.ParallelTest(t, resource.TestCase{
		PreCheck:   func() { testAccPreCheck(t) },
		ErrorCheck: testAccErrorCheck(t, ec2.EndpointsID),
		Providers:  testAccProviders,
		Steps: []resource.TestStep{
			{
				Config: testAccDataSourceAWSEIPConfigInstance,
				Check: resource.ComposeTestCheckFunc(
					resource.TestCheckResourceAttrPair(dataSourceName, "id", resourceName, "id"),
					resource.TestCheckResourceAttrPair(dataSourceName, "instance_id", resourceName, "instance"),
					resource.TestCheckResourceAttrPair(dataSourceName, "association_id", resourceName, "association_id"),
				),
			},
		},
	})
}

func TestAccDataSourceAWSEIP_CarrierIP(t *testing.T) {
	dataSourceName := "data.aws_eip.test"
	resourceName := "aws_eip.test"
	rName := acctest.RandomWithPrefix("tf-acc-test")

	resource.ParallelTest(t, resource.TestCase{
		PreCheck:   func() { testAccPreCheck(t); testAccPreCheckAWSWavelengthZoneAvailable(t) },
		ErrorCheck: testAccErrorCheck(t, ec2.EndpointsID),
		Providers:  testAccProviders,
		Steps: []resource.TestStep{
			{
				Config: testAccDataSourceAWSEIPConfigCarrierIP(rName),
				Check: resource.ComposeTestCheckFunc(
					resource.TestCheckResourceAttrPair(dataSourceName, "carrier_ip", resourceName, "carrier_ip"),
					resource.TestCheckResourceAttrPair(dataSourceName, "public_ip", resourceName, "public_ip"),
				),
			},
		},
	})
}

func TestAccDataSourceAWSEIP_CustomerOwnedIpv4Pool(t *testing.T) {
	dataSourceName := "data.aws_eip.test"
	resourceName := "aws_eip.test"

	resource.ParallelTest(t, resource.TestCase{
		PreCheck:   func() { testAccPreCheck(t); testAccPreCheckAWSOutpostsOutposts(t) },
		ErrorCheck: testAccErrorCheck(t, ec2.EndpointsID),
		Providers:  testAccProviders,
		Steps: []resource.TestStep{
			{
				Config: testAccDataSourceAWSEIPConfigCustomerOwnedIpv4Pool(),
				Check: resource.ComposeTestCheckFunc(
					resource.TestCheckResourceAttrPair(resourceName, "customer_owned_ipv4_pool", dataSourceName, "customer_owned_ipv4_pool"),
					resource.TestCheckResourceAttrPair(resourceName, "customer_owned_ip", dataSourceName, "customer_owned_ip"),
				),
			},
		},
	})
}

func testAccDataSourceAWSEIPConfigCustomerOwnedIpv4Pool() string {
	return `
data "aws_ec2_coip_pools" "test" {}

resource "aws_eip" "test" {
  customer_owned_ipv4_pool = tolist(data.aws_ec2_coip_pools.test.pool_ids)[0]
  vpc                      = true
}

data "aws_eip" "test" {
  id = aws_eip.test.id
}
`
}

func testAccDataSourceAWSEIPConfigFilter(rName string) string {
	return fmt.Sprintf(`
resource "aws_eip" "test" {
  vpc = true

  tags = {
    Name = %q
  }
}

data "aws_eip" "test" {
  filter {
    name   = "tag:Name"
    values = [aws_eip.test.tags.Name]
  }
}
`, rName)
}

const testAccDataSourceAWSEIPConfigId = `
resource "aws_eip" "test" {
  vpc = true
}

data "aws_eip" "test" {
  id = aws_eip.test.id
}
`

func testAccDataSourceAWSEIPConfigPublicIpEc2Classic() string {
	return composeConfig(
		testAccEc2ClassicRegionProviderConfig(),
		`
resource "aws_eip" "test" {}

data "aws_eip" "test" {
  public_ip = aws_eip.test.public_ip
}
`)
}

const testAccDataSourceAWSEIPConfigPublicIpVpc = `
resource "aws_eip" "test" {
  vpc = true
}

data "aws_eip" "test" {
  public_ip = aws_eip.test.public_ip
}
`

func testAccDataSourceAWSEIPConfigTags(rName string) string {
	return fmt.Sprintf(`
resource "aws_eip" "test" {
  vpc = true

  tags = {
    Name = %q
  }
}

data "aws_eip" "test" {
  tags = {
    Name = aws_eip.test.tags["Name"]
  }
}
`, rName)
}

const testAccDataSourceAWSEIPConfigNetworkInterface = `
resource "aws_vpc" "test" {
  cidr_block = "10.1.0.0/16"
}

resource "aws_subnet" "test" {
  vpc_id     = aws_vpc.test.id
  cidr_block = "10.1.0.0/24"
}

resource "aws_internet_gateway" "test" {
  vpc_id = aws_vpc.test.id
}

resource "aws_network_interface" "test" {
  subnet_id = aws_subnet.test.id
}

resource "aws_eip" "test" {
  vpc               = true
  network_interface = aws_network_interface.test.id
}

data "aws_eip" "test" {
  filter {
    name   = "network-interface-id"
    values = [aws_eip.test.network_interface]
  }
}
`

var testAccDataSourceAWSEIPConfigInstance = composeConfig(
	testAccAvailableAZsNoOptInDefaultExcludeConfig(), `
resource "aws_vpc" "test" {
  cidr_block = "10.2.0.0/16"
}

resource "aws_subnet" "test" {
  availability_zone = data.aws_availability_zones.available.names[0]
  vpc_id            = aws_vpc.test.id
  cidr_block        = "10.2.0.0/24"
}

resource "aws_internet_gateway" "test" {
  vpc_id = aws_vpc.test.id
}

data "aws_ami" "test" {
  most_recent = true
  name_regex  = "^amzn-ami.*ecs-optimized$"

  owners = [
    "amazon",
  ]
}

resource "aws_instance" "test" {
  ami           = data.aws_ami.test.id
  subnet_id     = aws_subnet.test.id
  instance_type = "t2.micro"
}

resource "aws_eip" "test" {
  vpc      = true
  instance = aws_instance.test.id
}

data "aws_eip" "test" {
  filter {
    name   = "instance-id"
    values = [aws_eip.test.instance]
  }
}
`)

func testAccDataSourceAWSEIPConfigCarrierIP(rName string) string {
	return composeConfig(
		testAccAvailableAZsWavelengthZonesDefaultExcludeConfig(),
		fmt.Sprintf(`
data "aws_availability_zone" "available" {
  name = data.aws_availability_zones.available.names[0]
}

resource "aws_eip" "test" {
  vpc                  = true
  network_border_group = data.aws_availability_zone.available.network_border_group

  tags = {
    Name = %[1]q
  }
}

data "aws_eip" "test" {
  id = aws_eip.test.id
}
`, rName))
}<|MERGE_RESOLUTION|>--- conflicted
+++ resolved
@@ -51,10 +51,7 @@
 		},
 	})
 }
-<<<<<<< HEAD
-=======
-
->>>>>>> d2cbf0e7
+
 func TestAccDataSourceAWSEIP_PublicIP_EC2Classic(t *testing.T) {
 	dataSourceName := "data.aws_eip.test"
 	resourceName := "aws_eip.test"
