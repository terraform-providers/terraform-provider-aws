package aws

import (
	"fmt"
	"log"
	"strings"
	"time"

	"github.com/aws/aws-sdk-go/aws"
	"github.com/aws/aws-sdk-go/service/s3"
	"github.com/hashicorp/terraform-plugin-sdk/helper/resource"
	"github.com/hashicorp/terraform-plugin-sdk/helper/schema"
	"github.com/hashicorp/terraform-plugin-sdk/helper/validation"
)

func resourceAwsS3BucketInventory() *schema.Resource {
	return &schema.Resource{
		Create: resourceAwsS3BucketInventoryPut,
		Read:   resourceAwsS3BucketInventoryRead,
		Update: resourceAwsS3BucketInventoryPut,
		Delete: resourceAwsS3BucketInventoryDelete,
		Importer: &schema.ResourceImporter{
			State: schema.ImportStatePassthrough,
		},

		Schema: map[string]*schema.Schema{
			"bucket": {
				Type:     schema.TypeString,
				Required: true,
				ForceNew: true,
			},
			"name": {
				Type:         schema.TypeString,
				Required:     true,
				ForceNew:     true,
				ValidateFunc: validation.StringLenBetween(0, 64),
			},
			"enabled": {
				Type:     schema.TypeBool,
				Default:  true,
				Optional: true,
			},
			"filter": {
				Type:     schema.TypeList,
				Optional: true,
				MaxItems: 1,
				Elem: &schema.Resource{
					Schema: map[string]*schema.Schema{
						"prefix": {
							Type:     schema.TypeString,
							Optional: true,
						},
					},
				},
			},
			"destination": {
				Type:     schema.TypeList,
				Required: true,
				MaxItems: 1,
				MinItems: 1,
				Elem: &schema.Resource{
					Schema: map[string]*schema.Schema{
						"bucket": {
							Type:     schema.TypeList,
							Required: true,
							MaxItems: 1,
							MinItems: 1,
							Elem: &schema.Resource{
								Schema: map[string]*schema.Schema{
									"format": {
										Type:     schema.TypeString,
										Required: true,
										ValidateFunc: validation.StringInSlice([]string{
											s3.InventoryFormatCsv,
											s3.InventoryFormatOrc,
											s3.InventoryFormatParquet,
										}, false),
									},
									"bucket_arn": {
										Type:         schema.TypeString,
										Required:     true,
										ValidateFunc: validateArn,
									},
									"account_id": {
										Type:         schema.TypeString,
										Optional:     true,
										ValidateFunc: validateAwsAccountId,
									},
									"prefix": {
										Type:     schema.TypeString,
										Optional: true,
									},
									"encryption": {
										Type:     schema.TypeList,
										Optional: true,
										MaxItems: 1,
										Elem: &schema.Resource{
											Schema: map[string]*schema.Schema{
												"sse_kms": {
													Type:          schema.TypeList,
													Optional:      true,
													MaxItems:      1,
													ConflictsWith: []string{"destination.0.bucket.0.encryption.0.sse_s3"},
													Elem: &schema.Resource{
														Schema: map[string]*schema.Schema{
															"key_id": {
																Type:         schema.TypeString,
																Required:     true,
																ValidateFunc: validateArn,
															},
														},
													},
												},
												"sse_s3": {
													Type:          schema.TypeList,
													Optional:      true,
													MaxItems:      1,
													ConflictsWith: []string{"destination.0.bucket.0.encryption.0.sse_kms"},
													Elem: &schema.Resource{
														// No options currently; just existence of "sse_s3".
														Schema: map[string]*schema.Schema{},
													},
												},
											},
										},
									},
								},
							},
						},
					},
				},
			},
			"schedule": {
				Type:     schema.TypeList,
				Required: true,
				MaxItems: 1,
				MinItems: 1,
				Elem: &schema.Resource{
					Schema: map[string]*schema.Schema{
						"frequency": {
							Type:     schema.TypeString,
							Required: true,
							ValidateFunc: validation.StringInSlice([]string{
								s3.InventoryFrequencyDaily,
								s3.InventoryFrequencyWeekly,
							}, false),
						},
					},
				},
			},
			// TODO: Is there a sensible default for this?
			"included_object_versions": {
				Type:     schema.TypeString,
				Required: true,
				ValidateFunc: validation.StringInSlice([]string{
					s3.InventoryIncludedObjectVersionsCurrent,
					s3.InventoryIncludedObjectVersionsAll,
				}, false),
			},
			"optional_fields": {
				Type:     schema.TypeSet,
				Optional: true,
				Elem: &schema.Schema{
					Type: schema.TypeString,
					ValidateFunc: validation.StringInSlice([]string{
						s3.InventoryOptionalFieldSize,
						s3.InventoryOptionalFieldLastModifiedDate,
						s3.InventoryOptionalFieldStorageClass,
						s3.InventoryOptionalFieldEtag,
						s3.InventoryOptionalFieldIsMultipartUploaded,
						s3.InventoryOptionalFieldReplicationStatus,
						s3.InventoryOptionalFieldEncryptionStatus,
<<<<<<< HEAD
						// From aws-sdk-go/service/s3/api.go v1.25.31
						// // InventoryOptionalFieldObjectLockRetainUntilDate is a InventoryOptionalField enum value
						// InventoryOptionalFieldObjectLockRetainUntilDate = "ObjectLockRetainUntilDate"

						// // InventoryOptionalFieldObjectLockMode is a InventoryOptionalField enum value
						// InventoryOptionalFieldObjectLockMode = "ObjectLockMode"

						// // InventoryOptionalFieldObjectLockLegalHoldStatus is a InventoryOptionalField enum value
						// InventoryOptionalFieldObjectLockLegalHoldStatus = "ObjectLockLegalHoldStatus"

						// // InventoryOptionalFieldIntelligentTieringAccessTier is a InventoryOptionalField enum value
						// InventoryOptionalFieldIntelligentTieringAccessTier = "IntelligentTieringAccessTier"
						"ObjectLockRetainUntilDate",
						"ObjectLockMode",
						"ObjectLockLegalHoldStatus",
						"IntelligentTieringAccessTier",
=======
						s3.InventoryOptionalFieldObjectLockMode,
						s3.InventoryOptionalFieldObjectLockRetainUntilDate,
						s3.InventoryOptionalFieldObjectLockLegalHoldStatus,
						s3.InventoryOptionalFieldIntelligentTieringAccessTier,
>>>>>>> 2cd7beee
					}, false),
				},
				Set: schema.HashString,
			},
		},
	}
}

func resourceAwsS3BucketInventoryPut(d *schema.ResourceData, meta interface{}) error {
	conn := meta.(*AWSClient).s3conn
	bucket := d.Get("bucket").(string)
	name := d.Get("name").(string)

	inventoryConfiguration := &s3.InventoryConfiguration{
		Id:        aws.String(name),
		IsEnabled: aws.Bool(d.Get("enabled").(bool)),
	}

	if v, ok := d.GetOk("included_object_versions"); ok {
		inventoryConfiguration.IncludedObjectVersions = aws.String(v.(string))
	}

	if v, ok := d.GetOk("optional_fields"); ok {
		inventoryConfiguration.OptionalFields = expandStringList(v.(*schema.Set).List())
	}

	if v, ok := d.GetOk("schedule"); ok {
		scheduleList := v.([]interface{})
		scheduleMap := scheduleList[0].(map[string]interface{})
		inventoryConfiguration.Schedule = &s3.InventorySchedule{
			Frequency: aws.String(scheduleMap["frequency"].(string)),
		}
	}

	if v, ok := d.GetOk("filter"); ok {
		filterList := v.([]interface{})
		filterMap := filterList[0].(map[string]interface{})
		inventoryConfiguration.Filter = expandS3InventoryFilter(filterMap)
	}

	if v, ok := d.GetOk("destination"); ok {
		destinationList := v.([]interface{})
		destinationMap := destinationList[0].(map[string]interface{})
		bucketList := destinationMap["bucket"].([]interface{})
		bucketMap := bucketList[0].(map[string]interface{})

		inventoryConfiguration.Destination = &s3.InventoryDestination{
			S3BucketDestination: expandS3InventoryS3BucketDestination(bucketMap),
		}
	}

	input := &s3.PutBucketInventoryConfigurationInput{
		Bucket:                 aws.String(bucket),
		Id:                     aws.String(name),
		InventoryConfiguration: inventoryConfiguration,
	}

	log.Printf("[DEBUG] Putting S3 bucket inventory configuration: %s", input)
	err := resource.Retry(1*time.Minute, func() *resource.RetryError {
		_, err := conn.PutBucketInventoryConfiguration(input)
		if err != nil {
			if isAWSErr(err, s3.ErrCodeNoSuchBucket, "") {
				return resource.RetryableError(err)
			}
			return resource.NonRetryableError(err)
		}
		return nil
	})
	if isResourceTimeoutError(err) {
		_, err = conn.PutBucketInventoryConfiguration(input)
	}
	if err != nil {
		return fmt.Errorf("Error putting S3 bucket inventory configuration: %s", err)
	}

	d.SetId(fmt.Sprintf("%s:%s", bucket, name))

	return resourceAwsS3BucketInventoryRead(d, meta)
}

func resourceAwsS3BucketInventoryDelete(d *schema.ResourceData, meta interface{}) error {
	conn := meta.(*AWSClient).s3conn

	bucket, name, err := resourceAwsS3BucketInventoryParseID(d.Id())
	if err != nil {
		return err
	}

	input := &s3.DeleteBucketInventoryConfigurationInput{
		Bucket: aws.String(bucket),
		Id:     aws.String(name),
	}

	log.Printf("[DEBUG] Deleting S3 bucket inventory configuration: %s", input)
	_, err = conn.DeleteBucketInventoryConfiguration(input)
	if err != nil {
		if isAWSErr(err, s3.ErrCodeNoSuchBucket, "") || isAWSErr(err, "NoSuchConfiguration", "The specified configuration does not exist.") {
			return nil
		}
		return fmt.Errorf("Error deleting S3 bucket inventory configuration: %s", err)
	}

	return nil
}

func resourceAwsS3BucketInventoryRead(d *schema.ResourceData, meta interface{}) error {
	conn := meta.(*AWSClient).s3conn

	bucket, name, err := resourceAwsS3BucketInventoryParseID(d.Id())
	if err != nil {
		return err
	}

	d.Set("bucket", bucket)
	d.Set("name", name)

	input := &s3.GetBucketInventoryConfigurationInput{
		Bucket: aws.String(bucket),
		Id:     aws.String(name),
	}

	log.Printf("[DEBUG] Reading S3 bucket inventory configuration: %s", input)
	var output *s3.GetBucketInventoryConfigurationOutput
	err = resource.Retry(1*time.Minute, func() *resource.RetryError {
		var err error
		output, err = conn.GetBucketInventoryConfiguration(input)
		if err != nil {
			if isAWSErr(err, s3.ErrCodeNoSuchBucket, "") || isAWSErr(err, "NoSuchConfiguration", "The specified configuration does not exist.") {
				if d.IsNewResource() {
					return resource.RetryableError(err)
				}
				return nil
			}
			return resource.NonRetryableError(err)
		}
		return nil
	})
	if isResourceTimeoutError(err) {
		output, err = conn.GetBucketInventoryConfiguration(input)
		if isAWSErr(err, s3.ErrCodeNoSuchBucket, "") || isAWSErr(err, "NoSuchConfiguration", "The specified configuration does not exist.") {
			if !d.IsNewResource() {
				return nil
			}
		}
	}
	if err != nil {
		return fmt.Errorf("error getting S3 Bucket Inventory (%s): %s", d.Id(), err)
	}

	if output == nil || output.InventoryConfiguration == nil {
		log.Printf("[WARN] %s S3 bucket inventory configuration not found, removing from state.", d.Id())
		d.SetId("")
		return nil
	}

	d.Set("enabled", aws.BoolValue(output.InventoryConfiguration.IsEnabled))
	d.Set("included_object_versions", aws.StringValue(output.InventoryConfiguration.IncludedObjectVersions))

	if err := d.Set("optional_fields", flattenStringList(output.InventoryConfiguration.OptionalFields)); err != nil {
		return fmt.Errorf("error setting optional_fields: %s", err)
	}

	if err := d.Set("filter", flattenS3InventoryFilter(output.InventoryConfiguration.Filter)); err != nil {
		return fmt.Errorf("error setting filter: %s", err)
	}

	if err := d.Set("schedule", flattenS3InventorySchedule(output.InventoryConfiguration.Schedule)); err != nil {
		return fmt.Errorf("error setting schedule: %s", err)
	}

	if output.InventoryConfiguration.Destination != nil {
		destination := map[string]interface{}{
			"bucket": flattenS3InventoryS3BucketDestination(output.InventoryConfiguration.Destination.S3BucketDestination),
		}

		if err := d.Set("destination", []map[string]interface{}{destination}); err != nil {
			return fmt.Errorf("error setting destination: %s", err)
		}
	}

	return nil
}

func expandS3InventoryFilter(m map[string]interface{}) *s3.InventoryFilter {
	v, ok := m["prefix"]
	if !ok {
		return nil
	}
	return &s3.InventoryFilter{
		Prefix: aws.String(v.(string)),
	}
}

func flattenS3InventoryFilter(filter *s3.InventoryFilter) []map[string]interface{} {
	if filter == nil {
		return nil
	}

	result := make([]map[string]interface{}, 0, 1)

	m := make(map[string]interface{})
	if filter.Prefix != nil {
		m["prefix"] = aws.StringValue(filter.Prefix)
	}

	result = append(result, m)

	return result
}

func flattenS3InventorySchedule(schedule *s3.InventorySchedule) []map[string]interface{} {
	result := make([]map[string]interface{}, 0, 1)

	m := make(map[string]interface{}, 1)
	m["frequency"] = aws.StringValue(schedule.Frequency)

	result = append(result, m)

	return result
}

func expandS3InventoryS3BucketDestination(m map[string]interface{}) *s3.InventoryS3BucketDestination {
	destination := &s3.InventoryS3BucketDestination{
		Format: aws.String(m["format"].(string)),
		Bucket: aws.String(m["bucket_arn"].(string)),
	}

	if v, ok := m["account_id"]; ok && v.(string) != "" {
		destination.AccountId = aws.String(v.(string))
	}

	if v, ok := m["prefix"]; ok && v.(string) != "" {
		destination.Prefix = aws.String(v.(string))
	}

	if v, ok := m["encryption"].([]interface{}); ok && len(v) > 0 {
		encryptionMap := v[0].(map[string]interface{})

		encryption := &s3.InventoryEncryption{}

		for k, v := range encryptionMap {
			data := v.([]interface{})

			if len(data) == 0 {
				continue
			}

			switch k {
			case "sse_kms":
				m := data[0].(map[string]interface{})
				encryption.SSEKMS = &s3.SSEKMS{
					KeyId: aws.String(m["key_id"].(string)),
				}
			case "sse_s3":
				encryption.SSES3 = &s3.SSES3{}
			}
		}

		destination.Encryption = encryption
	}

	return destination
}

func flattenS3InventoryS3BucketDestination(destination *s3.InventoryS3BucketDestination) []map[string]interface{} {
	result := make([]map[string]interface{}, 0, 1)

	m := map[string]interface{}{
		"format":     aws.StringValue(destination.Format),
		"bucket_arn": aws.StringValue(destination.Bucket),
	}

	if destination.AccountId != nil {
		m["account_id"] = aws.StringValue(destination.AccountId)
	}
	if destination.Prefix != nil {
		m["prefix"] = aws.StringValue(destination.Prefix)
	}

	if destination.Encryption != nil {
		encryption := make(map[string]interface{}, 1)
		if destination.Encryption.SSES3 != nil {
			encryption["sse_s3"] = []map[string]interface{}{{}}
		} else if destination.Encryption.SSEKMS != nil {
			encryption["sse_kms"] = []map[string]interface{}{
				{
					"key_id": aws.StringValue(destination.Encryption.SSEKMS.KeyId),
				},
			}
		}
		m["encryption"] = []map[string]interface{}{encryption}
	}

	result = append(result, m)

	return result
}

func resourceAwsS3BucketInventoryParseID(id string) (string, string, error) {
	idParts := strings.Split(id, ":")
	if len(idParts) != 2 {
		return "", "", fmt.Errorf("please make sure the ID is in the form BUCKET:NAME (i.e. my-bucket:EntireBucket")
	}
	bucket := idParts[0]
	name := idParts[1]
	return bucket, name, nil
}<|MERGE_RESOLUTION|>--- conflicted
+++ resolved
@@ -170,29 +170,10 @@
 						s3.InventoryOptionalFieldIsMultipartUploaded,
 						s3.InventoryOptionalFieldReplicationStatus,
 						s3.InventoryOptionalFieldEncryptionStatus,
-<<<<<<< HEAD
-						// From aws-sdk-go/service/s3/api.go v1.25.31
-						// // InventoryOptionalFieldObjectLockRetainUntilDate is a InventoryOptionalField enum value
-						// InventoryOptionalFieldObjectLockRetainUntilDate = "ObjectLockRetainUntilDate"
-
-						// // InventoryOptionalFieldObjectLockMode is a InventoryOptionalField enum value
-						// InventoryOptionalFieldObjectLockMode = "ObjectLockMode"
-
-						// // InventoryOptionalFieldObjectLockLegalHoldStatus is a InventoryOptionalField enum value
-						// InventoryOptionalFieldObjectLockLegalHoldStatus = "ObjectLockLegalHoldStatus"
-
-						// // InventoryOptionalFieldIntelligentTieringAccessTier is a InventoryOptionalField enum value
-						// InventoryOptionalFieldIntelligentTieringAccessTier = "IntelligentTieringAccessTier"
-						"ObjectLockRetainUntilDate",
-						"ObjectLockMode",
-						"ObjectLockLegalHoldStatus",
-						"IntelligentTieringAccessTier",
-=======
 						s3.InventoryOptionalFieldObjectLockMode,
 						s3.InventoryOptionalFieldObjectLockRetainUntilDate,
 						s3.InventoryOptionalFieldObjectLockLegalHoldStatus,
 						s3.InventoryOptionalFieldIntelligentTieringAccessTier,
->>>>>>> 2cd7beee
 					}, false),
 				},
 				Set: schema.HashString,
