--- conflicted
+++ resolved
@@ -381,10 +381,7 @@
 
 	resource.Test(t, resource.TestCase{
 		PreCheck:     func() { testAccPreCheck(t); testAccPartitionHasServicePreCheck(appmesh.EndpointsID, t) },
-<<<<<<< HEAD
-=======
 		ErrorCheck:   testAccErrorCheck(t, appmesh.EndpointsID),
->>>>>>> d2cbf0e7
 		Providers:    testAccProviders,
 		CheckDestroy: testAccCheckAppmeshRouteDestroy,
 		Steps: []resource.TestStep{
