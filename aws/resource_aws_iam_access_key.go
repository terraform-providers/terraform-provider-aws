--- conflicted
+++ resolved
@@ -87,11 +87,11 @@
 				Type:     schema.TypeString,
 				Computed: true,
 			},
-<<<<<<< HEAD
 			"encrypted_ses_smtp_password_v4": {
-=======
+				Type:     schema.TypeString,
+				Computed: true,
+			},
 			"key_fingerprint": {
->>>>>>> 191d252b
 				Type:     schema.TypeString,
 				Computed: true,
 			},
