--- conflicted
+++ resolved
@@ -3227,7 +3227,6 @@
 `, rName, runtime))
 }
 
-<<<<<<< HEAD
 func testAccAWSLambdaConfigWithImagePackageTypeNotSet(funcName, policyName, roleName, sgName string) string {
 	return fmt.Sprintf(baseAccAWSLambdaConfig(policyName, roleName, sgName)+`
 resource "aws_lambda_function" "test" {
@@ -3235,8 +3234,6 @@
   function_name = "%s"
   role          = aws_iam_role.iam_for_lambda.arn
   handler       = "exports.example"
-  runtime       = "nodejs12.x"
-
 }
 `, funcName)
 }
@@ -3250,10 +3247,9 @@
   package_type  = "Image"
 }
 `, funcName)
-=======
+
 func TestFlattenLambdaImageConfigShouldNotFailWithEmptyImageConfig(t *testing.T) {
 	t.Parallel()
 	response := lambda.ImageConfigResponse{}
 	flattenLambdaImageConfig(&response)
->>>>>>> 66f688f4
 }