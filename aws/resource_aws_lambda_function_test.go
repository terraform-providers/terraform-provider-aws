--- conflicted
+++ resolved
@@ -430,10 +430,7 @@
 
 	resource.ParallelTest(t, resource.TestCase{
 		PreCheck:     func() { testAccPreCheck(t) },
-<<<<<<< HEAD
-=======
-		ErrorCheck:   testAccErrorCheck(t, lambda.EndpointsID),
->>>>>>> d2cbf0e7
+		ErrorCheck:   testAccErrorCheck(t, lambda.EndpointsID),
 		Providers:    testAccProviders,
 		CheckDestroy: testAccCheckLambdaFunctionDestroy,
 		Steps: []resource.TestStep{
