package aws

import (
	"fmt"
	"testing"

	"github.com/aws/aws-sdk-go/aws"
	"github.com/aws/aws-sdk-go/aws/awserr"
	"github.com/aws/aws-sdk-go/service/apigateway"
	"github.com/hashicorp/terraform-plugin-sdk/helper/acctest"
	"github.com/hashicorp/terraform-plugin-sdk/helper/resource"
	"github.com/hashicorp/terraform-plugin-sdk/terraform"
)

func TestAccAWSAPIGatewayModel_basic(t *testing.T) {
	var conf apigateway.Model
	rInt := acctest.RandString(10)
	rName := fmt.Sprintf("tf-acc-test-%s", rInt)
	modelName := fmt.Sprintf("tfacctest%s", rInt)
	resourceName := "aws_api_gateway_model.test"

	resource.ParallelTest(t, resource.TestCase{
		PreCheck:     func() { testAccPreCheck(t) },
		Providers:    testAccProviders,
		CheckDestroy: testAccCheckAWSAPIGatewayModelDestroy,
		Steps: []resource.TestStep{
			{
				Config: testAccAWSAPIGatewayModelConfig(rName, modelName),
				Check: resource.ComposeTestCheckFunc(
					testAccCheckAWSAPIGatewayModelExists(resourceName, modelName, &conf),
					testAccCheckAWSAPIGatewayModelAttributes(&conf, modelName),
					resource.TestCheckResourceAttr(
						resourceName, "name", modelName),
					resource.TestCheckResourceAttr(
						resourceName, "description", "a test schema"),
					resource.TestCheckResourceAttr(
						resourceName, "content_type", "application/json"),
				),
			},
			{
				ResourceName:      resourceName,
				ImportState:       true,
				ImportStateIdFunc: testAccAWSAPIGatewayModelImportStateIdFunc(resourceName),
				ImportStateVerify: true,
			},
		},
	})
}

func TestAccAWSAPIGatewayModel_disappears(t *testing.T) {
	var conf apigateway.Model
	rInt := acctest.RandString(10)
	rName := fmt.Sprintf("tf-acc-test-%s", rInt)
	modelName := fmt.Sprintf("tfacctest%s", rInt)
	resourceName := "aws_api_gateway_model.test"

	resource.ParallelTest(t, resource.TestCase{
		PreCheck:     func() { testAccPreCheck(t) },
		Providers:    testAccProviders,
		CheckDestroy: testAccCheckAWSAPIGatewayModelDestroy,
		Steps: []resource.TestStep{
			{
				Config: testAccAWSAPIGatewayModelConfig(rName, modelName),
				Check: resource.ComposeTestCheckFunc(
					testAccCheckAWSAPIGatewayModelExists(resourceName, modelName, &conf),
					testAccCheckResourceDisappears(testAccProvider, resourceAwsApiGatewayModel(), resourceName),
				),
				ExpectNonEmptyPlan: true,
			},
		},
	})
}

func testAccCheckAWSAPIGatewayModelAttributes(conf *apigateway.Model, name string) resource.TestCheckFunc {
	return func(s *terraform.State) error {
		if *conf.Name != name {
			return fmt.Errorf("Wrong Name: %q", *conf.Name)
		}
		if *conf.Description != "a test schema" {
			return fmt.Errorf("Wrong Description: %q", *conf.Description)
		}
		if *conf.ContentType != "application/json" {
			return fmt.Errorf("Wrong ContentType: %q", *conf.ContentType)
		}

		return nil
	}
}

func testAccCheckAWSAPIGatewayModelExists(n, rName string, res *apigateway.Model) resource.TestCheckFunc {
	return func(s *terraform.State) error {
		rs, ok := s.RootModule().Resources[n]
		if !ok {
			return fmt.Errorf("Not found: %s", n)
		}

		if rs.Primary.ID == "" {
			return fmt.Errorf("No API Gateway Model ID is set")
		}

		conn := testAccProvider.Meta().(*AWSClient).apigatewayconn

		req := &apigateway.GetModelInput{
			ModelName: aws.String(rName),
			RestApiId: aws.String(s.RootModule().Resources["aws_api_gateway_rest_api.test"].Primary.ID),
		}
		describe, err := conn.GetModel(req)
		if err != nil {
			return err
		}
		if *describe.Id != rs.Primary.ID {
			return fmt.Errorf("APIGateway Model not found")
		}

		*res = *describe

		return nil
	}
}

func testAccCheckAWSAPIGatewayModelDestroy(s *terraform.State) error {
	conn := testAccProvider.Meta().(*AWSClient).apigatewayconn

	for _, rs := range s.RootModule().Resources {
		if rs.Type != "aws_api_gateway_model" {
			continue
		}

		req := &apigateway.GetModelsInput{
			RestApiId: aws.String(s.RootModule().Resources["aws_api_gateway_rest_api.test"].Primary.ID),
		}
		describe, err := conn.GetModels(req)

		if err == nil {
			if len(describe.Items) != 0 &&
				*describe.Items[0].Id == rs.Primary.ID {
				return fmt.Errorf("API Gateway Model still exists")
			}
		}

		aws2err, ok := err.(awserr.Error)
		if !ok {
			return err
		}
		if aws2err.Code() != "NotFoundException" {
			return err
		}

		return nil
	}

	return nil
}

func testAccAWSAPIGatewayModelImportStateIdFunc(resourceName string) resource.ImportStateIdFunc {
	return func(s *terraform.State) (string, error) {
		rs, ok := s.RootModule().Resources[resourceName]
		if !ok {
			return "", fmt.Errorf("Not found: %s", resourceName)
		}

		return fmt.Sprintf("%s/%s", rs.Primary.Attributes["rest_api_id"], rs.Primary.Attributes["name"]), nil
	}
}

func testAccAWSAPIGatewayModelConfig(rName, modelName string) string {
	return fmt.Sprintf(`
resource "aws_api_gateway_rest_api" "test" {
  name = "%s"
}

resource "aws_api_gateway_model" "test" {
  rest_api_id  = aws_api_gateway_rest_api.test.id
  name         = "%s"
  description  = "a test schema"
  content_type = "application/json"
<<<<<<< HEAD

  schema = <<EOF
=======
  schema       = <<EOF
>>>>>>> c93943a0
{
  "type": "object"
}
EOF

}
`, rName, modelName)
}<|MERGE_RESOLUTION|>--- conflicted
+++ resolved
@@ -174,12 +174,8 @@
   name         = "%s"
   description  = "a test schema"
   content_type = "application/json"
-<<<<<<< HEAD
 
   schema = <<EOF
-=======
-  schema       = <<EOF
->>>>>>> c93943a0
 {
   "type": "object"
 }
