--- conflicted
+++ resolved
@@ -332,16 +332,10 @@
   ebs_volume {
     type            = "gp2"
     number_of_disks = 2
-<<<<<<< HEAD
     mount_point     = "/home"
     size            = 100
     raid_level      = 0
-=======
-    mount_point = "/home"
-    size = 100
-    raid_level = 0
-    encrypted = false
->>>>>>> 77da41f9
+    encrypted       = false
   }
 }
 
@@ -421,32 +415,19 @@
   ebs_volume {
     type            = "gp2"
     number_of_disks = 2
-<<<<<<< HEAD
     mount_point     = "/home"
     size            = 100
     raid_level      = 0
-=======
-    mount_point = "/home"
-    size = 100
-    raid_level = 0
-    encrypted = true
->>>>>>> 77da41f9
+    encrypted       = true
   }
   ebs_volume {
     type            = "io1"
     number_of_disks = 4
-<<<<<<< HEAD
     mount_point     = "/var"
     size            = 100
     raid_level      = 1
     iops            = 3000
-=======
-    mount_point = "/var"
-    size = 100
-    raid_level = 1
-    iops = 3000
-    encrypted = true
->>>>>>> 77da41f9
+    encrypted       = true
   }
   custom_json = "{\"layer_key\": \"layer_value2\"}"
 }
