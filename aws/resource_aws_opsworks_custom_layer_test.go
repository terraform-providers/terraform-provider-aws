--- conflicted
+++ resolved
@@ -5,11 +5,6 @@
 	"reflect"
 	"testing"
 
-<<<<<<< HEAD
-=======
-	"github.com/aws/aws-sdk-go/aws"
-	"github.com/aws/aws-sdk-go/service/opsworks"
->>>>>>> 22ab440e
 	"github.com/hashicorp/terraform-plugin-sdk/helper/acctest"
 	"github.com/hashicorp/terraform-plugin-sdk/helper/resource"
 	"github.com/hashicorp/terraform-plugin-sdk/terraform"
@@ -168,7 +163,6 @@
 	})
 }
 
-<<<<<<< HEAD
 func TestAccAWSOpsworksCustomLayer_autoscaling(t *testing.T) {
 	stackName := fmt.Sprintf("tf-%d", acctest.RandInt())
 	var opslayer opsworks.Layer
@@ -215,11 +209,7 @@
 
 }
 
-func testAccCheckAWSOpsworksCustomLayerExists(
-	n string, opslayer *opsworks.Layer) resource.TestCheckFunc {
-=======
 func testAccCheckAWSOpsworksLayerExists(n string, opslayer *opsworks.Layer) resource.TestCheckFunc {
->>>>>>> 22ab440e
 	return func(s *terraform.State) error {
 		rs, ok := s.RootModule().Resources[n]
 		if !ok {
@@ -492,7 +482,6 @@
 `, name, testAccAwsOpsworksStackConfigNoVpcCreate(name), testAccAwsOpsworksCustomLayerSecurityGroups(name))
 }
 
-<<<<<<< HEAD
 func testAccAwsOpsworksCustomLayerAutoscalingGroup(name string, enable bool) string {
 	return fmt.Sprintf(`
 resource "aws_opsworks_custom_layer" "tf-acc" {
@@ -500,39 +489,16 @@
   name                   = "%s"
   short_name             = "tf-ops-acc-custom-layer"
   auto_assign_public_ips = true
-=======
-func testAccAwsOpsworksCustomLayerConfigTags1(name, tagKey1, tagValue1 string) string {
-	return testAccAwsOpsworksStackConfigVpcCreate(name) +
-		testAccAwsOpsworksCustomLayerSecurityGroups(name) +
-		fmt.Sprintf(`
-resource "aws_opsworks_custom_layer" "test" {
-  stack_id               = "${aws_opsworks_stack.tf-acc.id}"
-  name                   = %[1]q
-  short_name             = "tf-ops-acc-custom-layer"
-  auto_assign_public_ips = false
-
->>>>>>> 22ab440e
   custom_security_group_ids = [
     "${aws_security_group.tf-ops-acc-layer1.id}",
     "${aws_security_group.tf-ops-acc-layer2.id}",
   ]
-<<<<<<< HEAD
   drain_elb_on_shutdown     = true
   instance_shutdown_timeout = 300
-=======
-
-  drain_elb_on_shutdown     = true
-  instance_shutdown_timeout = 300
-
->>>>>>> 22ab440e
   system_packages = [
     "git",
     "golang",
   ]
-<<<<<<< HEAD
-=======
-
->>>>>>> 22ab440e
   ebs_volume {
     type            = "gp2"
     number_of_disks = 2
@@ -541,7 +507,6 @@
     raid_level      = 0
   }
 
-<<<<<<< HEAD
   enable_load_based_autoscaling = %t
   load_based_autoscaling {
     downscaling {
@@ -568,50 +533,4 @@
 
 %s 
 `, name, enable, testAccAwsOpsworksStackConfigNoVpcCreate(name), testAccAwsOpsworksCustomLayerSecurityGroups(name))
-=======
-  tags = {
-    %[2]q = %[3]q
-  }
-}
-`, name, tagKey1, tagValue1)
-}
-
-func testAccAwsOpsworksCustomLayerConfigTags2(name, tagKey1, tagValue1, tagKey2, tagValue2 string) string {
-	return testAccAwsOpsworksStackConfigVpcCreate(name) +
-		testAccAwsOpsworksCustomLayerSecurityGroups(name) +
-		fmt.Sprintf(`
-resource "aws_opsworks_custom_layer" "test" {
-  stack_id               = "${aws_opsworks_stack.tf-acc.id}"
-  name                   = %[1]q
-  short_name             = "tf-ops-acc-custom-layer"
-  auto_assign_public_ips = false
-
-  custom_security_group_ids = [
-    "${aws_security_group.tf-ops-acc-layer1.id}",
-    "${aws_security_group.tf-ops-acc-layer2.id}",
-  ]
-
-  drain_elb_on_shutdown     = true
-  instance_shutdown_timeout = 300
-
-  system_packages = [
-    "git",
-    "golang",
-  ]
-
-  ebs_volume {
-    type            = "gp2"
-    number_of_disks = 2
-    mount_point     = "/home"
-    size            = 100
-    raid_level      = 0
-  }
-
-  tags = {
-    %[2]q = %[3]q
-    %[4]q = %[5]q
-  }
-}
-`, name, tagKey1, tagValue1, tagKey2, tagValue2)
->>>>>>> 22ab440e
 }