--- conflicted
+++ resolved
@@ -146,46 +146,16 @@
 	return schema.NewSet(originHash, []interface{}{originWithCustomConf(), originWithS3Conf()})
 }
 
-<<<<<<< HEAD
-func orderedMemberConf() map[string]interface{} {
-	return map[string]interface{}{
-		"ordered_origin_group_member": []interface{}{map[string]interface{}{
-			"origin_id": "S3failover",
-		}, map[string]interface{}{
-			"origin_id": "S3origin",
-		}},
-	}
-}
-
-func originGroupMembers() *schema.Set {
-	return schema.NewSet(membersHash, []interface{}{orderedMemberConf()})
-=======
 func originGroupMembers() []interface{} {
 	return []interface{}{map[string]interface{}{
 		"origin_id": "S3origin",
 	}, map[string]interface{}{
 		"origin_id": "S3failover",
 	}}
->>>>>>> c3a70fa1
 }
 
 func failoverStatusCodes() map[string]interface{} {
 	return map[string]interface{}{
-<<<<<<< HEAD
-		"status_codes": []interface{}{503, 504},
-	}
-}
-
-func failoverCriteriaConf() *schema.Set {
-	return schema.NewSet(failoverCriteriaHash, []interface{}{failoverStatusCodes()})
-}
-
-func originGroupConf() map[string]interface{} {
-	return map[string]interface{}{
-		"origin_id":         "groupS3",
-		"failover_criteria": failoverCriteriaConf(),
-		"members":           originGroupMembers(),
-=======
 		"status_codes": schema.NewSet(schema.HashInt, []interface{}{503, 504}),
 	}
 }
@@ -195,7 +165,6 @@
 		"origin_id":         "groupS3",
 		"failover_criteria": []interface{}{failoverStatusCodes()},
 		"member":            originGroupMembers(),
->>>>>>> c3a70fa1
 	}
 }
 
@@ -609,11 +578,7 @@
 		t.Fatalf("Expected origin group id to be %v, got %v", "groupS3", *originGroup.Id)
 	}
 	if *originGroup.FailoverCriteria.StatusCodes.Quantity != 2 {
-<<<<<<< HEAD
-		t.Fatalf("Expected 2 origin group members, got %v", *originGroup.FailoverCriteria.StatusCodes.Quantity)
-=======
 		t.Fatalf("Expected 2 origin group status codes, got %v", *originGroup.FailoverCriteria.StatusCodes.Quantity)
->>>>>>> c3a70fa1
 	}
 	statusCodes := originGroup.FailoverCriteria.StatusCodes.Items
 	for _, code := range statusCodes {
