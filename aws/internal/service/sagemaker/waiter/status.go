--- conflicted
+++ resolved
@@ -11,17 +11,6 @@
 )
 
 const (
-<<<<<<< HEAD
-	SagemakerNotebookInstanceStatusNotFound = "NotFound"
-	SagemakerImageStatusNotFound            = "NotFound"
-	SagemakerImageStatusFailed              = "Failed"
-	SagemakerImageVersionStatusNotFound     = "NotFound"
-	SagemakerImageVersionStatusFailed       = "Failed"
-	SagemakerDomainStatusNotFound           = "NotFound"
-	SagemakerFeatureGroupStatusNotFound     = "NotFound"
-	SagemakerFeatureGroupStatusUnknown      = "Unknown"
-	SagemakerUserProfileStatusNotFound      = "NotFound"
-=======
 	SagemakerNotebookInstanceStatusNotFound  = "NotFound"
 	SagemakerImageStatusNotFound             = "NotFound"
 	SagemakerImageStatusFailed               = "Failed"
@@ -33,7 +22,6 @@
 	SagemakerUserProfileStatusNotFound       = "NotFound"
 	SagemakerModelPackageGroupStatusNotFound = "NotFound"
 	SagemakerAppStatusNotFound               = "NotFound"
->>>>>>> d2cbf0e7
 )
 
 // NotebookInstanceStatus fetches the NotebookInstance and its Status
@@ -61,8 +49,6 @@
 	}
 }
 
-<<<<<<< HEAD
-=======
 // ModelPackageGroupStatus fetches the ModelPackageGroup and its Status
 func ModelPackageGroupStatus(conn *sagemaker.SageMaker, name string) resource.StateRefreshFunc {
 	return func() (interface{}, string, error) {
@@ -88,7 +74,6 @@
 	}
 }
 
->>>>>>> d2cbf0e7
 // ImageStatus fetches the Image and its Status
 func ImageStatus(conn *sagemaker.SageMaker, name string) resource.StateRefreshFunc {
 	return func() (interface{}, string, error) {
@@ -216,8 +201,6 @@
 
 		return output, aws.StringValue(output.Status), nil
 	}
-<<<<<<< HEAD
-=======
 }
 
 // AppStatus fetches the App and its Status
@@ -246,5 +229,4 @@
 
 		return output, aws.StringValue(output.Status), nil
 	}
->>>>>>> d2cbf0e7
 }