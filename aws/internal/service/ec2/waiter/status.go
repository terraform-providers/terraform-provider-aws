--- conflicted
+++ resolved
@@ -116,7 +116,6 @@
 }
 
 const (
-<<<<<<< HEAD
 	ClientVpnNetworkAssociationStatusNotFound = "NotFound"
 
 	ClientVpnNetworkAssociationStatusUnknown = "Unknown"
@@ -146,7 +145,10 @@
 		}
 
 		return network, aws.StringValue(network.Status.Code), nil
-=======
+	}
+}
+
+const (
 	ClientVpnRouteStatusNotFound = "NotFound"
 
 	ClientVpnRouteStatusUnknown = "Unknown"
@@ -182,6 +184,5 @@
 		}
 
 		return rule, aws.StringValue(rule.Status.Code), nil
->>>>>>> 2a9f7ce7
 	}
 }