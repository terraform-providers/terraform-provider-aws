--- conflicted
+++ resolved
@@ -66,13 +66,10 @@
 	return func() (interface{}, string, error) {
 		dnssecConfig, err := finder.ResolverDnssecConfigByID(conn, dnssecConfigID)
 
-<<<<<<< HEAD
-=======
 		if tfawserr.ErrCodeEquals(err, route53resolver.ErrCodeResourceNotFoundException) {
 			return nil, resolverDnssecConfigStatusNotFound, nil
 		}
 
->>>>>>> d2cbf0e7
 		if err != nil {
 			return nil, resolverDnssecConfigStatusUnknown, err
 		}
