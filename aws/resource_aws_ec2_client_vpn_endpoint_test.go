package aws

import (
	"fmt"
	"log"
	"regexp"
	"testing"

	"github.com/aws/aws-sdk-go/aws"
	"github.com/aws/aws-sdk-go/service/ec2"
	"github.com/hashicorp/terraform-plugin-sdk/helper/acctest"
	"github.com/hashicorp/terraform-plugin-sdk/helper/resource"
	"github.com/hashicorp/terraform-plugin-sdk/terraform"
	"github.com/terraform-providers/terraform-provider-aws/aws/internal/experimental/sync"
)

const clientVpnEndpointDefaultLimit = 5

var testAccEc2ClientVpnEndpointSemaphore sync.Semaphore

func init() {
	testAccEc2ClientVpnEndpointSemaphore = sync.InitializeSemaphore("AWS_EC2_CLIENT_VPN_LIMIT", clientVpnEndpointDefaultLimit)
}

func init() {
	resource.AddTestSweepers("aws_ec2_client_vpn_endpoint", &resource.Sweeper{
		Name: "aws_ec2_client_vpn_endpoint",
		F:    testSweepEc2ClientVpnEndpoints,
		Dependencies: []string{
			"aws_directory_service_directory",
		},
	})
}

func testSweepEc2ClientVpnEndpoints(region string) error {
	client, err := sharedClientForRegion(region)

	if err != nil {
		return fmt.Errorf("error getting client: %w", err)
	}

	conn := client.(*AWSClient).ec2conn
	input := &ec2.DescribeClientVpnEndpointsInput{}

	for {
		output, err := conn.DescribeClientVpnEndpoints(input)

		if testSweepSkipSweepError(err) {
			log.Printf("[WARN] Skipping Client VPN Endpoint sweep for %s: %s", region, err)
			return nil
		}

		if err != nil {
			return fmt.Errorf("error retrieving Client VPN Endpoints: %w", err)
		}

		for _, clientVpnEndpoint := range output.ClientVpnEndpoints {
			id := aws.StringValue(clientVpnEndpoint.ClientVpnEndpointId)
			log.Printf("[INFO] Deleting Client VPN Endpoint: %s", id)
			err := deleteClientVpnEndpoint(conn, id)
			if err != nil {
				return fmt.Errorf("error deleting Client VPN Endpoint (%s): %w", id, err)
			}
		}

		if aws.StringValue(output.NextToken) == "" {
			break
		}

		input.NextToken = output.NextToken
	}

	return nil
}

// This is part of an experimental feature, do not use this as a starting point for tests
//   "This place is not a place of honor... no highly esteemed deed is commemorated here... nothing valued is here.
//   What is here was dangerous and repulsive to us. This message is a warning about danger."
//   --  https://hyperallergic.com/312318/a-nuclear-warning-designed-to-last-10000-years/
func TestAccAwsEc2ClientVpn(t *testing.T) {
	testCases := map[string]map[string]func(t *testing.T){
		"Endpoint": {
			"basic":             testAccAwsEc2ClientVpnEndpoint_basic,
			"disappears":        testAccAwsEc2ClientVpnEndpoint_disappears,
			"msAD":              testAccAwsEc2ClientVpnEndpoint_msAD,
			"mutualAuthAndMsAD": testAccAwsEc2ClientVpnEndpoint_mutualAuthAndMsAD,
			"withLogGroup":      testAccAwsEc2ClientVpnEndpoint_withLogGroup,
			"withDNSServers":    testAccAwsEc2ClientVpnEndpoint_withDNSServers,
			"tags":              testAccAwsEc2ClientVpnEndpoint_tags,
			"splitTunnel":       testAccAwsEc2ClientVpnEndpoint_splitTunnel,
		},
		"AuthorizationRule": {
			"basic":      testAccAwsEc2ClientVpnAuthorizationRule_basic,
			"groups":     testAccAwsEc2ClientVpnAuthorizationRule_groups,
			"Subnets":    testAccAwsEc2ClientVpnAuthorizationRule_Subnets,
			"disappears": testAccAwsEc2ClientVpnAuthorizationRule_disappears,
		},
		"NetworkAssociation": {
			"basic":      testAccAwsEc2ClientVpnNetworkAssociation_basic,
			"disappears": testAccAwsEc2ClientVpnNetworkAssociation_disappears,
		},
		"Route": {
			"basic":       testAccAwsEc2ClientVpnRoute_basic,
			"description": testAccAwsEc2ClientVpnRoute_description,
			"disappears":  testAccAwsEc2ClientVpnRoute_disappears,
		},
	}

	for group, m := range testCases {
		m := m
		for name, tc := range m {
			tc := tc
			t.Run(fmt.Sprintf("%s_%s", group, name), func(t *testing.T) {
				tc(t)
			})
		}
	}
}

func testAccAwsEc2ClientVpnEndpoint_basic(t *testing.T) {
	var v ec2.ClientVpnEndpoint
	rStr := acctest.RandString(5)
	resourceName := "aws_ec2_client_vpn_endpoint.test"

	resource.ParallelTest(t, resource.TestCase{
		PreCheck:     func() { testAccPreCheck(t); testAccPreCheckClientVPNSyncronize(t) },
		Providers:    testAccProviders,
		CheckDestroy: testAccCheckAwsEc2ClientVpnEndpointDestroy,
		Steps: []resource.TestStep{
			{
				Config: testAccEc2ClientVpnEndpointConfig(rStr),
				Check: resource.ComposeTestCheckFunc(
					testAccCheckAwsEc2ClientVpnEndpointExists(resourceName, &v),
					testAccMatchResourceAttrRegionalARN(resourceName, "arn", "ec2", regexp.MustCompile(`client-vpn-endpoint/cvpn-endpoint-.+`)),
					resource.TestCheckResourceAttr(resourceName, "authentication_options.#", "1"),
					resource.TestCheckResourceAttr(resourceName, "authentication_options.0.type", "certificate-authentication"),
					resource.TestCheckResourceAttr(resourceName, "status", ec2.ClientVpnEndpointStatusCodePendingAssociate),
				),
			},
			{
				ResourceName:      resourceName,
				ImportState:       true,
				ImportStateVerify: true,
			},
		},
	})
}

func testAccAwsEc2ClientVpnEndpoint_disappears(t *testing.T) {
	var v ec2.ClientVpnEndpoint
	rStr := acctest.RandString(5)
	resourceName := "aws_ec2_client_vpn_endpoint.test"

	resource.ParallelTest(t, resource.TestCase{
		PreCheck:     func() { testAccPreCheck(t); testAccPreCheckClientVPNSyncronize(t) },
		Providers:    testAccProviders,
		CheckDestroy: testAccCheckAwsEc2ClientVpnEndpointDestroy,
		Steps: []resource.TestStep{
			{
				Config: testAccEc2ClientVpnEndpointConfig(rStr),
				Check: resource.ComposeTestCheckFunc(
					testAccCheckAwsEc2ClientVpnEndpointExists(resourceName, &v),
					testAccCheckResourceDisappears(testAccProvider, resourceAwsEc2ClientVpnEndpoint(), resourceName),
				),
				ExpectNonEmptyPlan: true,
			},
		},
	})
}

func testAccAwsEc2ClientVpnEndpoint_msAD(t *testing.T) {
	var v ec2.ClientVpnEndpoint
	rStr := acctest.RandString(5)
	resourceName := "aws_ec2_client_vpn_endpoint.test"

	resource.ParallelTest(t, resource.TestCase{
		PreCheck:     func() { testAccPreCheck(t); testAccPreCheckClientVPNSyncronize(t) },
		Providers:    testAccProviders,
		CheckDestroy: testAccCheckAwsEc2ClientVpnEndpointDestroy,
		Steps: []resource.TestStep{
			{
				Config: testAccEc2ClientVpnEndpointConfigWithMicrosoftAD(rStr),
				Check: resource.ComposeTestCheckFunc(
					testAccCheckAwsEc2ClientVpnEndpointExists(resourceName, &v),
					resource.TestCheckResourceAttr(resourceName, "authentication_options.#", "1"),
					resource.TestCheckResourceAttr(resourceName, "authentication_options.0.type", "directory-service-authentication"),
				),
			},
			{
				ResourceName:      resourceName,
				ImportState:       true,
				ImportStateVerify: true,
			},
		},
	})
}

func testAccAwsEc2ClientVpnEndpoint_mutualAuthAndMsAD(t *testing.T) {
	var v ec2.ClientVpnEndpoint
	rStr := acctest.RandString(5)
	resourceName := "aws_ec2_client_vpn_endpoint.test"

	resource.ParallelTest(t, resource.TestCase{
		PreCheck:     func() { testAccPreCheck(t); testAccPreCheckClientVPNSyncronize(t) },
		Providers:    testAccProviders,
		CheckDestroy: testAccCheckAwsEc2ClientVpnEndpointDestroy,
		Steps: []resource.TestStep{
			{
				Config: testAccEc2ClientVpnEndpointConfigWithMutualAuthAndMicrosoftAD(rStr),
				Check: resource.ComposeTestCheckFunc(
					testAccCheckAwsEc2ClientVpnEndpointExists(resourceName, &v),
					resource.TestCheckResourceAttr(resourceName, "authentication_options.#", "2"),
					resource.TestCheckResourceAttr(resourceName, "authentication_options.0.type", "directory-service-authentication"),
					resource.TestCheckResourceAttr(resourceName, "authentication_options.1.type", "certificate-authentication"),
				),
			},
			{
				ResourceName:      resourceName,
				ImportState:       true,
				ImportStateVerify: true,
			},
		},
	})
}

<<<<<<< HEAD
func TestAccAwsEc2ClientVpnEndpoint_federatedAuth(t *testing.T) {
	rStr := acctest.RandString(5)
	resourceName := "aws_ec2_client_vpn_endpoint.test"

	resource.ParallelTest(t, resource.TestCase{
		PreCheck:     func() { testAccPreCheck(t) },
		Providers:    testAccProviders,
		CheckDestroy: testAccCheckAwsEc2ClientVpnEndpointDestroy,
		Steps: []resource.TestStep{
			{
				Config: testAccEc2ClientVpnEndpointConfigWithFederatedAuth(rStr),
				Check: resource.ComposeTestCheckFunc(
					testAccCheckAwsEc2ClientVpnEndpointExists(resourceName),
					resource.TestCheckResourceAttr(resourceName, "authentication_options.#", "1"),
					resource.TestCheckResourceAttr(resourceName, "authentication_options.0.type", "federated-authentication"),
				),
			},

			{
				ResourceName:      resourceName,
				ImportState:       true,
				ImportStateVerify: true,
			},
		},
	})
}

func TestAccAwsEc2ClientVpnEndpoint_withLogGroup(t *testing.T) {
=======
func testAccAwsEc2ClientVpnEndpoint_withLogGroup(t *testing.T) {
	var v1, v2 ec2.ClientVpnEndpoint
>>>>>>> bb94787e
	rStr := acctest.RandString(5)
	resourceName := "aws_ec2_client_vpn_endpoint.test"

	resource.ParallelTest(t, resource.TestCase{
		PreCheck:     func() { testAccPreCheck(t); testAccPreCheckClientVPNSyncronize(t) },
		Providers:    testAccProviders,
		CheckDestroy: testAccCheckAwsEc2ClientVpnEndpointDestroy,
		Steps: []resource.TestStep{
			{
				Config: testAccEc2ClientVpnEndpointConfig(rStr),
				Check: resource.ComposeTestCheckFunc(
					testAccCheckAwsEc2ClientVpnEndpointExists(resourceName, &v1),
				),
			},
			{
				Config: testAccEc2ClientVpnEndpointConfigWithLogGroup(rStr),
				Check: resource.ComposeTestCheckFunc(
					testAccCheckAwsEc2ClientVpnEndpointExists(resourceName, &v2),
					resource.TestCheckResourceAttr(resourceName, "connection_log_options.#", "1"),
					resource.TestCheckResourceAttr(resourceName, "connection_log_options.0.enabled", "true"),
					resource.TestCheckResourceAttrSet(resourceName, "connection_log_options.0.cloudwatch_log_group"),
					resource.TestCheckResourceAttrSet(resourceName, "connection_log_options.0.cloudwatch_log_stream"),
				),
			},
			{
				ResourceName:      resourceName,
				ImportState:       true,
				ImportStateVerify: true,
			},
		},
	})
}

func testAccAwsEc2ClientVpnEndpoint_withDNSServers(t *testing.T) {
	var v1, v2 ec2.ClientVpnEndpoint
	rStr := acctest.RandString(5)
	resourceName := "aws_ec2_client_vpn_endpoint.test"

	resource.ParallelTest(t, resource.TestCase{
		PreCheck:     func() { testAccPreCheck(t); testAccPreCheckClientVPNSyncronize(t) },
		Providers:    testAccProviders,
		CheckDestroy: testAccCheckAwsEc2ClientVpnEndpointDestroy,
		Steps: []resource.TestStep{
			{
				Config: testAccEc2ClientVpnEndpointConfig(rStr),
				Check: resource.ComposeTestCheckFunc(
					testAccCheckAwsEc2ClientVpnEndpointExists(resourceName, &v1),
				),
			},
			{
				Config: testAccEc2ClientVpnEndpointConfigWithDNSServers(rStr),
				Check: resource.ComposeTestCheckFunc(
					testAccCheckAwsEc2ClientVpnEndpointExists(resourceName, &v2),
				),
			},
		},
	})
}

func testAccAwsEc2ClientVpnEndpoint_tags(t *testing.T) {
	var v1, v2, v3 ec2.ClientVpnEndpoint
	resourceName := "aws_ec2_client_vpn_endpoint.test"
	rStr := acctest.RandString(5)

	resource.ParallelTest(t, resource.TestCase{
		PreCheck:     func() { testAccPreCheck(t); testAccPreCheckClientVPNSyncronize(t) },
		Providers:    testAccProviders,
		CheckDestroy: testAccCheckAwsEc2ClientVpnEndpointDestroy,
		Steps: []resource.TestStep{
			{
				Config: testAccEc2ClientVpnEndpointConfig_tags(rStr),
				Check: resource.ComposeTestCheckFunc(
					testAccCheckAwsEc2ClientVpnEndpointExists(resourceName, &v1),
					resource.TestCheckResourceAttr(resourceName, "tags.%", "2"),
					resource.TestCheckResourceAttr(resourceName, "tags.Usage", "original"),
				),
			},
			{
				ResourceName:      resourceName,
				ImportState:       true,
				ImportStateVerify: true,
			},
			{
				Config: testAccEc2ClientVpnEndpointConfig_tagsChanged(rStr),
				Check: resource.ComposeTestCheckFunc(
					testAccCheckAwsEc2ClientVpnEndpointExists(resourceName, &v2),
					resource.TestCheckResourceAttr(resourceName, "tags.%", "1"),
					resource.TestCheckResourceAttr(resourceName, "tags.Usage", "changed"),
				),
			},
			{
				Config: testAccEc2ClientVpnEndpointConfig(rStr),
				Check: resource.ComposeTestCheckFunc(
					testAccCheckAwsEc2ClientVpnEndpointExists(resourceName, &v3),
					resource.TestCheckResourceAttr(resourceName, "tags.%", "0"),
				),
			},
		},
	})
}

func testAccAwsEc2ClientVpnEndpoint_splitTunnel(t *testing.T) {
	var v1, v2 ec2.ClientVpnEndpoint
	rName := acctest.RandomWithPrefix("tf-acc-test")
	resourceName := "aws_ec2_client_vpn_endpoint.test"

	resource.ParallelTest(t, resource.TestCase{
		PreCheck:     func() { testAccPreCheck(t); testAccPreCheckClientVPNSyncronize(t) },
		Providers:    testAccProviders,
		CheckDestroy: testAccCheckAwsEc2ClientVpnEndpointDestroy,
		Steps: []resource.TestStep{
			{
				Config: testAccEc2ClientVpnEndpointConfigSplitTunnel(rName, true),
				Check: resource.ComposeTestCheckFunc(
					testAccCheckAwsEc2ClientVpnEndpointExists(resourceName, &v1),
					resource.TestCheckResourceAttr(resourceName, "split_tunnel", "true"),
				),
			},
			{
				ResourceName:      resourceName,
				ImportState:       true,
				ImportStateVerify: true,
			},
			{
				Config: testAccEc2ClientVpnEndpointConfigSplitTunnel(rName, false),
				Check: resource.ComposeTestCheckFunc(
					testAccCheckAwsEc2ClientVpnEndpointExists(resourceName, &v2),
					resource.TestCheckResourceAttr(resourceName, "split_tunnel", "false"),
				),
			},
		},
	})
}

func testAccPreCheckClientVPNSyncronize(t *testing.T) {
	sync.TestAccPreCheckSyncronize(t, testAccEc2ClientVpnEndpointSemaphore, "Client VPN")
}

func testAccCheckAwsEc2ClientVpnEndpointDestroy(s *terraform.State) error {
	conn := testAccProvider.Meta().(*AWSClient).ec2conn

	defer testAccEc2ClientVpnEndpointSemaphore.Notify()

	for _, rs := range s.RootModule().Resources {
		if rs.Type != "aws_client_vpn_endpoint" {
			continue
		}

		input := &ec2.DescribeClientVpnEndpointsInput{
			ClientVpnEndpointIds: aws.StringSlice([]string{rs.Primary.ID}),
		}

		resp, _ := conn.DescribeClientVpnEndpoints(input)
		for _, v := range resp.ClientVpnEndpoints {
			if aws.StringValue(v.ClientVpnEndpointId) == rs.Primary.ID {
				return fmt.Errorf("Client VPN endpoint (%s) not deleted", rs.Primary.ID)
			}
		}
	}
	return nil
}

func testAccCheckAwsEc2ClientVpnEndpointExists(name string, endpoint *ec2.ClientVpnEndpoint) resource.TestCheckFunc {
	return func(s *terraform.State) error {
		rs, ok := s.RootModule().Resources[name]
		if !ok {
			return fmt.Errorf("Not found: %s", name)
		}

		conn := testAccProvider.Meta().(*AWSClient).ec2conn

		input := &ec2.DescribeClientVpnEndpointsInput{
			ClientVpnEndpointIds: aws.StringSlice([]string{rs.Primary.ID}),
		}
		result, err := conn.DescribeClientVpnEndpoints(input)
		if err != nil {
			return err
		}

		if result == nil || len(result.ClientVpnEndpoints) == 0 || result.ClientVpnEndpoints[0] == nil {
			return fmt.Errorf("EC2 Client VPN Endpoint (%s) not found", rs.Primary.ID)
		}

		*endpoint = *result.ClientVpnEndpoints[0]

		return nil
	}
}

func testAccEc2ClientVpnEndpointConfigAcmCertificateBase() string {
	key := tlsRsaPrivateKeyPem(2048)
	certificate := tlsRsaX509SelfSignedCertificatePem(key, "example.com")

	return fmt.Sprintf(`
resource "aws_acm_certificate" "test" {
  certificate_body = "%[1]s"
  private_key      = "%[2]s"
}
`, tlsPemEscapeNewlines(certificate), tlsPemEscapeNewlines(key))
}

func testAccEc2ClientVpnEndpointMsADBase() string {
	return fmt.Sprintf(`
data "aws_availability_zones" "available" {
  state = "available"

  filter {
    name   = "opt-in-status"
    values = ["opt-in-not-required"]
  }
}

resource "aws_vpc" "test" {
  cidr_block = "10.0.0.0/16"
}

resource "aws_subnet" "test1" {
  vpc_id            = "${aws_vpc.test.id}"
  cidr_block        = "10.0.1.0/24"
  availability_zone = "${data.aws_availability_zones.available.names[0]}"
}

resource "aws_subnet" "test2" {
  vpc_id            = "${aws_vpc.test.id}"
  cidr_block        = "10.0.2.0/24"
  availability_zone = "${data.aws_availability_zones.available.names[1]}"
}

resource "aws_directory_service_directory" "test" {
  name     = "vpn.notexample.com"
  password = "SuperSecretPassw0rd"
  type     = "MicrosoftAD"

  vpc_settings {
    vpc_id     = "${aws_vpc.test.id}"
    subnet_ids = ["${aws_subnet.test1.id}", "${aws_subnet.test2.id}"]
  }
}
`)
}

func testAccEc2ClientVpnEndpointConfig(rName string) string {
	return testAccEc2ClientVpnEndpointConfigAcmCertificateBase() + fmt.Sprintf(`
resource "aws_ec2_client_vpn_endpoint" "test" {
  description            = "terraform-testacc-clientvpn-%s"
  server_certificate_arn = "${aws_acm_certificate.test.arn}"
  client_cidr_block      = "10.0.0.0/16"

  authentication_options {
    type                       = "certificate-authentication"
    root_certificate_chain_arn = "${aws_acm_certificate.test.arn}"
  }

  connection_log_options {
    enabled = false
  }
}
`, rName)
}

func testAccEc2ClientVpnEndpointConfigWithLogGroup(rName string) string {
	return testAccEc2ClientVpnEndpointConfigAcmCertificateBase() + fmt.Sprintf(`
resource "aws_cloudwatch_log_group" "lg" {
  name = "terraform-testacc-clientvpn-loggroup-%s"
}

resource "aws_cloudwatch_log_stream" "ls" {
  name           = "${aws_cloudwatch_log_group.lg.name}-stream"
  log_group_name = "${aws_cloudwatch_log_group.lg.name}"
}

resource "aws_ec2_client_vpn_endpoint" "test" {
  description            = "terraform-testacc-clientvpn-%s"
  server_certificate_arn = "${aws_acm_certificate.test.arn}"
  client_cidr_block      = "10.0.0.0/16"

  authentication_options {
    type                       = "certificate-authentication"
    root_certificate_chain_arn = "${aws_acm_certificate.test.arn}"
  }

  connection_log_options {
    enabled               = true
    cloudwatch_log_group  = "${aws_cloudwatch_log_group.lg.name}"
    cloudwatch_log_stream = "${aws_cloudwatch_log_stream.ls.name}"
  }
}
`, rName, rName)
}

func testAccEc2ClientVpnEndpointConfigWithDNSServers(rName string) string {
	return testAccEc2ClientVpnEndpointConfigAcmCertificateBase() + fmt.Sprintf(`
resource "aws_ec2_client_vpn_endpoint" "test" {
  description            = "terraform-testacc-clientvpn-%s"
  server_certificate_arn = "${aws_acm_certificate.test.arn}"
  client_cidr_block      = "10.0.0.0/16"

  dns_servers = ["8.8.8.8", "8.8.4.4"]

  authentication_options {
    type                       = "certificate-authentication"
    root_certificate_chain_arn = "${aws_acm_certificate.test.arn}"
  }

  connection_log_options {
    enabled = false
  }
}
`, rName)
}

func testAccEc2ClientVpnEndpointConfigWithMicrosoftAD(rName string) string {
	return testAccEc2ClientVpnEndpointConfigAcmCertificateBase() +
		testAccEc2ClientVpnEndpointMsADBase() + fmt.Sprintf(`
resource "aws_ec2_client_vpn_endpoint" "test" {
  description            = "terraform-testacc-clientvpn-%s"
  server_certificate_arn = "${aws_acm_certificate.test.arn}"
  client_cidr_block      = "10.0.0.0/16"

  authentication_options {
    type                = "directory-service-authentication"
    active_directory_id = "${aws_directory_service_directory.test.id}"
  }

  connection_log_options {
    enabled = false
  }
}
`, rName)
}

func testAccEc2ClientVpnEndpointConfigWithMutualAuthAndMicrosoftAD(rName string) string {
	return testAccEc2ClientVpnEndpointConfigAcmCertificateBase() + testAccEc2ClientVpnEndpointMsADBase() + fmt.Sprintf(`
resource "aws_ec2_client_vpn_endpoint" "test" {
  description            = "terraform-testacc-clientvpn-%s"
  server_certificate_arn = "${aws_acm_certificate.test.arn}"
  client_cidr_block      = "10.0.0.0/16"

  authentication_options {
    type                = "directory-service-authentication"
    active_directory_id = "${aws_directory_service_directory.test.id}"
  }

  authentication_options {
    type                       = "certificate-authentication"
    root_certificate_chain_arn = "${aws_acm_certificate.test.arn}"
  }

  connection_log_options {
    enabled = false
  }
}
`, rName)
}

func testAccEc2ClientVpnEndpointConfigWithFederatedAuth(rName string) string {
	return testAccEc2ClientVpnEndpointConfigAcmCertificateBase() + fmt.Sprintf(`
resource "aws_iam_saml_provider" "default" {
  name                   = "myprovider-%s"
  saml_metadata_document = "${file("./test-fixtures/saml-metadata.xml")}"
}

resource "aws_ec2_client_vpn_endpoint" "test" {
  description            = "terraform-testacc-clientvpn-%s"
  server_certificate_arn = "${aws_acm_certificate.test.arn}"
  client_cidr_block      = "10.0.0.0/16"

  authentication_options {
    type              = "federated-authentication"
    saml_provider_arn = "${aws_iam_saml_provider.default.arn}"
  }

  connection_log_options {
    enabled = false
  }
}
`, rName)
}

func testAccEc2ClientVpnEndpointConfig_tags(rName string) string {
	return testAccEc2ClientVpnEndpointConfigAcmCertificateBase() + fmt.Sprintf(`
resource "aws_ec2_client_vpn_endpoint" "test" {
  description            = "terraform-testacc-clientvpn-%s"
  server_certificate_arn = "${aws_acm_certificate.test.arn}"
  client_cidr_block      = "10.0.0.0/16"

  authentication_options {
    type                       = "certificate-authentication"
    root_certificate_chain_arn = "${aws_acm_certificate.test.arn}"
  }

  connection_log_options {
    enabled = false
  }

  tags = {
    Environment = "production"
    Usage       = "original"
  }
}
`, rName)
}

func testAccEc2ClientVpnEndpointConfig_tagsChanged(rName string) string {
	return testAccEc2ClientVpnEndpointConfigAcmCertificateBase() + fmt.Sprintf(`
resource "aws_ec2_client_vpn_endpoint" "test" {
  description            = "terraform-testacc-clientvpn-%s"
  server_certificate_arn = "${aws_acm_certificate.test.arn}"
  client_cidr_block      = "10.0.0.0/16"

  authentication_options {
    type                       = "certificate-authentication"
    root_certificate_chain_arn = "${aws_acm_certificate.test.arn}"
  }

  connection_log_options {
    enabled = false
  }

  tags = {
    Usage = "changed"
  }
}
`, rName)
}

func testAccEc2ClientVpnEndpointConfigSplitTunnel(rName string, splitTunnel bool) string {
	return testAccEc2ClientVpnEndpointConfigAcmCertificateBase() + fmt.Sprintf(`
resource "aws_ec2_client_vpn_endpoint" "test" {
  client_cidr_block      = "10.0.0.0/16"
  description            = %[1]q
  server_certificate_arn = "${aws_acm_certificate.test.arn}"
  split_tunnel           = %[2]t

  authentication_options {
    type                       = "certificate-authentication"
    root_certificate_chain_arn = "${aws_acm_certificate.test.arn}"
  }

  connection_log_options {
    enabled = false
  }
}
`, rName, splitTunnel)
}<|MERGE_RESOLUTION|>--- conflicted
+++ resolved
@@ -84,6 +84,7 @@
 			"disappears":        testAccAwsEc2ClientVpnEndpoint_disappears,
 			"msAD":              testAccAwsEc2ClientVpnEndpoint_msAD,
 			"mutualAuthAndMsAD": testAccAwsEc2ClientVpnEndpoint_mutualAuthAndMsAD,
+			"federated":         testAccAwsEc2ClientVpnEndpoint_federated,
 			"withLogGroup":      testAccAwsEc2ClientVpnEndpoint_withLogGroup,
 			"withDNSServers":    testAccAwsEc2ClientVpnEndpoint_withDNSServers,
 			"tags":              testAccAwsEc2ClientVpnEndpoint_tags,
@@ -223,25 +224,24 @@
 	})
 }
 
-<<<<<<< HEAD
-func TestAccAwsEc2ClientVpnEndpoint_federatedAuth(t *testing.T) {
-	rStr := acctest.RandString(5)
-	resourceName := "aws_ec2_client_vpn_endpoint.test"
-
-	resource.ParallelTest(t, resource.TestCase{
-		PreCheck:     func() { testAccPreCheck(t) },
+func testAccAwsEc2ClientVpnEndpoint_federated(t *testing.T) {
+	var v ec2.ClientVpnEndpoint
+	rStr := acctest.RandString(5)
+	resourceName := "aws_ec2_client_vpn_endpoint.test"
+
+	resource.ParallelTest(t, resource.TestCase{
+		PreCheck:     func() { testAccPreCheck(t); testAccPreCheckClientVPNSyncronize(t) },
 		Providers:    testAccProviders,
 		CheckDestroy: testAccCheckAwsEc2ClientVpnEndpointDestroy,
 		Steps: []resource.TestStep{
 			{
 				Config: testAccEc2ClientVpnEndpointConfigWithFederatedAuth(rStr),
 				Check: resource.ComposeTestCheckFunc(
-					testAccCheckAwsEc2ClientVpnEndpointExists(resourceName),
+					testAccCheckAwsEc2ClientVpnEndpointExists(resourceName, &v),
 					resource.TestCheckResourceAttr(resourceName, "authentication_options.#", "1"),
 					resource.TestCheckResourceAttr(resourceName, "authentication_options.0.type", "federated-authentication"),
 				),
 			},
-
 			{
 				ResourceName:      resourceName,
 				ImportState:       true,
@@ -252,10 +252,6 @@
 }
 
 func TestAccAwsEc2ClientVpnEndpoint_withLogGroup(t *testing.T) {
-=======
-func testAccAwsEc2ClientVpnEndpoint_withLogGroup(t *testing.T) {
-	var v1, v2 ec2.ClientVpnEndpoint
->>>>>>> bb94787e
 	rStr := acctest.RandString(5)
 	resourceName := "aws_ec2_client_vpn_endpoint.test"
 
