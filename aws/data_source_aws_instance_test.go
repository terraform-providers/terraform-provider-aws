package aws

import (
	"fmt"
	"testing"

	"github.com/aws/aws-sdk-go/service/ec2"
	"github.com/hashicorp/terraform-plugin-sdk/v2/helper/acctest"
	"github.com/hashicorp/terraform-plugin-sdk/v2/helper/resource"
)

func TestAccAWSInstanceDataSource_basic(t *testing.T) {
	resourceName := "aws_instance.test"
	datasourceName := "data.aws_instance.test"

	resource.ParallelTest(t, resource.TestCase{
		PreCheck:   func() { testAccPreCheck(t) },
		ErrorCheck: testAccErrorCheck(t, ec2.EndpointsID),
		Providers:  testAccProviders,
		Steps: []resource.TestStep{
			{
				Config: testAccInstanceDataSourceConfig,
				Check: resource.ComposeTestCheckFunc(
					resource.TestCheckResourceAttrPair(datasourceName, "ami", resourceName, "ami"),
					resource.TestCheckResourceAttrPair(datasourceName, "tags.%", resourceName, "tags.%"),
					resource.TestCheckResourceAttrPair(datasourceName, "instance_type", resourceName, "instance_type"),
					resource.TestCheckResourceAttrPair(datasourceName, "arn", resourceName, "arn"),
					resource.TestCheckNoResourceAttr(datasourceName, "user_data_base64"),
					resource.TestCheckResourceAttr(datasourceName, "outpost_arn", ""),
				),
			},
		},
	})
}

func TestAccAWSInstanceDataSource_tags(t *testing.T) {
	rInt := acctest.RandInt()
	resourceName := "aws_instance.test"
	datasourceName := "data.aws_instance.test"

	resource.ParallelTest(t, resource.TestCase{
		PreCheck:   func() { testAccPreCheck(t) },
		ErrorCheck: testAccErrorCheck(t, ec2.EndpointsID),
		Providers:  testAccProviders,
		Steps: []resource.TestStep{
			{
				Config: testAccInstanceDataSourceConfig_Tags(rInt),
				Check: resource.ComposeTestCheckFunc(
					resource.TestCheckResourceAttrPair(datasourceName, "ami", resourceName, "ami"),
					resource.TestCheckResourceAttrPair(datasourceName, "tags.%", resourceName, "tags.%"),
					resource.TestCheckResourceAttrPair(datasourceName, "instance_type", resourceName, "instance_type"),
				),
			},
		},
	})
}

func TestAccAWSInstanceDataSource_AzUserData(t *testing.T) {
	resourceName := "aws_instance.test"
	datasourceName := "data.aws_instance.test"

	resource.ParallelTest(t, resource.TestCase{
		PreCheck:   func() { testAccPreCheck(t) },
		ErrorCheck: testAccErrorCheck(t, ec2.EndpointsID),
		Providers:  testAccProviders,
		Steps: []resource.TestStep{
			{
				Config: testAccInstanceDataSourceConfig_AzUserData,
				Check: resource.ComposeTestCheckFunc(
					resource.TestCheckResourceAttrPair(datasourceName, "ami", resourceName, "ami"),
					resource.TestCheckResourceAttrPair(datasourceName, "tags.%", resourceName, "tags.%"),
					resource.TestCheckResourceAttrPair(datasourceName, "instance_type", resourceName, "instance_type"),
					resource.TestCheckResourceAttrPair(datasourceName, "availability_zone", resourceName, "availability_zone"),
					resource.TestCheckResourceAttrPair(datasourceName, "user_data", resourceName, "user_data"),
				),
			},
		},
	})
}

func TestAccAWSInstanceDataSource_gp2IopsDevice(t *testing.T) {
	resourceName := "aws_instance.test"
	datasourceName := "data.aws_instance.test"

	resource.ParallelTest(t, resource.TestCase{
		PreCheck:   func() { testAccPreCheck(t) },
		ErrorCheck: testAccErrorCheck(t, ec2.EndpointsID),
		Providers:  testAccProviders,
		Steps: []resource.TestStep{
			{
				Config: testAccInstanceDataSourceConfig_gp2IopsDevice,
				Check: resource.ComposeTestCheckFunc(
					resource.TestCheckResourceAttrPair(datasourceName, "ami", resourceName, "ami"),
					resource.TestCheckResourceAttrPair(datasourceName, "instance_type", resourceName, "instance_type"),
					resource.TestCheckResourceAttrPair(datasourceName, "root_block_device.#", resourceName, "root_block_device.#"),
					resource.TestCheckResourceAttrPair(datasourceName, "root_block_device.0.volume_size", resourceName, "root_block_device.0.volume_size"),
					resource.TestCheckResourceAttrPair(datasourceName, "root_block_device.0.volume_type", resourceName, "root_block_device.0.volume_type"),
					resource.TestCheckResourceAttrPair(datasourceName, "root_block_device.0.device_name", resourceName, "root_block_device.0.device_name"),
					resource.TestCheckResourceAttrPair(datasourceName, "root_block_device.0.iops", resourceName, "root_block_device.0.iops"),
				),
			},
		},
	})
}

func TestAccAWSInstanceDataSource_gp3ThroughputDevice(t *testing.T) {
	resourceName := "aws_instance.test"
	datasourceName := "data.aws_instance.test"

	resource.ParallelTest(t, resource.TestCase{
<<<<<<< HEAD
		PreCheck:  func() { testAccPreCheck(t) },
		Providers: testAccProviders,
=======
		PreCheck:   func() { testAccPreCheck(t) },
		ErrorCheck: testAccErrorCheck(t, ec2.EndpointsID),
		Providers:  testAccProviders,
>>>>>>> d2cbf0e7
		Steps: []resource.TestStep{
			{
				Config: testAccInstanceDataSourceConfig_gp3ThroughputDevice,
				Check: resource.ComposeTestCheckFunc(
					resource.TestCheckResourceAttrPair(datasourceName, "ami", resourceName, "ami"),
					resource.TestCheckResourceAttrPair(datasourceName, "instance_type", resourceName, "instance_type"),
					resource.TestCheckResourceAttrPair(datasourceName, "root_block_device.#", resourceName, "root_block_device.#"),
					resource.TestCheckResourceAttrPair(datasourceName, "root_block_device.0.volume_size", resourceName, "root_block_device.0.volume_size"),
					resource.TestCheckResourceAttrPair(datasourceName, "root_block_device.0.volume_type", resourceName, "root_block_device.0.volume_type"),
					resource.TestCheckResourceAttrPair(datasourceName, "root_block_device.0.device_name", resourceName, "root_block_device.0.device_name"),
					resource.TestCheckResourceAttrPair(datasourceName, "root_block_device.0.throughput", resourceName, "root_block_device.0.throughput"),
				),
			},
		},
	})
}

func TestAccAWSInstanceDataSource_blockDevices(t *testing.T) {
	resourceName := "aws_instance.test"
	datasourceName := "data.aws_instance.test"

	resource.ParallelTest(t, resource.TestCase{
		PreCheck:   func() { testAccPreCheck(t) },
		ErrorCheck: testAccErrorCheck(t, ec2.EndpointsID),
		Providers:  testAccProviders,
		Steps: []resource.TestStep{
			{
				Config: testAccInstanceDataSourceConfig_blockDevices,
				Check: resource.ComposeTestCheckFunc(
					resource.TestCheckResourceAttrPair(datasourceName, "ami", resourceName, "ami"),
					resource.TestCheckResourceAttrPair(datasourceName, "instance_type", resourceName, "instance_type"),
					resource.TestCheckResourceAttrPair(datasourceName, "root_block_device.#", resourceName, "root_block_device.#"),
					resource.TestCheckResourceAttrPair(datasourceName, "root_block_device.0.volume_size", resourceName, "root_block_device.0.volume_size"),
					resource.TestCheckResourceAttrPair(datasourceName, "root_block_device.0.volume_type", resourceName, "root_block_device.0.volume_type"),
					resource.TestCheckResourceAttrPair(datasourceName, "root_block_device.0.device_name", resourceName, "root_block_device.0.device_name"),
					resource.TestCheckResourceAttrPair(datasourceName, "ebs_block_device.#", resourceName, "ebs_block_device.#"),
					//resource.TestCheckResourceAttrPair(datasourceName, "ephemeral_block_device.#", resourceName, "ephemeral_block_device.#"),
					// ephemeral block devices don't get saved properly due to API limitations, so this can't actually be tested right now
				),
			},
		},
	})
}

// Test to verify that ebs_block_device kms_key_id does not elicit a panic
func TestAccAWSInstanceDataSource_EbsBlockDevice_KmsKeyId(t *testing.T) {
	resource.ParallelTest(t, resource.TestCase{
		PreCheck:   func() { testAccPreCheck(t) },
		ErrorCheck: testAccErrorCheck(t, ec2.EndpointsID),
		Providers:  testAccProviders,
		Steps: []resource.TestStep{
			{
				Config: testAccInstanceDataSourceConfig_EbsBlockDevice_KmsKeyId,
			},
		},
	})
}

// Test to verify that root_block_device kms_key_id does not elicit a panic
func TestAccAWSInstanceDataSource_RootBlockDevice_KmsKeyId(t *testing.T) {
	resource.ParallelTest(t, resource.TestCase{
		PreCheck:   func() { testAccPreCheck(t) },
		ErrorCheck: testAccErrorCheck(t, ec2.EndpointsID),
		Providers:  testAccProviders,
		Steps: []resource.TestStep{
			{
				Config: testAccInstanceDataSourceConfig_RootBlockDevice_KmsKeyId,
			},
		},
	})
}

func TestAccAWSInstanceDataSource_rootInstanceStore(t *testing.T) {
	resourceName := "aws_instance.test"
	datasourceName := "data.aws_instance.test"

	resource.ParallelTest(t, resource.TestCase{
		PreCheck:   func() { testAccPreCheck(t) },
		ErrorCheck: testAccErrorCheck(t, ec2.EndpointsID),
		Providers:  testAccProviders,
		Steps: []resource.TestStep{
			{
				Config: testAccInstanceDataSourceConfig_rootInstanceStore,
				Check: resource.ComposeTestCheckFunc(
					resource.TestCheckResourceAttrPair(datasourceName, "ami", resourceName, "ami"),
					resource.TestCheckResourceAttrPair(datasourceName, "instance_type", resourceName, "instance_type"),
					resource.TestCheckResourceAttrPair(datasourceName, "ebs_block_device.#", resourceName, "ebs_block_device.#"),
					resource.TestCheckResourceAttrPair(datasourceName, "ebs_optimized", resourceName, "ebs_optimized"),
					resource.TestCheckResourceAttrPair(datasourceName, "root_block_device.#", resourceName, "root_block_device.#"),
				),
			},
		},
	})
}

func TestAccAWSInstanceDataSource_privateIP(t *testing.T) {
	resourceName := "aws_instance.test"
	datasourceName := "data.aws_instance.test"
	rName := fmt.Sprintf("tf-testacc-instance-%s", acctest.RandString(12))

	resource.ParallelTest(t, resource.TestCase{
		PreCheck:   func() { testAccPreCheck(t) },
		ErrorCheck: testAccErrorCheck(t, ec2.EndpointsID),
		Providers:  testAccProviders,
		Steps: []resource.TestStep{
			{
				Config: testAccInstanceDataSourceConfig_privateIP(rName),
				Check: resource.ComposeTestCheckFunc(
					resource.TestCheckResourceAttrPair(datasourceName, "ami", resourceName, "ami"),
					resource.TestCheckResourceAttrPair(datasourceName, "instance_type", resourceName, "instance_type"),
					resource.TestCheckResourceAttrPair(datasourceName, "private_ip", resourceName, "private_ip"),
				),
			},
		},
	})
}

func TestAccAWSInstanceDataSource_secondaryPrivateIPs(t *testing.T) {
	resourceName := "aws_instance.test"
	datasourceName := "data.aws_instance.test"
	rName := fmt.Sprintf("tf-testacc-instance-%s", acctest.RandString(12))

	resource.ParallelTest(t, resource.TestCase{
		PreCheck:   func() { testAccPreCheck(t) },
		ErrorCheck: testAccErrorCheck(t, ec2.EndpointsID),
		Providers:  testAccProviders,
		Steps: []resource.TestStep{
			{
				Config: testAccInstanceDataSourceConfig_secondaryPrivateIPs(rName),
				Check: resource.ComposeTestCheckFunc(
					resource.TestCheckResourceAttrPair(datasourceName, "ami", resourceName, "ami"),
					resource.TestCheckResourceAttrPair(datasourceName, "instance_type", resourceName, "instance_type"),
					resource.TestCheckResourceAttrPair(datasourceName, "secondary_private_ips", resourceName, "secondary_private_ips"),
				),
			},
		},
	})
}

func TestAccAWSInstanceDataSource_keyPair(t *testing.T) {
	resourceName := "aws_instance.test"
	datasourceName := "data.aws_instance.test"
	rName := fmt.Sprintf("tf-test-key-%d", acctest.RandInt())

	resource.ParallelTest(t, resource.TestCase{
		PreCheck:   func() { testAccPreCheck(t) },
		ErrorCheck: testAccErrorCheck(t, ec2.EndpointsID),
		Providers:  testAccProviders,
		Steps: []resource.TestStep{
			{
				Config: testAccInstanceDataSourceConfig_keyPair(rName),
				Check: resource.ComposeTestCheckFunc(
					resource.TestCheckResourceAttrPair(datasourceName, "ami", resourceName, "ami"),
					resource.TestCheckResourceAttrPair(datasourceName, "tags.%", resourceName, "tags.%"),
					resource.TestCheckResourceAttrPair(datasourceName, "instance_type", resourceName, "instance_type"),
					resource.TestCheckResourceAttrPair(datasourceName, "key_name", resourceName, "key_name"),
				),
			},
		},
	})
}

func TestAccAWSInstanceDataSource_VPC(t *testing.T) {
	resourceName := "aws_instance.test"
	datasourceName := "data.aws_instance.test"
	rName := fmt.Sprintf("tf-testacc-instance-%s", acctest.RandString(12))

	resource.ParallelTest(t, resource.TestCase{
		PreCheck:   func() { testAccPreCheck(t) },
		ErrorCheck: testAccErrorCheck(t, ec2.EndpointsID),
		Providers:  testAccProviders,
		Steps: []resource.TestStep{
			{
				Config: testAccInstanceDataSourceConfig_VPC(rName),
				Check: resource.ComposeTestCheckFunc(
					resource.TestCheckResourceAttrPair(datasourceName, "ami", resourceName, "ami"),
					resource.TestCheckResourceAttrPair(datasourceName, "instance_type", resourceName, "instance_type"),
					resource.TestCheckResourceAttrPair(datasourceName, "user_data", resourceName, "user_data"),
					resource.TestCheckResourceAttrPair(datasourceName, "associate_public_ip_address", resourceName, "associate_public_ip_address"),
					resource.TestCheckResourceAttrPair(datasourceName, "tenancy", resourceName, "tenancy"),
				),
			},
		},
	})
}

func TestAccAWSInstanceDataSource_PlacementGroup(t *testing.T) {
	resourceName := "aws_instance.test"
	datasourceName := "data.aws_instance.test"
	rName := fmt.Sprintf("tf-testacc-instance-%s", acctest.RandString(12))

	resource.ParallelTest(t, resource.TestCase{
		PreCheck:   func() { testAccPreCheck(t) },
		ErrorCheck: testAccErrorCheck(t, ec2.EndpointsID),
		Providers:  testAccProviders,
		Steps: []resource.TestStep{
			{
				Config: testAccInstanceDataSourceConfig_PlacementGroup(rName),
				Check: resource.ComposeTestCheckFunc(
					resource.TestCheckResourceAttrPair(datasourceName, "placement_group", resourceName, "placement_group"),
				),
			},
		},
	})
}

func TestAccAWSInstanceDataSource_SecurityGroups(t *testing.T) {
	rInt := acctest.RandInt()
	resourceName := "aws_instance.test"
	datasourceName := "data.aws_instance.test"

	resource.ParallelTest(t, resource.TestCase{
		PreCheck:   func() { testAccPreCheck(t) },
		ErrorCheck: testAccErrorCheck(t, ec2.EndpointsID),
		Providers:  testAccProviders,
		Steps: []resource.TestStep{
			{
				Config: testAccInstanceDataSourceConfig_SecurityGroups(rInt),
				Check: resource.ComposeTestCheckFunc(
					resource.TestCheckResourceAttrPair(datasourceName, "ami", resourceName, "ami"),
					resource.TestCheckResourceAttrPair(datasourceName, "instance_type", resourceName, "instance_type"),
					resource.TestCheckResourceAttrPair(datasourceName, "user_data", resourceName, "user_data"),
					resource.TestCheckResourceAttrPair(datasourceName, "vpc_security_group_ids.#", resourceName, "vpc_security_group_ids.#"),
					resource.TestCheckResourceAttrPair(datasourceName, "security_groups.#", resourceName, "security_groups.#"),
				),
			},
		},
	})
}

func TestAccAWSInstanceDataSource_VPCSecurityGroups(t *testing.T) {
	resourceName := "aws_instance.test"
	datasourceName := "data.aws_instance.test"
	rName := fmt.Sprintf("tf-testacc-instance-%s", acctest.RandString(12))

	resource.ParallelTest(t, resource.TestCase{
		PreCheck:   func() { testAccPreCheck(t) },
		ErrorCheck: testAccErrorCheck(t, ec2.EndpointsID),
		Providers:  testAccProviders,
		Steps: []resource.TestStep{
			{
				Config: testAccInstanceDataSourceConfig_VPCSecurityGroups(rName),
				Check: resource.ComposeTestCheckFunc(
					resource.TestCheckResourceAttrPair(datasourceName, "ami", resourceName, "ami"),
					resource.TestCheckResourceAttrPair(datasourceName, "instance_type", resourceName, "instance_type"),
					resource.TestCheckResourceAttrPair(datasourceName, "vpc_security_group_ids.#", resourceName, "vpc_security_group_ids.#"),
					resource.TestCheckResourceAttrPair(datasourceName, "security_groups.#", resourceName, "security_groups.#"),
				),
			},
		},
	})
}

func TestAccAWSInstanceDataSource_getPasswordData_trueToFalse(t *testing.T) {
	datasourceName := "data.aws_instance.test"
	rName := fmt.Sprintf("tf-testacc-instance-%s", acctest.RandString(12))

	resource.ParallelTest(t, resource.TestCase{
		PreCheck:   func() { testAccPreCheck(t) },
		ErrorCheck: testAccErrorCheck(t, ec2.EndpointsID),
		Providers:  testAccProviders,
		Steps: []resource.TestStep{
			{
				Config: testAccInstanceDataSourceConfig_getPasswordData(rName, true),
				Check: resource.ComposeTestCheckFunc(
					resource.TestCheckResourceAttr(datasourceName, "get_password_data", "true"),
					resource.TestCheckResourceAttrSet(datasourceName, "password_data"),
				),
			},
			{
				Config: testAccInstanceDataSourceConfig_getPasswordData(rName, false),
				Check: resource.ComposeTestCheckFunc(
					resource.TestCheckResourceAttr(datasourceName, "get_password_data", "false"),
					resource.TestCheckNoResourceAttr(datasourceName, "password_data"),
				),
			},
		},
	})
}

func TestAccAWSInstanceDataSource_getPasswordData_falseToTrue(t *testing.T) {
	datasourceName := "data.aws_instance.test"
	rName := fmt.Sprintf("tf-testacc-instance-%s", acctest.RandString(12))

	resource.ParallelTest(t, resource.TestCase{
		PreCheck:   func() { testAccPreCheck(t) },
		ErrorCheck: testAccErrorCheck(t, ec2.EndpointsID),
		Providers:  testAccProviders,
		Steps: []resource.TestStep{
			{
				Config: testAccInstanceDataSourceConfig_getPasswordData(rName, false),
				Check: resource.ComposeTestCheckFunc(
					resource.TestCheckResourceAttr(datasourceName, "get_password_data", "false"),
					resource.TestCheckNoResourceAttr(datasourceName, "password_data"),
				),
			},
			{
				Config: testAccInstanceDataSourceConfig_getPasswordData(rName, true),
				Check: resource.ComposeTestCheckFunc(
					resource.TestCheckResourceAttr(datasourceName, "get_password_data", "true"),
					resource.TestCheckResourceAttrSet(datasourceName, "password_data"),
				),
			},
		},
	})
}

func TestAccAWSInstanceDataSource_GetUserData(t *testing.T) {
	datasourceName := "data.aws_instance.test"
	rName := fmt.Sprintf("tf-testacc-instance-%s", acctest.RandString(12))

	resource.ParallelTest(t, resource.TestCase{
		PreCheck:   func() { testAccPreCheck(t) },
		ErrorCheck: testAccErrorCheck(t, ec2.EndpointsID),
		Providers:  testAccProviders,
		Steps: []resource.TestStep{
			{
				Config: testAccInstanceDataSourceConfigGetUserData(rName, true),
				Check: resource.ComposeTestCheckFunc(
					resource.TestCheckResourceAttr(datasourceName, "get_user_data", "true"),
					resource.TestCheckResourceAttr(datasourceName, "user_data_base64", "IyEvYmluL2Jhc2gKCmVjaG8gImhlbGxvIHdvcmxkIgo="),
				),
			},
			{
				Config: testAccInstanceDataSourceConfigGetUserData(rName, false),
				Check: resource.ComposeTestCheckFunc(
					resource.TestCheckResourceAttr(datasourceName, "get_user_data", "false"),
					resource.TestCheckNoResourceAttr(datasourceName, "user_data_base64"),
				),
			},
			{
				Config: testAccInstanceDataSourceConfigGetUserData(rName, true),
				Check: resource.ComposeTestCheckFunc(
					resource.TestCheckResourceAttr(datasourceName, "get_user_data", "true"),
					resource.TestCheckResourceAttr(datasourceName, "user_data_base64", "IyEvYmluL2Jhc2gKCmVjaG8gImhlbGxvIHdvcmxkIgo="),
				),
			},
		},
	})
}

func TestAccAWSInstanceDataSource_GetUserData_NoUserData(t *testing.T) {
	resourceName := "aws_instance.test"
	datasourceName := "data.aws_instance.test"
	rName := fmt.Sprintf("tf-testacc-instance-%s", acctest.RandString(12))

	resource.ParallelTest(t, resource.TestCase{
		PreCheck:   func() { testAccPreCheck(t) },
		ErrorCheck: testAccErrorCheck(t, ec2.EndpointsID),
		Providers:  testAccProviders,
		Steps: []resource.TestStep{
			{
				Config: testAccInstanceDataSourceConfigGetUserDataNoUserData(rName, true),
				Check: resource.ComposeTestCheckFunc(
					resource.TestCheckResourceAttr(datasourceName, "get_user_data", "true"),
					resource.TestCheckNoResourceAttr(datasourceName, "user_data_base64"),
					resource.TestCheckResourceAttrPair(datasourceName, "user_data_base64", resourceName, "user_data_base64"),
				),
			},
			{
				Config: testAccInstanceDataSourceConfigGetUserDataNoUserData(rName, false),
				Check: resource.ComposeTestCheckFunc(
					resource.TestCheckResourceAttr(datasourceName, "get_user_data", "false"),
					resource.TestCheckNoResourceAttr(datasourceName, "user_data_base64"),
					resource.TestCheckResourceAttrPair(datasourceName, "user_data_base64", resourceName, "user_data_base64"),
				),
			},
			{
				Config: testAccInstanceDataSourceConfigGetUserDataNoUserData(rName, true),
				Check: resource.ComposeTestCheckFunc(
					resource.TestCheckResourceAttr(datasourceName, "get_user_data", "true"),
					resource.TestCheckNoResourceAttr(datasourceName, "user_data_base64"),
					resource.TestCheckResourceAttrPair(datasourceName, "user_data_base64", resourceName, "user_data_base64"),
				),
			},
		},
	})
}

func TestAccAWSInstanceDataSource_creditSpecification(t *testing.T) {
	resourceName := "aws_instance.test"
	datasourceName := "data.aws_instance.test"
	rName := fmt.Sprintf("tf-testacc-instance-%s", acctest.RandString(12))

	resource.ParallelTest(t, resource.TestCase{
		PreCheck:   func() { testAccPreCheck(t) },
		ErrorCheck: testAccErrorCheck(t, ec2.EndpointsID),
		Providers:  testAccProviders,
		Steps: []resource.TestStep{
			{

				Config: testAccInstanceDataSourceConfig_creditSpecification(rName),
				Check: resource.ComposeTestCheckFunc(
					resource.TestCheckResourceAttrPair(datasourceName, "instance_type", resourceName, "instance_type"),
					resource.TestCheckResourceAttrPair(datasourceName, "credit_specification.#", resourceName, "credit_specification.#"),
					resource.TestCheckResourceAttrPair(datasourceName, "credit_specification.0.cpu_credits", resourceName, "credit_specification.0.cpu_credits"),
				),
			},
		},
	})
}

func TestAccAWSInstanceDataSource_metadataOptions(t *testing.T) {
	resourceName := "aws_instance.test"
	datasourceName := "data.aws_instance.test"
	rName := acctest.RandomWithPrefix("tf-acc-test")

	resource.ParallelTest(t, resource.TestCase{
		PreCheck:   func() { testAccPreCheck(t) },
		ErrorCheck: testAccErrorCheck(t, ec2.EndpointsID),
		Providers:  testAccProviders,
		Steps: []resource.TestStep{
			{
				Config: testAccInstanceDataSourceConfig_metadataOptions(rName),
				Check: resource.ComposeTestCheckFunc(
					resource.TestCheckResourceAttrPair(datasourceName, "metadata_options.#", resourceName, "metadata_options.#"),
					resource.TestCheckResourceAttrPair(datasourceName, "metadata_options.0.http_endpoint", resourceName, "metadata_options.0.http_endpoint"),
					resource.TestCheckResourceAttrPair(datasourceName, "metadata_options.0.http_tokens", resourceName, "metadata_options.0.http_tokens"),
					resource.TestCheckResourceAttrPair(datasourceName, "metadata_options.0.http_put_response_hop_limit", resourceName, "metadata_options.0.http_put_response_hop_limit"),
				),
			},
		},
	})
}

func TestAccAWSInstanceDataSource_enclaveOptions(t *testing.T) {
	resourceName := "aws_instance.test"
	datasourceName := "data.aws_instance.test"
	rName := acctest.RandomWithPrefix("tf-acc-test")

	resource.ParallelTest(t, resource.TestCase{
		PreCheck:   func() { testAccPreCheck(t) },
		ErrorCheck: testAccErrorCheck(t, ec2.EndpointsID),
		Providers:  testAccProviders,
		Steps: []resource.TestStep{
			{
				Config: testAccInstanceDataSourceConfig_enclaveOptions(rName),
				Check: resource.ComposeTestCheckFunc(
					resource.TestCheckResourceAttrPair(datasourceName, "enclave_options.#", resourceName, "enclave_options.#"),
					resource.TestCheckResourceAttrPair(datasourceName, "enclave_options.0.enabled", resourceName, "enclave_options.0.enabled"),
				),
			},
		},
	})
}

func TestAccAWSInstanceDataSource_blockDeviceTags(t *testing.T) {
	rName := acctest.RandomWithPrefix("tf-acc-test")
	resourceName := "aws_instance.test"
	datasourceName := "data.aws_instance.test"

	resource.ParallelTest(t, resource.TestCase{
<<<<<<< HEAD
		PreCheck:  func() { testAccPreCheck(t) },
		Providers: testAccProviders,
=======
		PreCheck:   func() { testAccPreCheck(t) },
		ErrorCheck: testAccErrorCheck(t, ec2.EndpointsID),
		Providers:  testAccProviders,
>>>>>>> d2cbf0e7
		Steps: []resource.TestStep{
			{
				Config: testAccInstanceDataSourceConfig_blockDeviceTags(rName),
				Check: resource.ComposeTestCheckFunc(
					resource.TestCheckResourceAttrPair(datasourceName, "instance_type", resourceName, "instance_type"),
				),
			},
		},
	})
}

// Lookup based on InstanceID
var testAccInstanceDataSourceConfig = testAccLatestAmazonLinuxHvmEbsAmiConfig() + `
resource "aws_instance" "test" {
  ami           = data.aws_ami.amzn-ami-minimal-hvm-ebs.id
  instance_type = "t2.small"

  tags = {
    Name = "HelloWorld"
  }
}

data "aws_instance" "test" {
  filter {
    name   = "instance-id"
    values = [aws_instance.test.id]
  }
}
`

// Use the tags attribute to filter
func testAccInstanceDataSourceConfig_Tags(rInt int) string {
	return testAccLatestAmazonLinuxHvmEbsAmiConfig() + fmt.Sprintf(`
resource "aws_instance" "test" {
  ami           = data.aws_ami.amzn-ami-minimal-hvm-ebs.id
  instance_type = "t2.small"

  tags = {
    Name     = "HelloWorld"
    TestSeed = "%[1]d"
  }
}

data "aws_instance" "test" {
  instance_tags = {
    Name     = aws_instance.test.tags["Name"]
    TestSeed = "%[1]d"
  }
}
`, rInt)
}

// filter on tag, populate more attributes
var testAccInstanceDataSourceConfig_AzUserData = composeConfig(testAccAvailableAZsNoOptInDefaultExcludeConfig(),
	testAccLatestAmazonLinuxHvmEbsAmiConfig(), `
resource "aws_instance" "test" {
  ami               = data.aws_ami.amzn-ami-minimal-hvm-ebs.id
  availability_zone = data.aws_availability_zones.available.names[0]

  instance_type = "t2.micro"
  user_data     = "test:-with-character's"

  tags = {
    TFAccTest = "YesThisIsATest"
  }
}

data "aws_instance" "test" {
  instance_id = aws_instance.test.id
}
`)

// GP2IopsDevice
var testAccInstanceDataSourceConfig_gp2IopsDevice = testAccLatestAmazonLinuxHvmEbsAmiConfig() + `
resource "aws_instance" "test" {
  ami           = data.aws_ami.amzn-ami-minimal-hvm-ebs.id
  instance_type = "t3.medium"

  root_block_device {
    volume_type = "gp2"
    volume_size = 11
  }
}

data "aws_instance" "test" {
  instance_id = aws_instance.test.id
}
`

// GP3ThroughputDevice
var testAccInstanceDataSourceConfig_gp3ThroughputDevice = testAccLatestAmazonLinuxHvmEbsAmiConfig() + `
resource "aws_instance" "test" {
  ami           = data.aws_ami.amzn-ami-minimal-hvm-ebs.id
  instance_type = "t3.medium"

  root_block_device {
    volume_type = "gp3"
    volume_size = 10
    throughput  = 300
  }
}

data "aws_instance" "test" {
  instance_id = aws_instance.test.id
}
`

// Block Device
var testAccInstanceDataSourceConfig_blockDevices = testAccLatestAmazonLinuxHvmEbsAmiConfig() + `
resource "aws_instance" "test" {
  ami           = data.aws_ami.amzn-ami-minimal-hvm-ebs.id
  instance_type = "t3.medium"

  root_block_device {
    volume_type = "gp2"
    volume_size = 11
  }

  ebs_block_device {
    device_name = "/dev/sdb"
    volume_size = 9
  }

  ebs_block_device {
    device_name = "/dev/sdc"
    volume_size = 10
    volume_type = "io1"
    iops        = 100
  }

  # Encrypted ebs block device
  ebs_block_device {
    device_name = "/dev/sdd"
    volume_size = 12
    encrypted   = true
  }

  ephemeral_block_device {
    device_name  = "/dev/sde"
    virtual_name = "ephemeral0"
  }

  ebs_block_device {
    device_name = "/dev/sdf"
    volume_size = 10
    volume_type = "gp3"
    throughput  = 300
  }
}

data "aws_instance" "test" {
  instance_id = aws_instance.test.id
}
`

var testAccInstanceDataSourceConfig_EbsBlockDevice_KmsKeyId = testAccLatestAmazonLinuxHvmEbsAmiConfig() + `
resource "aws_kms_key" "test" {
  deletion_window_in_days = 7
}

resource "aws_instance" "test" {
  ami           = data.aws_ami.amzn-ami-minimal-hvm-ebs.id
  instance_type = "t3.medium"

  root_block_device {
    volume_type = "gp2"
    volume_size = 11
  }

  ebs_block_device {
    device_name = "/dev/sdb"
    encrypted   = true
    kms_key_id  = aws_kms_key.test.arn
    volume_size = 9
  }
}

data "aws_instance" "test" {
  instance_id = aws_instance.test.id
}
`

var testAccInstanceDataSourceConfig_RootBlockDevice_KmsKeyId = testAccLatestAmazonLinuxHvmEbsAmiConfig() + `
resource "aws_kms_key" "test" {
  deletion_window_in_days = 7
}

resource "aws_instance" "test" {
  ami           = data.aws_ami.amzn-ami-minimal-hvm-ebs.id
  instance_type = "t3.medium"

  root_block_device {
    encrypted   = true
    kms_key_id  = aws_kms_key.test.arn
    volume_type = "gp2"
    volume_size = 11
  }
}

data "aws_instance" "test" {
  instance_id = aws_instance.test.id
}
`

var testAccInstanceDataSourceConfig_rootInstanceStore = testAccLatestAmazonLinuxHvmEbsAmiConfig() + `
resource "aws_instance" "test" {
  ami           = data.aws_ami.amzn-ami-minimal-hvm-ebs.id
  instance_type = "t3.medium"
}

data "aws_instance" "test" {
  instance_id = aws_instance.test.id
}
`

func testAccInstanceDataSourceConfig_privateIP(rName string) string {
	return composeConfig(testAccLatestAmazonLinuxHvmEbsAmiConfig(), testAccAwsInstanceVpcConfigBasic(rName), `
resource "aws_instance" "test" {
  ami           = data.aws_ami.amzn-ami-minimal-hvm-ebs.id
  instance_type = "t2.micro"
  subnet_id     = aws_subnet.test.id
  private_ip    = "10.0.0.42"
}

data "aws_instance" "test" {
  instance_id = aws_instance.test.id
}
`)
}

func testAccInstanceDataSourceConfig_secondaryPrivateIPs(rName string) string {
	return composeConfig(testAccLatestAmazonLinuxHvmEbsAmiConfig(), testAccAwsInstanceVpcConfigBasic(rName), `
resource "aws_instance" "test" {
  ami                   = data.aws_ami.amzn-ami-minimal-hvm-ebs.id
  instance_type         = "t2.micro"
  subnet_id             = aws_subnet.test.id
  secondary_private_ips = ["10.0.0.42"]
}

data "aws_instance" "test" {
  instance_id = aws_instance.test.id
}
`)
}

func testAccInstanceDataSourceConfig_keyPair(rName string) string {
	return testAccLatestAmazonLinuxHvmEbsAmiConfig() + fmt.Sprintf(`
resource "aws_key_pair" "test" {
  key_name   = %[1]q
  public_key = "ssh-rsa AAAAB3NzaC1yc2EAAAADAQABAAABAQD3F6tyPEFEzV0LX3X8BsXdMsQz1x2cEikKDEY0aIj41qgxMCP/iteneqXSIFZBp5vizPvaoIR3Um9xK7PGoW8giupGn+EPuxIA4cDM4vzOqOkiMPhz5XK0whEjkVzTo4+S0puvDZuwIsdiW9mxhJc7tgBNL0cYlWSYVkz4G/fslNfRPW5mYAM49f4fhtxPb5ok4Q2Lg9dPKVHO/Bgeu5woMc7RY0p1ej6D4CKFE6lymSDJpW0YHX/wqE9+cfEauh7xZcG0q9t2ta6F6fmX0agvpFyZo8aFbXeUBr7osSCJNgvavWbM/06niWrOvYX2xwWdhXmXSrbX8ZbabVohBK41 phodgson@thoughtworks.com"
}

resource "aws_instance" "test" {
  ami           = data.aws_ami.amzn-ami-minimal-hvm-ebs.id
  instance_type = "t2.micro"
  key_name      = aws_key_pair.test.key_name

  tags = {
    Name = %[1]q
  }
}

data "aws_instance" "test" {
  filter {
    name   = "tag:Name"
    values = [%[1]q]
  }

  filter {
    name   = "key-name"
    values = [aws_instance.test.key_name]
  }
}
`, rName)
}

func testAccInstanceDataSourceConfig_VPC(rName string) string {
	return composeConfig(testAccLatestAmazonLinuxHvmEbsAmiConfig(), testAccAwsInstanceVpcConfigBasic(rName), `
resource "aws_instance" "test" {
  ami                         = data.aws_ami.amzn-ami-minimal-hvm-ebs.id
  instance_type               = "t2.small"
  subnet_id                   = aws_subnet.test.id
  associate_public_ip_address = true
  #tenancy                     = "dedicated"
  # pre-encoded base64 data
  user_data = "3dc39dda39be1205215e776bad998da361a5955d"
}

data "aws_instance" "test" {
  instance_id = aws_instance.test.id
}
`)
}

func testAccInstanceDataSourceConfig_PlacementGroup(rName string) string {
	return testAccLatestAmazonLinuxHvmEbsAmiConfig() + testAccAwsInstanceVpcConfigBasic(rName) + fmt.Sprintf(`
resource "aws_placement_group" "test" {
  name     = %[1]q
  strategy = "cluster"
}

# Limitations: https://docs.aws.amazon.com/AWSEC2/latest/UserGuide/placement-groups.html#concepts-placement-groups
resource "aws_instance" "test" {
  ami                         = data.aws_ami.amzn-ami-minimal-hvm-ebs.id
  instance_type               = "c5.large"
  subnet_id                   = aws_subnet.test.id
  associate_public_ip_address = true
  placement_group             = aws_placement_group.test.name

  # pre-encoded base64 data
  user_data = "3dc39dda39be1205215e776bad998da361a5955d"
}

data "aws_instance" "test" {
  instance_id = aws_instance.test.id
}
`, rName)
}

func testAccInstanceDataSourceConfig_SecurityGroups(rInt int) string {
	return testAccLatestAmazonLinuxHvmEbsAmiConfig() + fmt.Sprintf(`
resource "aws_security_group" "tf_test_foo" {
  name        = "tf_test_foo-%d"
  description = "foo"

  ingress {
    protocol  = "icmp"
    from_port = -1
    to_port   = -1
    self      = true
  }
}

resource "aws_instance" "test" {
  ami             = data.aws_ami.amzn-ami-minimal-hvm-ebs.id
  instance_type   = "t2.small"
  security_groups = [aws_security_group.tf_test_foo.name]
  user_data       = "foo:-with-character's"
}

data "aws_instance" "test" {
  instance_id = aws_instance.test.id
}
`, rInt)
}

func testAccInstanceDataSourceConfig_VPCSecurityGroups(rName string) string {
	return composeConfig(testAccLatestAmazonLinuxHvmEbsAmiConfig(),
		testAccAwsInstanceVpcConfigBasic(rName),
		testAccAwsInstanceVpcSecurityGroupConfig(rName),
		`
resource "aws_instance" "test" {
  ami                    = data.aws_ami.amzn-ami-minimal-hvm-ebs.id
  instance_type          = "t2.micro"
  vpc_security_group_ids = [aws_security_group.test.id]
  subnet_id              = aws_subnet.test.id
  depends_on             = [aws_internet_gateway.test]
}

data "aws_instance" "test" {
  instance_id = aws_instance.test.id
}
`)
}

func testAccInstanceDataSourceConfig_getPasswordData(rName string, val bool) string {
	return testAccLatestWindowsServer2016CoreAmiConfig() + fmt.Sprintf(`
resource "aws_key_pair" "test" {
  key_name   = %[1]q
  public_key = "ssh-rsa AAAAB3NzaC1yc2EAAAABJQAAAQEAq6U3HQYC4g8WzU147gZZ7CKQH8TgYn3chZGRPxaGmHW1RUwsyEs0nmombmIhwxudhJ4ehjqXsDLoQpd6+c7BuLgTMvbv8LgE9LX53vnljFe1dsObsr/fYLvpU9LTlo8HgHAqO5ibNdrAUvV31ronzCZhms/Gyfdaue88Fd0/YnsZVGeOZPayRkdOHSpqme2CBrpa8myBeL1CWl0LkDG4+YCURjbaelfyZlIApLYKy3FcCan9XQFKaL32MJZwCgzfOvWIMtYcU8QtXMgnA3/I3gXk8YDUJv5P4lj0s/PJXuTM8DygVAUtebNwPuinS7wwonm5FXcWMuVGsVpG5K7FGQ== tf-acc-winpasswordtest"
}

resource "aws_instance" "test" {
  ami           = data.aws_ami.win2016core-ami.id
  instance_type = "t2.medium"
  key_name      = aws_key_pair.test.key_name
}

data "aws_instance" "test" {
  instance_id = aws_instance.test.id

  get_password_data = %[2]t
}
`, rName, val)
}

func testAccInstanceDataSourceConfigGetUserData(rName string, getUserData bool) string {
	return testAccLatestAmazonLinuxHvmEbsAmiConfig() + testAccAwsInstanceVpcConfigBasic(rName) + fmt.Sprintf(`
resource "aws_instance" "test" {
  ami           = data.aws_ami.amzn-ami-minimal-hvm-ebs.id
  instance_type = "t2.micro"
  subnet_id     = aws_subnet.test.id

  user_data = <<EUD
#!/bin/bash

echo "hello world"
EUD
}

data "aws_instance" "test" {
  get_user_data = %[2]t
  instance_id   = aws_instance.test.id
}
`, rName, getUserData)
}

func testAccInstanceDataSourceConfigGetUserDataNoUserData(rName string, getUserData bool) string {
	return testAccLatestAmazonLinuxHvmEbsAmiConfig() + testAccAwsInstanceVpcConfigBasic(rName) + fmt.Sprintf(`
resource "aws_instance" "test" {
  ami           = data.aws_ami.amzn-ami-minimal-hvm-ebs.id
  instance_type = "t2.micro"
  subnet_id     = aws_subnet.test.id
}

data "aws_instance" "test" {
  get_user_data = %[2]t
  instance_id   = aws_instance.test.id
}
`, rName, getUserData)
}

func testAccInstanceDataSourceConfig_creditSpecification(rName string) string {
	return composeConfig(testAccLatestAmazonLinuxHvmEbsAmiConfig(),
		testAccAwsInstanceVpcConfigBasic(rName), `
resource "aws_instance" "test" {
  ami           = data.aws_ami.amzn-ami-minimal-hvm-ebs.id
  instance_type = "t2.micro"
  subnet_id     = aws_subnet.test.id

  credit_specification {
    cpu_credits = "unlimited"
  }
}

data "aws_instance" "test" {
  instance_id = aws_instance.test.id
}
`)
}

func testAccInstanceDataSourceConfig_metadataOptions(rName string) string {
	return composeConfig(
		testAccLatestAmazonLinuxHvmEbsAmiConfig(),
		testAccAwsInstanceVpcConfig(rName, false),
		testAccAvailableEc2InstanceTypeForRegion("t3.micro", "t2.micro"),
		fmt.Sprintf(`
resource "aws_instance" "test" {
  ami           = data.aws_ami.amzn-ami-minimal-hvm-ebs.id
  instance_type = data.aws_ec2_instance_type_offering.available.instance_type
  subnet_id     = aws_subnet.test.id

  tags = {
    Name = %[1]q
  }

  metadata_options {
    http_endpoint               = "enabled"
    http_tokens                 = "required"
    http_put_response_hop_limit = 2
  }
}

data "aws_instance" "test" {
  instance_id = aws_instance.test.id
}
`, rName))
}

func testAccInstanceDataSourceConfig_enclaveOptions(rName string) string {
	return composeConfig(
		testAccLatestAmazonLinuxHvmEbsAmiConfig(),
		testAccAwsInstanceVpcConfig(rName, false),
		testAccAvailableEc2InstanceTypeForRegion("c5a.xlarge", "c5.xlarge"),
		fmt.Sprintf(`
resource "aws_instance" "test" {
  ami           = data.aws_ami.amzn-ami-minimal-hvm-ebs.id
  instance_type = data.aws_ec2_instance_type_offering.available.instance_type
  subnet_id     = aws_subnet.test.id

  tags = {
    Name = %[1]q
  }

  enclave_options {
    enabled = true
  }
}

data "aws_instance" "test" {
  instance_id = aws_instance.test.id
}
`, rName))
}

func testAccInstanceDataSourceConfig_blockDeviceTags(rName string) string {
	return composeConfig(
		testAccLatestAmazonLinuxHvmEbsAmiConfig(),
		testAccAvailableEc2InstanceTypeForRegion("t3.micro", "t2.micro"),
		fmt.Sprintf(`
resource "aws_instance" "test" {
  ami           = data.aws_ami.amzn-ami-minimal-hvm-ebs.id
  instance_type = data.aws_ec2_instance_type_offering.available.instance_type

  tags = {
    Name = %[1]q
  }

  ebs_block_device {
    device_name = "/dev/xvdc"
    volume_size = 10

    tags = {
      Name   = %[1]q
      Factum = "SapereAude"
    }
  }

  root_block_device {
    tags = {
      Name   = %[1]q
      Factum = "VincitQuiSeVincit"
    }
  }
}

data "aws_instance" "test" {
  instance_id = aws_instance.test.id
}
`, rName))
}<|MERGE_RESOLUTION|>--- conflicted
+++ resolved
@@ -108,14 +108,9 @@
 	datasourceName := "data.aws_instance.test"
 
 	resource.ParallelTest(t, resource.TestCase{
-<<<<<<< HEAD
-		PreCheck:  func() { testAccPreCheck(t) },
-		Providers: testAccProviders,
-=======
-		PreCheck:   func() { testAccPreCheck(t) },
-		ErrorCheck: testAccErrorCheck(t, ec2.EndpointsID),
-		Providers:  testAccProviders,
->>>>>>> d2cbf0e7
+		PreCheck:   func() { testAccPreCheck(t) },
+		ErrorCheck: testAccErrorCheck(t, ec2.EndpointsID),
+		Providers:  testAccProviders,
 		Steps: []resource.TestStep{
 			{
 				Config: testAccInstanceDataSourceConfig_gp3ThroughputDevice,
@@ -568,14 +563,9 @@
 	datasourceName := "data.aws_instance.test"
 
 	resource.ParallelTest(t, resource.TestCase{
-<<<<<<< HEAD
-		PreCheck:  func() { testAccPreCheck(t) },
-		Providers: testAccProviders,
-=======
-		PreCheck:   func() { testAccPreCheck(t) },
-		ErrorCheck: testAccErrorCheck(t, ec2.EndpointsID),
-		Providers:  testAccProviders,
->>>>>>> d2cbf0e7
+		PreCheck:   func() { testAccPreCheck(t) },
+		ErrorCheck: testAccErrorCheck(t, ec2.EndpointsID),
+		Providers:  testAccProviders,
 		Steps: []resource.TestStep{
 			{
 				Config: testAccInstanceDataSourceConfig_blockDeviceTags(rName),
