package aws

import (
	"errors"
	"fmt"
	"log"
	"regexp"
	"strconv"
	"strings"
	"testing"

	"github.com/aws/aws-sdk-go/aws"
	"github.com/aws/aws-sdk-go/service/elasticache"
	"github.com/hashicorp/go-multierror"
	"github.com/hashicorp/terraform-plugin-sdk/v2/helper/acctest"
	"github.com/hashicorp/terraform-plugin-sdk/v2/helper/resource"
	"github.com/hashicorp/terraform-plugin-sdk/v2/terraform"
	"github.com/terraform-providers/terraform-provider-aws/aws/internal/service/elasticache/finder"
	"github.com/terraform-providers/terraform-provider-aws/aws/internal/service/elasticache/waiter"
	"github.com/terraform-providers/terraform-provider-aws/aws/internal/tfresource"
)

func init() {
	resource.AddTestSweepers("aws_elasticache_cluster", &resource.Sweeper{
		Name: "aws_elasticache_cluster",
		F:    testSweepElasticacheClusters,
		Dependencies: []string{
			"aws_elasticache_replication_group",
		},
	})
}

func testSweepElasticacheClusters(region string) error {
	client, err := sharedClientForRegion(region)
	if err != nil {
		return fmt.Errorf("error getting client: %w", err)
	}
	conn := client.(*AWSClient).elasticacheconn

	var sweeperErrs *multierror.Error

	input := &elasticache.DescribeCacheClustersInput{
		ShowCacheClustersNotInReplicationGroups: aws.Bool(true),
	}
	err = conn.DescribeCacheClustersPages(input, func(page *elasticache.DescribeCacheClustersOutput, isLast bool) bool {
		if len(page.CacheClusters) == 0 {
			log.Print("[DEBUG] No ElastiCache Replicaton Groups to sweep")
			return false
		}

		for _, cluster := range page.CacheClusters {
			id := aws.StringValue(cluster.CacheClusterId)

			log.Printf("[INFO] Deleting ElastiCache Cluster: %s", id)
			err := deleteElasticacheCacheCluster(conn, id, "")
			if err != nil {
				log.Printf("[ERROR] Failed to delete ElastiCache Cache Cluster (%s): %s", id, err)
<<<<<<< HEAD
=======
				sweeperErrs = multierror.Append(sweeperErrs, fmt.Errorf("error deleting ElastiCache Cache Cluster (%s): %w", id, err))
>>>>>>> d2cbf0e7
			}
			_, err = waiter.CacheClusterDeleted(conn, id, waiter.CacheClusterDeletedTimeout)
			if err != nil {
				log.Printf("[ERROR] Failed waiting for ElastiCache Cache Cluster (%s) to be deleted: %s", id, err)
<<<<<<< HEAD
=======
				sweeperErrs = multierror.Append(sweeperErrs, fmt.Errorf("error deleting ElastiCache Cache Cluster (%s): waiting for completion: %w", id, err))
>>>>>>> d2cbf0e7
			}
		}
		return !isLast
	})
	if testSweepSkipSweepError(err) {
		log.Printf("[WARN] Skipping ElastiCache Cluster sweep for %s: %s", region, err)
		return sweeperErrs.ErrorOrNil() // In case we have completed some pages, but had errors
	}
	if err != nil {
<<<<<<< HEAD
		if testSweepSkipSweepError(err) {
			log.Printf("[WARN] Skipping ElastiCache Cluster sweep for %s: %s", region, err)
			return nil
		}
		return fmt.Errorf("Error retrieving ElastiCache Clusters: %s", err)
=======
		sweeperErrs = multierror.Append(sweeperErrs, fmt.Errorf("Error retrieving ElastiCache Clusters: %w", err))
>>>>>>> d2cbf0e7
	}

	return sweeperErrs.ErrorOrNil()
}

func TestAccAWSElasticacheCluster_Engine_Memcached(t *testing.T) {
	var ec elasticache.CacheCluster
	rName := acctest.RandomWithPrefix("tf-acc-test")
	resourceName := "aws_elasticache_cluster.test"

	resource.ParallelTest(t, resource.TestCase{
		PreCheck:     func() { testAccPreCheck(t) },
		ErrorCheck:   testAccErrorCheck(t, elasticache.EndpointsID),
		Providers:    testAccProviders,
		CheckDestroy: testAccCheckAWSElasticacheClusterDestroy,
		Steps: []resource.TestStep{
			{
				Config: testAccAWSElasticacheClusterConfig_Engine_Memcached(rName),
				Check: resource.ComposeTestCheckFunc(
					testAccCheckAWSElasticacheClusterExists(resourceName, &ec),
					resource.TestCheckResourceAttr(resourceName, "cache_nodes.0.id", "0001"),
					resource.TestCheckResourceAttrSet(resourceName, "configuration_endpoint"),
					resource.TestCheckResourceAttrSet(resourceName, "cluster_address"),
					resource.TestCheckResourceAttr(resourceName, "engine", "memcached"),
					resource.TestCheckResourceAttr(resourceName, "port", "11211"),
				),
			},
			{
				ResourceName:      resourceName,
				ImportState:       true,
				ImportStateVerify: true,
				ImportStateVerifyIgnore: []string{
					"apply_immediately",
				},
			},
		},
	})
}

func TestAccAWSElasticacheCluster_Engine_Redis(t *testing.T) {
	var ec elasticache.CacheCluster
	rName := acctest.RandomWithPrefix("tf-acc-test")
	resourceName := "aws_elasticache_cluster.test"

	resource.ParallelTest(t, resource.TestCase{
		PreCheck:     func() { testAccPreCheck(t) },
		ErrorCheck:   testAccErrorCheck(t, elasticache.EndpointsID),
		Providers:    testAccProviders,
		CheckDestroy: testAccCheckAWSElasticacheClusterDestroy,
		Steps: []resource.TestStep{
			{
				Config: testAccAWSElasticacheClusterConfig_Engine_Redis(rName),
				Check: resource.ComposeTestCheckFunc(
					testAccCheckAWSElasticacheClusterExists(resourceName, &ec),
					resource.TestCheckResourceAttr(resourceName, "cache_nodes.0.id", "0001"),
					resource.TestCheckResourceAttr(resourceName, "engine", "redis"),
					resource.TestCheckResourceAttr(resourceName, "port", "6379"),
				),
			},
			{
				ResourceName:      resourceName,
				ImportState:       true,
				ImportStateVerify: true,
				ImportStateVerifyIgnore: []string{
					"apply_immediately",
				},
			},
		},
	})
}

func TestAccAWSElasticacheCluster_Port_Redis_Default(t *testing.T) {
	var ec elasticache.CacheCluster
	resource.ParallelTest(t, resource.TestCase{
		PreCheck:     func() { testAccPreCheck(t) },
		ErrorCheck:   testAccErrorCheck(t, elasticache.EndpointsID),
		Providers:    testAccProviders,
		CheckDestroy: testAccCheckAWSElasticacheClusterDestroy,
		Steps: []resource.TestStep{
			{
				Config: testAccAWSElasticacheClusterConfig_RedisDefaultPort,
				Check: resource.ComposeTestCheckFunc(
					testAccCheckAWSElasticacheClusterExists("aws_elasticache_cluster.test", &ec),
					resource.TestCheckResourceAttr("aws_security_group_rule.test", "to_port", "6379"),
					resource.TestCheckResourceAttr("aws_security_group_rule.test", "from_port", "6379"),
				),
			},
		},
	})
}

func TestAccAWSElasticacheCluster_ParameterGroupName_Default(t *testing.T) {
	var ec elasticache.CacheCluster
	rName := acctest.RandomWithPrefix("tf-acc-test")
	resourceName := "aws_elasticache_cluster.test"

	resource.ParallelTest(t, resource.TestCase{
		PreCheck:     func() { testAccPreCheck(t) },
		ErrorCheck:   testAccErrorCheck(t, elasticache.EndpointsID),
		Providers:    testAccProviders,
		CheckDestroy: testAccCheckAWSElasticacheClusterDestroy,
		Steps: []resource.TestStep{
			{
				Config: testAccAWSElasticacheClusterConfig_ParameterGroupName(rName, "memcached", "1.4.34", "default.memcached1.4"),
				Check: resource.ComposeTestCheckFunc(
					testAccCheckAWSElasticacheClusterExists(resourceName, &ec),
					resource.TestCheckResourceAttr(resourceName, "engine", "memcached"),
					resource.TestCheckResourceAttr(resourceName, "engine_version", "1.4.34"),
					resource.TestCheckResourceAttr(resourceName, "parameter_group_name", "default.memcached1.4"),
				),
			},
			{
				ResourceName:      resourceName,
				ImportState:       true,
				ImportStateVerify: true,
				ImportStateVerifyIgnore: []string{
					"apply_immediately",
				},
			},
		},
	})
}

func TestAccAWSElasticacheCluster_Port(t *testing.T) {
	var ec elasticache.CacheCluster
	port := 11212
	rName := acctest.RandomWithPrefix("tf-acc-test")
	resourceName := "aws_elasticache_cluster.test"

	resource.ParallelTest(t, resource.TestCase{
		PreCheck:     func() { testAccPreCheck(t) },
		ErrorCheck:   testAccErrorCheck(t, elasticache.EndpointsID),
		Providers:    testAccProviders,
		CheckDestroy: testAccCheckAWSElasticacheClusterDestroy,
		Steps: []resource.TestStep{
			{
				Config: testAccAWSElasticacheClusterConfig_Port(rName, port),
				Check: resource.ComposeTestCheckFunc(
					testAccCheckAWSElasticacheClusterExists(resourceName, &ec),
					resource.TestCheckResourceAttr(resourceName, "cache_nodes.0.id", "0001"),
					resource.TestCheckResourceAttrSet(resourceName, "configuration_endpoint"),
					resource.TestCheckResourceAttrSet(resourceName, "cluster_address"),
					resource.TestCheckResourceAttr(resourceName, "engine", "memcached"),
					resource.TestCheckResourceAttr(resourceName, "port", strconv.Itoa(port)),
				),
			},
			{
				ResourceName:      resourceName,
				ImportState:       true,
				ImportStateVerify: true,
				ImportStateVerifyIgnore: []string{
					"apply_immediately",
				},
			},
		},
	})
}

func TestAccAWSElasticacheCluster_SecurityGroup_Ec2Classic(t *testing.T) {
	var ec elasticache.CacheCluster
	resourceName := "aws_elasticache_cluster.test"
	resourceSecurityGroupName := "aws_elasticache_security_group.test"
	rName := acctest.RandomWithPrefix("tf-acc-test")

	resource.ParallelTest(t, resource.TestCase{
		PreCheck:          func() { testAccPreCheck(t); testAccEC2ClassicPreCheck(t) },
		ErrorCheck:        testAccErrorCheck(t, elasticache.EndpointsID),
		ProviderFactories: testAccProviderFactories,
		CheckDestroy:      testAccCheckAWSElasticacheClusterDestroy,
		Steps: []resource.TestStep{
			{
				Config: testAccAWSElasticacheClusterConfig_SecurityGroup_Ec2Classic(rName),
				Check: resource.ComposeTestCheckFunc(
					testAccCheckAWSElasticacheSecurityGroupExists(resourceSecurityGroupName),
					testAccCheckAWSElasticacheClusterEc2ClassicExists(resourceName, &ec),
					resource.TestCheckResourceAttr(resourceName, "cache_nodes.0.id", "0001"),
					resource.TestCheckResourceAttrSet(resourceName, "configuration_endpoint"),
					resource.TestCheckResourceAttrSet(resourceName, "cluster_address"),
				),
			},
		},
	})
}

func TestAccAWSElasticacheCluster_snapshotsWithUpdates(t *testing.T) {
	var ec elasticache.CacheCluster
	rName := acctest.RandomWithPrefix("tf-acc-test")

	resource.ParallelTest(t, resource.TestCase{
		PreCheck:     func() { testAccPreCheck(t) },
		ErrorCheck:   testAccErrorCheck(t, elasticache.EndpointsID),
		Providers:    testAccProviders,
		CheckDestroy: testAccCheckAWSElasticacheClusterDestroy,
		Steps: []resource.TestStep{
			{
				Config: testAccAWSElasticacheClusterConfig_snapshots(rName),
				Check: resource.ComposeTestCheckFunc(
					testAccCheckAWSElasticacheClusterExists("aws_elasticache_cluster.test", &ec),
					resource.TestCheckResourceAttr("aws_elasticache_cluster.test", "snapshot_window", "05:00-09:00"),
					resource.TestCheckResourceAttr("aws_elasticache_cluster.test", "snapshot_retention_limit", "3"),
				),
			},
			{
				Config: testAccAWSElasticacheClusterConfig_snapshotsUpdated(rName),
				Check: resource.ComposeTestCheckFunc(
					testAccCheckAWSElasticacheClusterExists("aws_elasticache_cluster.test", &ec),
					resource.TestCheckResourceAttr("aws_elasticache_cluster.test", "snapshot_window", "07:00-09:00"),
					resource.TestCheckResourceAttr("aws_elasticache_cluster.test", "snapshot_retention_limit", "7"),
				),
			},
		},
	})
}

func TestAccAWSElasticacheCluster_NumCacheNodes_Decrease(t *testing.T) {
	var ec elasticache.CacheCluster
	rName := acctest.RandomWithPrefix("tf-acc-test")
	resourceName := "aws_elasticache_cluster.test"

	resource.ParallelTest(t, resource.TestCase{
		PreCheck:     func() { testAccPreCheck(t) },
		ErrorCheck:   testAccErrorCheck(t, elasticache.EndpointsID),
		Providers:    testAccProviders,
		CheckDestroy: testAccCheckAWSElasticacheClusterDestroy,
		Steps: []resource.TestStep{
			{
				Config: testAccAWSElasticacheClusterConfig_NumCacheNodes(rName, 3),
				Check: resource.ComposeTestCheckFunc(
					testAccCheckAWSElasticacheClusterExists(resourceName, &ec),
					resource.TestCheckResourceAttr(resourceName, "num_cache_nodes", "3"),
				),
			},
			{
				Config: testAccAWSElasticacheClusterConfig_NumCacheNodes(rName, 1),
				Check: resource.ComposeTestCheckFunc(
					testAccCheckAWSElasticacheClusterExists(resourceName, &ec),
					resource.TestCheckResourceAttr(resourceName, "num_cache_nodes", "1"),
				),
			},
		},
	})
}

func TestAccAWSElasticacheCluster_NumCacheNodes_Increase(t *testing.T) {
	var ec elasticache.CacheCluster
	rName := acctest.RandomWithPrefix("tf-acc-test")
	resourceName := "aws_elasticache_cluster.test"

	resource.ParallelTest(t, resource.TestCase{
		PreCheck:     func() { testAccPreCheck(t) },
		ErrorCheck:   testAccErrorCheck(t, elasticache.EndpointsID),
		Providers:    testAccProviders,
		CheckDestroy: testAccCheckAWSElasticacheClusterDestroy,
		Steps: []resource.TestStep{
			{
				Config: testAccAWSElasticacheClusterConfig_NumCacheNodes(rName, 1),
				Check: resource.ComposeTestCheckFunc(
					testAccCheckAWSElasticacheClusterExists(resourceName, &ec),
					resource.TestCheckResourceAttr(resourceName, "num_cache_nodes", "1"),
				),
			},
			{
				Config: testAccAWSElasticacheClusterConfig_NumCacheNodes(rName, 3),
				Check: resource.ComposeTestCheckFunc(
					testAccCheckAWSElasticacheClusterExists(resourceName, &ec),
					resource.TestCheckResourceAttr(resourceName, "num_cache_nodes", "3"),
				),
			},
		},
	})
}

func TestAccAWSElasticacheCluster_NumCacheNodes_IncreaseWithPreferredAvailabilityZones(t *testing.T) {
	var ec elasticache.CacheCluster
	rName := acctest.RandomWithPrefix("tf-acc-test")
	resourceName := "aws_elasticache_cluster.test"

	resource.ParallelTest(t, resource.TestCase{
		PreCheck:     func() { testAccPreCheck(t) },
		ErrorCheck:   testAccErrorCheck(t, elasticache.EndpointsID),
		Providers:    testAccProviders,
		CheckDestroy: testAccCheckAWSElasticacheClusterDestroy,
		Steps: []resource.TestStep{
			{
				Config: testAccAWSElasticacheClusterConfig_NumCacheNodesWithPreferredAvailabilityZones(rName, 1),
				Check: resource.ComposeTestCheckFunc(
					testAccCheckAWSElasticacheClusterExists(resourceName, &ec),
					resource.TestCheckResourceAttr(resourceName, "num_cache_nodes", "1"),
					resource.TestCheckResourceAttr(resourceName, "preferred_availability_zones.#", "1"),
				),
			},
			{
				Config: testAccAWSElasticacheClusterConfig_NumCacheNodesWithPreferredAvailabilityZones(rName, 3),
				Check: resource.ComposeTestCheckFunc(
					testAccCheckAWSElasticacheClusterExists(resourceName, &ec),
					resource.TestCheckResourceAttr(resourceName, "num_cache_nodes", "3"),
					resource.TestCheckResourceAttr(resourceName, "preferred_availability_zones.#", "3"),
				),
			},
		},
	})
}

func TestAccAWSElasticacheCluster_vpc(t *testing.T) {
	var csg elasticache.CacheSubnetGroup
	var ec elasticache.CacheCluster
	rName := acctest.RandomWithPrefix("tf-acc-test")

	resource.ParallelTest(t, resource.TestCase{
		PreCheck:     func() { testAccPreCheck(t) },
		ErrorCheck:   testAccErrorCheck(t, elasticache.EndpointsID),
		Providers:    testAccProviders,
		CheckDestroy: testAccCheckAWSElasticacheClusterDestroy,
		Steps: []resource.TestStep{
			{
				Config: testAccAWSElasticacheClusterInVPCConfig(rName),
				Check: resource.ComposeTestCheckFunc(
					testAccCheckAWSElasticacheSubnetGroupExists("aws_elasticache_subnet_group.test", &csg),
					testAccCheckAWSElasticacheClusterExists("aws_elasticache_cluster.test", &ec),
					testAccCheckAWSElasticacheClusterAttributes(&ec),
				),
			},
		},
	})
}

func TestAccAWSElasticacheCluster_multiAZInVpc(t *testing.T) {
	var csg elasticache.CacheSubnetGroup
	var ec elasticache.CacheCluster
	rName := acctest.RandomWithPrefix("tf-acc-test")

	resource.ParallelTest(t, resource.TestCase{
		PreCheck:     func() { testAccPreCheck(t) },
		ErrorCheck:   testAccErrorCheck(t, elasticache.EndpointsID),
		Providers:    testAccProviders,
		CheckDestroy: testAccCheckAWSElasticacheClusterDestroy,
		Steps: []resource.TestStep{
			{
				Config: testAccAWSElasticacheClusterMultiAZInVPCConfig(rName),
				Check: resource.ComposeTestCheckFunc(
					testAccCheckAWSElasticacheSubnetGroupExists("aws_elasticache_subnet_group.test", &csg),
					testAccCheckAWSElasticacheClusterExists("aws_elasticache_cluster.test", &ec),
					resource.TestCheckResourceAttr("aws_elasticache_cluster.test", "availability_zone", "Multiple"),
				),
			},
		},
	})
}

func TestAccAWSElasticacheCluster_AZMode_Memcached(t *testing.T) {
	var cluster elasticache.CacheCluster
	rName := acctest.RandomWithPrefix("tf-acc-test")
	resourceName := "aws_elasticache_cluster.test"

	resource.ParallelTest(t, resource.TestCase{
		PreCheck:     func() { testAccPreCheck(t) },
		ErrorCheck:   testAccErrorCheck(t, elasticache.EndpointsID),
		Providers:    testAccProviders,
		CheckDestroy: testAccCheckAWSElasticacheClusterDestroy,
		Steps: []resource.TestStep{
			{
				Config:      testAccAWSElasticacheClusterConfig_AZMode_Memcached(rName, "unknown"),
				ExpectError: regexp.MustCompile(`expected az_mode to be one of .*, got unknown`),
			},
			{
				Config:      testAccAWSElasticacheClusterConfig_AZMode_Memcached(rName, "cross-az"),
				ExpectError: regexp.MustCompile(`az_mode "cross-az" is not supported with num_cache_nodes = 1`),
			},
			{
				Config: testAccAWSElasticacheClusterConfig_AZMode_Memcached(rName, "single-az"),
				Check: resource.ComposeTestCheckFunc(
					testAccCheckAWSElasticacheClusterExists(resourceName, &cluster),
					resource.TestCheckResourceAttr(resourceName, "az_mode", "single-az"),
				),
			},
			{
				Config:      testAccAWSElasticacheClusterConfig_AZMode_Memcached(rName, "cross-az"),
				ExpectError: regexp.MustCompile(`az_mode "cross-az" is not supported with num_cache_nodes = 1`),
			},
		},
	})
}

func TestAccAWSElasticacheCluster_AZMode_Redis(t *testing.T) {
	var cluster elasticache.CacheCluster
	rName := acctest.RandomWithPrefix("tf-acc-test")
	resourceName := "aws_elasticache_cluster.test"

	resource.ParallelTest(t, resource.TestCase{
		PreCheck:     func() { testAccPreCheck(t) },
		ErrorCheck:   testAccErrorCheck(t, elasticache.EndpointsID),
		Providers:    testAccProviders,
		CheckDestroy: testAccCheckAWSElasticacheClusterDestroy,
		Steps: []resource.TestStep{
			{
				Config:      testAccAWSElasticacheClusterConfig_AZMode_Redis(rName, "unknown"),
				ExpectError: regexp.MustCompile(`expected az_mode to be one of .*, got unknown`),
			},
			{
				Config:      testAccAWSElasticacheClusterConfig_AZMode_Redis(rName, "cross-az"),
				ExpectError: regexp.MustCompile(`az_mode "cross-az" is not supported with num_cache_nodes = 1`),
			},
			{
				Config: testAccAWSElasticacheClusterConfig_AZMode_Redis(rName, "single-az"),
				Check: resource.ComposeTestCheckFunc(
					testAccCheckAWSElasticacheClusterExists(resourceName, &cluster),
					resource.TestCheckResourceAttr(resourceName, "az_mode", "single-az"),
				),
			},
		},
	})
}

func TestAccAWSElasticacheCluster_EngineVersion_Memcached(t *testing.T) {
	var pre, mid, post elasticache.CacheCluster
	rName := acctest.RandomWithPrefix("tf-acc-test")
	resourceName := "aws_elasticache_cluster.test"

	resource.ParallelTest(t, resource.TestCase{
		PreCheck:     func() { testAccPreCheck(t) },
		ErrorCheck:   testAccErrorCheck(t, elasticache.EndpointsID),
		Providers:    testAccProviders,
		CheckDestroy: testAccCheckAWSElasticacheClusterDestroy,
		Steps: []resource.TestStep{
			{
				Config: testAccAWSElasticacheClusterConfig_EngineVersion_Memcached(rName, "1.4.33"),
				Check: resource.ComposeTestCheckFunc(
					testAccCheckAWSElasticacheClusterExists(resourceName, &pre),
					resource.TestCheckResourceAttr(resourceName, "engine_version", "1.4.33"),
				),
			},
			{
				Config: testAccAWSElasticacheClusterConfig_EngineVersion_Memcached(rName, "1.4.24"),
				Check: resource.ComposeTestCheckFunc(
					testAccCheckAWSElasticacheClusterExists(resourceName, &mid),
					testAccCheckAWSElasticacheClusterRecreated(&pre, &mid),
					resource.TestCheckResourceAttr(resourceName, "engine_version", "1.4.24"),
				),
			},
			{
				Config: testAccAWSElasticacheClusterConfig_EngineVersion_Memcached(rName, "1.4.34"),
				Check: resource.ComposeTestCheckFunc(
					testAccCheckAWSElasticacheClusterExists(resourceName, &post),
					testAccCheckAWSElasticacheClusterNotRecreated(&mid, &post),
					resource.TestCheckResourceAttr(resourceName, "engine_version", "1.4.34"),
				),
			},
		},
	})
}

func TestAccAWSElasticacheCluster_EngineVersion_Redis(t *testing.T) {
	var pre, mid, post elasticache.CacheCluster
	rName := acctest.RandomWithPrefix("tf-acc-test")
	resourceName := "aws_elasticache_cluster.test"

	resource.ParallelTest(t, resource.TestCase{
		PreCheck:     func() { testAccPreCheck(t) },
		ErrorCheck:   testAccErrorCheck(t, elasticache.EndpointsID),
		Providers:    testAccProviders,
		CheckDestroy: testAccCheckAWSElasticacheClusterDestroy,
		Steps: []resource.TestStep{
			{
				Config: testAccAWSElasticacheClusterConfig_EngineVersion_Redis(rName, "3.2.6"),
				Check: resource.ComposeTestCheckFunc(
					testAccCheckAWSElasticacheClusterExists(resourceName, &pre),
					resource.TestCheckResourceAttr(resourceName, "engine_version", "3.2.6"),
				),
			},
			{
				Config: testAccAWSElasticacheClusterConfig_EngineVersion_Redis(rName, "3.2.4"),
				Check: resource.ComposeTestCheckFunc(
					testAccCheckAWSElasticacheClusterExists(resourceName, &mid),
					testAccCheckAWSElasticacheClusterRecreated(&pre, &mid),
					resource.TestCheckResourceAttr(resourceName, "engine_version", "3.2.4"),
				),
			},
			{
				Config: testAccAWSElasticacheClusterConfig_EngineVersion_Redis(rName, "3.2.10"),
				Check: resource.ComposeTestCheckFunc(
					testAccCheckAWSElasticacheClusterExists(resourceName, &post),
					testAccCheckAWSElasticacheClusterNotRecreated(&mid, &post),
					resource.TestCheckResourceAttr(resourceName, "engine_version", "3.2.10"),
				),
			},
		},
	})
}

func TestAccAWSElasticacheCluster_NodeTypeResize_Memcached(t *testing.T) {
	var pre, post elasticache.CacheCluster
	rName := acctest.RandomWithPrefix("tf-acc-test")
	resourceName := "aws_elasticache_cluster.test"

	resource.ParallelTest(t, resource.TestCase{
		PreCheck:     func() { testAccPreCheck(t) },
		ErrorCheck:   testAccErrorCheck(t, elasticache.EndpointsID),
		Providers:    testAccProviders,
		CheckDestroy: testAccCheckAWSElasticacheClusterDestroy,
		Steps: []resource.TestStep{
			{
				Config: testAccAWSElasticacheClusterConfig_NodeType_Memcached(rName, "cache.t3.small"),
				Check: resource.ComposeTestCheckFunc(
					testAccCheckAWSElasticacheClusterExists(resourceName, &pre),
					resource.TestCheckResourceAttr(resourceName, "node_type", "cache.t3.small"),
				),
			},
			{
				Config: testAccAWSElasticacheClusterConfig_NodeType_Memcached(rName, "cache.t3.medium"),
				Check: resource.ComposeTestCheckFunc(
					testAccCheckAWSElasticacheClusterExists(resourceName, &post),
					testAccCheckAWSElasticacheClusterRecreated(&pre, &post),
					resource.TestCheckResourceAttr(resourceName, "node_type", "cache.t3.medium"),
				),
			},
		},
	})
}

func TestAccAWSElasticacheCluster_NodeTypeResize_Redis(t *testing.T) {
	var pre, post elasticache.CacheCluster
	rName := acctest.RandomWithPrefix("tf-acc-test")
	resourceName := "aws_elasticache_cluster.test"

	resource.ParallelTest(t, resource.TestCase{
		PreCheck:     func() { testAccPreCheck(t) },
		ErrorCheck:   testAccErrorCheck(t, elasticache.EndpointsID),
		Providers:    testAccProviders,
		CheckDestroy: testAccCheckAWSElasticacheClusterDestroy,
		Steps: []resource.TestStep{
			{
				Config: testAccAWSElasticacheClusterConfig_NodeType_Redis(rName, "cache.t3.small"),
				Check: resource.ComposeTestCheckFunc(
					testAccCheckAWSElasticacheClusterExists(resourceName, &pre),
					resource.TestCheckResourceAttr(resourceName, "node_type", "cache.t3.small"),
				),
			},
			{
				Config: testAccAWSElasticacheClusterConfig_NodeType_Redis(rName, "cache.t3.medium"),
				Check: resource.ComposeTestCheckFunc(
					testAccCheckAWSElasticacheClusterExists(resourceName, &post),
					testAccCheckAWSElasticacheClusterNotRecreated(&pre, &post),
					resource.TestCheckResourceAttr(resourceName, "node_type", "cache.t3.medium"),
				),
			},
		},
	})
}

func TestAccAWSElasticacheCluster_NumCacheNodes_Redis(t *testing.T) {
	rName := acctest.RandomWithPrefix("tf-acc-test")

	resource.ParallelTest(t, resource.TestCase{
		PreCheck:     func() { testAccPreCheck(t) },
		ErrorCheck:   testAccErrorCheck(t, elasticache.EndpointsID),
		Providers:    testAccProviders,
		CheckDestroy: testAccCheckAWSElasticacheClusterDestroy,
		Steps: []resource.TestStep{
			{
				Config:      testAccAWSElasticacheClusterConfig_NumCacheNodes_Redis(rName, 2),
				ExpectError: regexp.MustCompile(`engine "redis" does not support num_cache_nodes > 1`),
			},
		},
	})
}

func TestAccAWSElasticacheCluster_ReplicationGroupID_AvailabilityZone(t *testing.T) {
	var cluster elasticache.CacheCluster
	var replicationGroup elasticache.ReplicationGroup
	rName := acctest.RandomWithPrefix("tf-acc-test")
	clusterResourceName := "aws_elasticache_cluster.test"
	replicationGroupResourceName := "aws_elasticache_replication_group.test"

	resource.ParallelTest(t, resource.TestCase{
		PreCheck:     func() { testAccPreCheck(t) },
		ErrorCheck:   testAccErrorCheck(t, elasticache.EndpointsID),
		Providers:    testAccProviders,
		CheckDestroy: testAccCheckAWSElasticacheClusterDestroy,
		Steps: []resource.TestStep{
			{
				Config: testAccAWSElasticacheClusterConfig_ReplicationGroupID_AvailabilityZone(rName),
				Check: resource.ComposeTestCheckFunc(
					testAccCheckAWSElasticacheReplicationGroupExists(replicationGroupResourceName, &replicationGroup),
					testAccCheckAWSElasticacheClusterExists(clusterResourceName, &cluster),
					testAccCheckAWSElasticacheClusterReplicationGroupIDAttribute(&cluster, &replicationGroup),
				),
			},
		},
	})
}

func TestAccAWSElasticacheCluster_ReplicationGroupID_SingleReplica(t *testing.T) {
	var cluster elasticache.CacheCluster
	var replicationGroup elasticache.ReplicationGroup
	rName := acctest.RandomWithPrefix("tf-acc-test")
	clusterResourceName := "aws_elasticache_cluster.test.0"
	replicationGroupResourceName := "aws_elasticache_replication_group.test"

	resource.ParallelTest(t, resource.TestCase{
		PreCheck:     func() { testAccPreCheck(t) },
		ErrorCheck:   testAccErrorCheck(t, elasticache.EndpointsID),
		Providers:    testAccProviders,
		CheckDestroy: testAccCheckAWSElasticacheClusterDestroy,
		Steps: []resource.TestStep{
			{
				Config: testAccAWSElasticacheClusterConfig_ReplicationGroupID_Replica(rName, 1),
				Check: resource.ComposeTestCheckFunc(
					testAccCheckAWSElasticacheReplicationGroupExists(replicationGroupResourceName, &replicationGroup),
					testAccCheckAWSElasticacheClusterExists(clusterResourceName, &cluster),
					testAccCheckAWSElasticacheClusterReplicationGroupIDAttribute(&cluster, &replicationGroup),
					resource.TestCheckResourceAttr(clusterResourceName, "engine", "redis"),
					resource.TestCheckResourceAttr(clusterResourceName, "node_type", "cache.t3.medium"),
					resource.TestCheckResourceAttr(clusterResourceName, "port", "6379"),
				),
			},
		},
	})
}

func TestAccAWSElasticacheCluster_ReplicationGroupID_MultipleReplica(t *testing.T) {
	var cluster1, cluster2 elasticache.CacheCluster
	var replicationGroup elasticache.ReplicationGroup
	rName := acctest.RandomWithPrefix("tf-acc-test")
	clusterResourceName1 := "aws_elasticache_cluster.test.0"
	clusterResourceName2 := "aws_elasticache_cluster.test.1"
	replicationGroupResourceName := "aws_elasticache_replication_group.test"

	resource.ParallelTest(t, resource.TestCase{
		PreCheck:     func() { testAccPreCheck(t) },
		ErrorCheck:   testAccErrorCheck(t, elasticache.EndpointsID),
		Providers:    testAccProviders,
		CheckDestroy: testAccCheckAWSElasticacheClusterDestroy,
		Steps: []resource.TestStep{
			{
				Config: testAccAWSElasticacheClusterConfig_ReplicationGroupID_Replica(rName, 2),
				Check: resource.ComposeTestCheckFunc(
					testAccCheckAWSElasticacheReplicationGroupExists(replicationGroupResourceName, &replicationGroup),

					testAccCheckAWSElasticacheClusterExists(clusterResourceName1, &cluster1),
					testAccCheckAWSElasticacheClusterReplicationGroupIDAttribute(&cluster1, &replicationGroup),
					resource.TestCheckResourceAttr(clusterResourceName1, "engine", "redis"),
					resource.TestCheckResourceAttr(clusterResourceName1, "node_type", "cache.t3.medium"),
					resource.TestCheckResourceAttr(clusterResourceName1, "port", "6379"),

					testAccCheckAWSElasticacheClusterExists(clusterResourceName2, &cluster2),
					testAccCheckAWSElasticacheClusterReplicationGroupIDAttribute(&cluster2, &replicationGroup),
					resource.TestCheckResourceAttr(clusterResourceName2, "engine", "redis"),
					resource.TestCheckResourceAttr(clusterResourceName2, "node_type", "cache.t3.medium"),
					resource.TestCheckResourceAttr(clusterResourceName2, "port", "6379"),
				),
			},
		},
	})
}

func TestAccAWSElasticacheCluster_Memcached_FinalSnapshot(t *testing.T) {
	rName := acctest.RandomWithPrefix("tf-acc-test")

	resource.ParallelTest(t, resource.TestCase{
		PreCheck:     func() { testAccPreCheck(t) },
<<<<<<< HEAD
=======
		ErrorCheck:   testAccErrorCheck(t, elasticache.EndpointsID),
>>>>>>> d2cbf0e7
		Providers:    testAccProviders,
		CheckDestroy: testAccCheckAWSElasticacheClusterDestroy,
		Steps: []resource.TestStep{
			{
				Config:      testAccAWSElasticacheClusterConfig_Memcached_FinalSnapshot(rName),
				ExpectError: regexp.MustCompile(`engine "memcached" does not support final_snapshot_identifier`),
			},
		},
	})
}

func TestAccAWSElasticacheCluster_Redis_FinalSnapshot(t *testing.T) {
	var cluster elasticache.CacheCluster
	rName := acctest.RandomWithPrefix("tf-acc-test")
	resourceName := "aws_elasticache_cluster.test"

	resource.ParallelTest(t, resource.TestCase{
		PreCheck:     func() { testAccPreCheck(t) },
<<<<<<< HEAD
=======
		ErrorCheck:   testAccErrorCheck(t, elasticache.EndpointsID),
>>>>>>> d2cbf0e7
		Providers:    testAccProviders,
		CheckDestroy: testAccCheckAWSElasticacheClusterDestroy,
		Steps: []resource.TestStep{
			{
				Config: testAccAWSElasticacheClusterConfig_Redis_FinalSnapshot(rName),
				Check: resource.ComposeTestCheckFunc(
					testAccCheckAWSElasticacheClusterExists(resourceName, &cluster),
					resource.TestCheckResourceAttr(resourceName, "final_snapshot_identifier", rName),
				),
			},
		},
	})
}

func testAccCheckAWSElasticacheClusterAttributes(v *elasticache.CacheCluster) resource.TestCheckFunc {
	return func(s *terraform.State) error {
		if v.NotificationConfiguration == nil {
			return fmt.Errorf("Expected NotificationConfiguration for ElastiCache Cluster (%s)", *v.CacheClusterId)
		}

		if strings.ToLower(*v.NotificationConfiguration.TopicStatus) != "active" {
			return fmt.Errorf("Expected NotificationConfiguration status to be 'active', got (%s)", *v.NotificationConfiguration.TopicStatus)
		}

		return nil
	}
}

func testAccCheckAWSElasticacheClusterReplicationGroupIDAttribute(cluster *elasticache.CacheCluster, replicationGroup *elasticache.ReplicationGroup) resource.TestCheckFunc {
	return func(s *terraform.State) error {
		if cluster.ReplicationGroupId == nil {
			return errors.New("expected cluster ReplicationGroupId to be set")
		}

		if aws.StringValue(cluster.ReplicationGroupId) != aws.StringValue(replicationGroup.ReplicationGroupId) {
			return errors.New("expected cluster ReplicationGroupId to equal replication group ID")
		}

		return nil
	}
}

func testAccCheckAWSElasticacheClusterNotRecreated(i, j *elasticache.CacheCluster) resource.TestCheckFunc {
	return func(s *terraform.State) error {
<<<<<<< HEAD
		if aws.TimeValue(i.CacheClusterCreateTime) != aws.TimeValue(j.CacheClusterCreateTime) {
=======
		if !aws.TimeValue(i.CacheClusterCreateTime).Equal(aws.TimeValue(j.CacheClusterCreateTime)) {
>>>>>>> d2cbf0e7
			return errors.New("ElastiCache Cluster was recreated")
		}

		return nil
	}
}

func testAccCheckAWSElasticacheClusterRecreated(i, j *elasticache.CacheCluster) resource.TestCheckFunc {
	return func(s *terraform.State) error {
<<<<<<< HEAD
		if aws.TimeValue(i.CacheClusterCreateTime) == aws.TimeValue(j.CacheClusterCreateTime) {
=======
		if aws.TimeValue(i.CacheClusterCreateTime).Equal(aws.TimeValue(j.CacheClusterCreateTime)) {
>>>>>>> d2cbf0e7
			return errors.New("ElastiCache Cluster was not recreated")
		}

		return nil
	}
}

func testAccCheckAWSElasticacheClusterDestroy(s *terraform.State) error {
	conn := testAccProvider.Meta().(*AWSClient).elasticacheconn

	for _, rs := range s.RootModule().Resources {
		if rs.Type != "aws_elasticache_cluster" {
			continue
		}
		_, err := finder.CacheClusterByID(conn, rs.Primary.ID)
		if tfresource.NotFound(err) {
			continue
		}
		if err != nil {
			return err
		}
		return fmt.Errorf("ElastiCache Cache Cluster (%s) still exists", rs.Primary.ID)
	}
	return nil
}

func testAccCheckAWSElasticacheClusterExists(n string, v *elasticache.CacheCluster) resource.TestCheckFunc {
	return func(s *terraform.State) error {
		rs, ok := s.RootModule().Resources[n]
		if !ok {
			return fmt.Errorf("Not found: %s", n)
		}

		if rs.Primary.ID == "" {
			return fmt.Errorf("No cache cluster ID is set")
		}

		conn := testAccProvider.Meta().(*AWSClient).elasticacheconn
		resp, err := conn.DescribeCacheClusters(&elasticache.DescribeCacheClustersInput{
			CacheClusterId: aws.String(rs.Primary.ID),
		})
		if err != nil {
			return fmt.Errorf("ElastiCache error: %v", err)
		}

		for _, c := range resp.CacheClusters {
			if *c.CacheClusterId == rs.Primary.ID {
				*v = *c
			}
		}

		return nil
	}
}

func testAccCheckAWSElasticacheClusterEc2ClassicExists(n string, v *elasticache.CacheCluster) resource.TestCheckFunc {
	return func(s *terraform.State) error {
		rs, ok := s.RootModule().Resources[n]
		if !ok {
			return fmt.Errorf("Not found: %s", n)
		}

		if rs.Primary.ID == "" {
			return fmt.Errorf("No cache cluster ID is set")
		}

		conn := testAccProviderEc2Classic.Meta().(*AWSClient).elasticacheconn

		input := &elasticache.DescribeCacheClustersInput{
			CacheClusterId: aws.String(rs.Primary.ID),
		}

		output, err := conn.DescribeCacheClusters(input)

		if err != nil {
			return fmt.Errorf("error describing ElastiCache Cluster (%s): %w", rs.Primary.ID, err)
		}

		for _, c := range output.CacheClusters {
			if aws.StringValue(c.CacheClusterId) == rs.Primary.ID {
				*v = *c

				return nil
			}
		}

		return fmt.Errorf("ElastiCache Cluster (%s) not found", rs.Primary.ID)
	}
}

func testAccAWSElasticacheClusterConfig_Engine_Memcached(rName string) string {
	return fmt.Sprintf(`
resource "aws_elasticache_cluster" "test" {
  cluster_id      = "%s"
  engine          = "memcached"
  node_type       = "cache.t3.small"
  num_cache_nodes = 1
}
`, rName)
}

func testAccAWSElasticacheClusterConfig_Engine_Redis(rName string) string {
	return fmt.Sprintf(`
resource "aws_elasticache_cluster" "test" {
  cluster_id      = "%s"
  engine          = "redis"
  node_type       = "cache.t3.small"
  num_cache_nodes = 1
}
`, rName)
}

func testAccAWSElasticacheClusterConfig_ParameterGroupName(rName, engine, engineVersion, parameterGroupName string) string {
	return fmt.Sprintf(`
resource "aws_elasticache_cluster" "test" {
  cluster_id           = %q
  engine               = %q
  engine_version       = %q
  node_type            = "cache.t3.small"
  num_cache_nodes      = 1
  parameter_group_name = %q
}
`, rName, engine, engineVersion, parameterGroupName)
}

func testAccAWSElasticacheClusterConfig_Port(rName string, port int) string {
	return fmt.Sprintf(`
resource "aws_elasticache_cluster" "test" {
  cluster_id      = "%s"
  engine          = "memcached"
  node_type       = "cache.t3.small"
  num_cache_nodes = 1
  port            = %d
}
`, rName, port)
}

func testAccAWSElasticacheClusterConfig_SecurityGroup_Ec2Classic(rName string) string {
	return composeConfig(
		testAccEc2ClassicRegionProviderConfig(),
		fmt.Sprintf(`
resource "aws_security_group" "test" {
  name        = %[1]q
  description = "tf-test-security-group-descr"

  ingress {
    from_port   = -1
    to_port     = -1
    protocol    = "icmp"
    cidr_blocks = ["0.0.0.0/0"]
  }

  tags = {
    Name = "TestAccAWSElastiCacheCluster_basic"
  }
}

resource "aws_elasticache_security_group" "test" {
  name                 = %[1]q
  description          = "tf-test-security-group-descr"
  security_group_names = [aws_security_group.test.name]
}

resource "aws_elasticache_cluster" "test" {
  cluster_id = %[1]q
  engine     = "memcached"

  # tflint-ignore: aws_elasticache_cluster_previous_type
  node_type            = "cache.m3.medium"
  num_cache_nodes      = 1
  port                 = 11211
  security_group_names = [aws_elasticache_security_group.test.name]
}
`, rName))
}

func testAccAWSElasticacheClusterConfig_snapshots(rName string) string {
	return fmt.Sprintf(`
resource "aws_elasticache_cluster" "test" {
  cluster_id               = "tf-%s"
  engine                   = "redis"
  node_type                = "cache.t3.small"
  num_cache_nodes          = 1
  port                     = 6379
  snapshot_window          = "05:00-09:00"
  snapshot_retention_limit = 3
}
`, rName)
}

func testAccAWSElasticacheClusterConfig_snapshotsUpdated(rName string) string {
	return fmt.Sprintf(`
resource "aws_elasticache_cluster" "test" {
  cluster_id               = "tf-%s"
  engine                   = "redis"
  node_type                = "cache.t3.small"
  num_cache_nodes          = 1
  port                     = 6379
  snapshot_window          = "07:00-09:00"
  snapshot_retention_limit = 7
  apply_immediately        = true
}
`, rName)
}

func testAccAWSElasticacheClusterConfig_NumCacheNodes(rName string, numCacheNodes int) string {
	return fmt.Sprintf(`
resource "aws_elasticache_cluster" "test" {
  apply_immediately = true
  cluster_id        = "%s"
  engine            = "memcached"
  node_type         = "cache.t3.small"
  num_cache_nodes   = %d
}
`, rName, numCacheNodes)
}

func testAccAWSElasticacheClusterConfig_NumCacheNodesWithPreferredAvailabilityZones(rName string, numCacheNodes int) string {
	preferredAvailabilityZones := make([]string, numCacheNodes)
	for i := range preferredAvailabilityZones {
		preferredAvailabilityZones[i] = `data.aws_availability_zones.available.names[0]`
	}

	return fmt.Sprintf(`
data "aws_availability_zones" "available" {
  state = "available"

  filter {
    name   = "opt-in-status"
    values = ["opt-in-not-required"]
  }
}

resource "aws_elasticache_cluster" "test" {
  apply_immediately            = true
  cluster_id                   = "%s"
  engine                       = "memcached"
  node_type                    = "cache.t3.small"
  num_cache_nodes              = %d
  preferred_availability_zones = [%s]
}
`, rName, numCacheNodes, strings.Join(preferredAvailabilityZones, ","))
}

func testAccAWSElasticacheClusterInVPCConfig(rName string) string {
	return fmt.Sprintf(`
data "aws_availability_zones" "available" {
  state = "available"

  filter {
    name   = "opt-in-status"
    values = ["opt-in-not-required"]
  }
}

resource "aws_vpc" "test" {
  cidr_block = "192.168.0.0/16"

  tags = {
    Name = "terraform-testacc-elasticache-cluster-in-vpc"
  }
}

resource "aws_subnet" "test" {
  vpc_id            = aws_vpc.test.id
  cidr_block        = "192.168.0.0/20"
  availability_zone = data.aws_availability_zones.available.names[0]

  tags = {
    Name = "tf-acc-elasticache-cluster-in-vpc"
  }
}

resource "aws_elasticache_subnet_group" "test" {
  name        = %[1]q
  description = "tf-test-cache-subnet-group-descr"
  subnet_ids  = [aws_subnet.test.id]
}

resource "aws_security_group" "test" {
  name        = %[1]q
  description = "tf-test-security-group-descr"
  vpc_id      = aws_vpc.test.id

  ingress {
    from_port   = -1
    to_port     = -1
    protocol    = "icmp"
    cidr_blocks = ["0.0.0.0/0"]
  }
}

resource "aws_elasticache_cluster" "test" {
  # Including uppercase letters in this name to ensure
  # that we correctly handle the fact that the API
  # normalizes names to lowercase.
  cluster_id             = %[1]q
  node_type              = "cache.t3.small"
  num_cache_nodes        = 1
  engine                 = "redis"
  engine_version         = "2.8.19"
  port                   = 6379
  subnet_group_name      = aws_elasticache_subnet_group.test.name
  security_group_ids     = [aws_security_group.test.id]
  parameter_group_name   = "default.redis2.8"
  notification_topic_arn = aws_sns_topic.test.arn
  availability_zone      = data.aws_availability_zones.available.names[0]
}

resource "aws_sns_topic" "test" {
  name = %[1]q
}
`, rName)
}

func testAccAWSElasticacheClusterMultiAZInVPCConfig(rName string) string {
	return fmt.Sprintf(`
data "aws_availability_zones" "available" {
  state = "available"

  filter {
    name   = "opt-in-status"
    values = ["opt-in-not-required"]
  }
}

resource "aws_vpc" "test" {
  cidr_block = "192.168.0.0/16"

  tags = {
    Name = "terraform-testacc-elasticache-cluster-multi-az-in-vpc"
  }
}

resource "aws_subnet" "test1" {
  vpc_id            = aws_vpc.test.id
  cidr_block        = "192.168.0.0/20"
  availability_zone = data.aws_availability_zones.available.names[0]

  tags = {
    Name = "tf-acc-elasticache-cluster-multi-az-in-vpc-foo"
  }
}

resource "aws_subnet" "test2" {
  vpc_id            = aws_vpc.test.id
  cidr_block        = "192.168.16.0/20"
  availability_zone = data.aws_availability_zones.available.names[1]

  tags = {
    Name = "tf-acc-elasticache-cluster-multi-az-in-vpc-bar"
  }
}

resource "aws_elasticache_subnet_group" "test" {
  name        = %[1]q
  description = "tf-test-cache-subnet-group-descr"
  subnet_ids = [
    aws_subnet.test1.id,
    aws_subnet.test2.id,
  ]
}

resource "aws_security_group" "test" {
  name        = %[1]q
  description = "tf-test-security-group-descr"
  vpc_id      = aws_vpc.test.id

  ingress {
    from_port   = -1
    to_port     = -1
    protocol    = "icmp"
    cidr_blocks = ["0.0.0.0/0"]
  }
}

resource "aws_elasticache_cluster" "test" {
  cluster_id         = %[1]q
  engine             = "memcached"
  node_type          = "cache.t3.small"
  num_cache_nodes    = 2
  port               = 11211
  subnet_group_name  = aws_elasticache_subnet_group.test.name
  security_group_ids = [aws_security_group.test.id]
  az_mode            = "cross-az"
  preferred_availability_zones = [
    data.aws_availability_zones.available.names[0],
    data.aws_availability_zones.available.names[1]
  ]
}
`, rName)
}

var testAccAWSElasticacheClusterConfig_RedisDefaultPort = `
resource "aws_security_group" "test" {
  name        = "tf-test-security-group"
  description = "tf-test-security-group-descr"
}

resource "aws_security_group_rule" "test" {
  cidr_blocks       = ["0.0.0.0/0"]
  from_port         = aws_elasticache_cluster.test.port
  protocol          = "tcp"
  security_group_id = aws_security_group.test.id
  to_port           = aws_elasticache_cluster.test.port
  type              = "ingress"
}

resource "aws_elasticache_cluster" "test" {
  cluster_id           = "foo-cluster"
  engine               = "redis"
  engine_version       = "5.0.4"
  node_type            = "cache.t2.micro"
  num_cache_nodes      = 1
  parameter_group_name = "default.redis5.0"
}
`

func testAccAWSElasticacheClusterConfig_AZMode_Memcached(rName, azMode string) string {
	return fmt.Sprintf(`
resource "aws_elasticache_cluster" "test" {
  apply_immediately = true
  az_mode           = "%[2]s"
  cluster_id        = "%[1]s"
  engine            = "memcached"
  node_type         = "cache.t3.medium"
  num_cache_nodes   = 1
  port              = 11211
}
`, rName, azMode)
}

func testAccAWSElasticacheClusterConfig_AZMode_Redis(rName, azMode string) string {
	return fmt.Sprintf(`
resource "aws_elasticache_cluster" "test" {
  apply_immediately = true
  az_mode           = "%[2]s"
  cluster_id        = "%[1]s"
  engine            = "redis"
  node_type         = "cache.t3.medium"
  num_cache_nodes   = 1
  port              = 6379
}
`, rName, azMode)
}

func testAccAWSElasticacheClusterConfig_EngineVersion_Memcached(rName, engineVersion string) string {
	return fmt.Sprintf(`
resource "aws_elasticache_cluster" "test" {
  apply_immediately = true
  cluster_id        = "%[1]s"
  engine            = "memcached"
  engine_version    = "%[2]s"
  node_type         = "cache.t3.medium"
  num_cache_nodes   = 1
  port              = 11211
}
`, rName, engineVersion)
}

func testAccAWSElasticacheClusterConfig_EngineVersion_Redis(rName, engineVersion string) string {
	return fmt.Sprintf(`
resource "aws_elasticache_cluster" "test" {
  apply_immediately = true
  cluster_id        = "%[1]s"
  engine            = "redis"
  engine_version    = "%[2]s"
  node_type         = "cache.t3.medium"
  num_cache_nodes   = 1
  port              = 6379
}
`, rName, engineVersion)
}

func testAccAWSElasticacheClusterConfig_NodeType_Memcached(rName, nodeType string) string {
	return fmt.Sprintf(`
resource "aws_elasticache_cluster" "test" {
  apply_immediately = true
  cluster_id        = "%[1]s"
  engine            = "memcached"
  node_type         = "%[2]s"
  num_cache_nodes   = 1
  port              = 11211
}
`, rName, nodeType)
}

func testAccAWSElasticacheClusterConfig_NodeType_Redis(rName, nodeType string) string {
	return fmt.Sprintf(`
resource "aws_elasticache_cluster" "test" {
  apply_immediately = true
  cluster_id        = "%[1]s"
  engine            = "redis"
  node_type         = "%[2]s"
  num_cache_nodes   = 1
  port              = 6379
}
`, rName, nodeType)
}

func testAccAWSElasticacheClusterConfig_NumCacheNodes_Redis(rName string, numCacheNodes int) string {
	return fmt.Sprintf(`
resource "aws_elasticache_cluster" "test" {
  apply_immediately = true
  cluster_id        = "%[1]s"
  engine            = "redis"
  node_type         = "cache.t3.medium"
  num_cache_nodes   = %[2]d
  port              = 6379
}
`, rName, numCacheNodes)
}

func testAccAWSElasticacheClusterConfig_ReplicationGroupID_AvailabilityZone(rName string) string {
	return fmt.Sprintf(`
data "aws_availability_zones" "available" {
  state = "available"

  filter {
    name   = "opt-in-status"
    values = ["opt-in-not-required"]
  }
}

resource "aws_elasticache_replication_group" "test" {
  replication_group_description = "Terraform Acceptance Testing"
  replication_group_id          = "%[1]s"
  node_type                     = "cache.t3.medium"
  number_cache_clusters         = 1
  port                          = 6379

  lifecycle {
    ignore_changes = [number_cache_clusters]
  }
}

resource "aws_elasticache_cluster" "test" {
  availability_zone    = data.aws_availability_zones.available.names[0]
  cluster_id           = "%[1]s1"
  replication_group_id = aws_elasticache_replication_group.test.id
}
`, rName)
}

func testAccAWSElasticacheClusterConfig_ReplicationGroupID_Replica(rName string, count int) string {
	return fmt.Sprintf(`
resource "aws_elasticache_replication_group" "test" {
  replication_group_description = "Terraform Acceptance Testing"
  replication_group_id          = "%[1]s"
  node_type                     = "cache.t3.medium"
  number_cache_clusters         = 1
  port                          = 6379

  lifecycle {
    ignore_changes = [number_cache_clusters]
  }
}

resource "aws_elasticache_cluster" "test" {
  count                = %[2]d
  cluster_id           = "%[1]s${count.index}"
  replication_group_id = aws_elasticache_replication_group.test.id
}
`, rName, count)
}

func testAccAWSElasticacheClusterConfig_Memcached_FinalSnapshot(rName string) string {
	return fmt.Sprintf(`
resource "aws_elasticache_cluster" "test" {
  cluster_id      = %[1]q
  engine          = "memcached"
  node_type       = "cache.t3.small"
  num_cache_nodes = 1

  final_snapshot_identifier = %[1]q
}
`, rName)
}

func testAccAWSElasticacheClusterConfig_Redis_FinalSnapshot(rName string) string {
	return fmt.Sprintf(`
resource "aws_elasticache_cluster" "test" {
  cluster_id      = %[1]q
  engine          = "redis"
  node_type       = "cache.t3.small"
  num_cache_nodes = 1

  final_snapshot_identifier = %[1]q
}
`, rName)
}<|MERGE_RESOLUTION|>--- conflicted
+++ resolved
@@ -55,18 +55,12 @@
 			err := deleteElasticacheCacheCluster(conn, id, "")
 			if err != nil {
 				log.Printf("[ERROR] Failed to delete ElastiCache Cache Cluster (%s): %s", id, err)
-<<<<<<< HEAD
-=======
 				sweeperErrs = multierror.Append(sweeperErrs, fmt.Errorf("error deleting ElastiCache Cache Cluster (%s): %w", id, err))
->>>>>>> d2cbf0e7
 			}
 			_, err = waiter.CacheClusterDeleted(conn, id, waiter.CacheClusterDeletedTimeout)
 			if err != nil {
 				log.Printf("[ERROR] Failed waiting for ElastiCache Cache Cluster (%s) to be deleted: %s", id, err)
-<<<<<<< HEAD
-=======
 				sweeperErrs = multierror.Append(sweeperErrs, fmt.Errorf("error deleting ElastiCache Cache Cluster (%s): waiting for completion: %w", id, err))
->>>>>>> d2cbf0e7
 			}
 		}
 		return !isLast
@@ -76,15 +70,7 @@
 		return sweeperErrs.ErrorOrNil() // In case we have completed some pages, but had errors
 	}
 	if err != nil {
-<<<<<<< HEAD
-		if testSweepSkipSweepError(err) {
-			log.Printf("[WARN] Skipping ElastiCache Cluster sweep for %s: %s", region, err)
-			return nil
-		}
-		return fmt.Errorf("Error retrieving ElastiCache Clusters: %s", err)
-=======
 		sweeperErrs = multierror.Append(sweeperErrs, fmt.Errorf("Error retrieving ElastiCache Clusters: %w", err))
->>>>>>> d2cbf0e7
 	}
 
 	return sweeperErrs.ErrorOrNil()
@@ -745,10 +731,7 @@
 
 	resource.ParallelTest(t, resource.TestCase{
 		PreCheck:     func() { testAccPreCheck(t) },
-<<<<<<< HEAD
-=======
-		ErrorCheck:   testAccErrorCheck(t, elasticache.EndpointsID),
->>>>>>> d2cbf0e7
+		ErrorCheck:   testAccErrorCheck(t, elasticache.EndpointsID),
 		Providers:    testAccProviders,
 		CheckDestroy: testAccCheckAWSElasticacheClusterDestroy,
 		Steps: []resource.TestStep{
@@ -767,10 +750,7 @@
 
 	resource.ParallelTest(t, resource.TestCase{
 		PreCheck:     func() { testAccPreCheck(t) },
-<<<<<<< HEAD
-=======
-		ErrorCheck:   testAccErrorCheck(t, elasticache.EndpointsID),
->>>>>>> d2cbf0e7
+		ErrorCheck:   testAccErrorCheck(t, elasticache.EndpointsID),
 		Providers:    testAccProviders,
 		CheckDestroy: testAccCheckAWSElasticacheClusterDestroy,
 		Steps: []resource.TestStep{
@@ -815,11 +795,7 @@
 
 func testAccCheckAWSElasticacheClusterNotRecreated(i, j *elasticache.CacheCluster) resource.TestCheckFunc {
 	return func(s *terraform.State) error {
-<<<<<<< HEAD
-		if aws.TimeValue(i.CacheClusterCreateTime) != aws.TimeValue(j.CacheClusterCreateTime) {
-=======
 		if !aws.TimeValue(i.CacheClusterCreateTime).Equal(aws.TimeValue(j.CacheClusterCreateTime)) {
->>>>>>> d2cbf0e7
 			return errors.New("ElastiCache Cluster was recreated")
 		}
 
@@ -829,11 +805,7 @@
 
 func testAccCheckAWSElasticacheClusterRecreated(i, j *elasticache.CacheCluster) resource.TestCheckFunc {
 	return func(s *terraform.State) error {
-<<<<<<< HEAD
-		if aws.TimeValue(i.CacheClusterCreateTime) == aws.TimeValue(j.CacheClusterCreateTime) {
-=======
 		if aws.TimeValue(i.CacheClusterCreateTime).Equal(aws.TimeValue(j.CacheClusterCreateTime)) {
->>>>>>> d2cbf0e7
 			return errors.New("ElastiCache Cluster was not recreated")
 		}
 
