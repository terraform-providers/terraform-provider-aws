--- conflicted
+++ resolved
@@ -44,14 +44,9 @@
 		Providers:    testAccProviders,
 		CheckDestroy: testAccCheckAcmCertificateDestroy,
 		Steps: []resource.TestStep{
-<<<<<<< HEAD
 			resource.TestStep{
 				Config:             testAccAcmCertificateConfig(domain, acm.ValidationMethodEmail),
 				ExpectNonEmptyPlan: true,
-=======
-			{
-				Config: testAccAcmCertificateConfig(domain, acm.ValidationMethodEmail),
->>>>>>> 8b179527
 				Check: resource.ComposeTestCheckFunc(
 					resource.TestMatchResourceAttr("aws_acm_certificate.cert", "arn", certificateArnRegex),
 					resource.TestCheckResourceAttr("aws_acm_certificate.cert", "domain_name", domain),
@@ -83,14 +78,9 @@
 		Providers:    testAccProviders,
 		CheckDestroy: testAccCheckAcmCertificateDestroy,
 		Steps: []resource.TestStep{
-<<<<<<< HEAD
 			resource.TestStep{
 				Config:             testAccAcmCertificateConfig(domain, acm.ValidationMethodDns),
 				ExpectNonEmptyPlan: true,
-=======
-			{
-				Config: testAccAcmCertificateConfig(domain, acm.ValidationMethodDns),
->>>>>>> 8b179527
 				Check: resource.ComposeTestCheckFunc(
 					resource.TestMatchResourceAttr("aws_acm_certificate.cert", "arn", certificateArnRegex),
 					resource.TestCheckResourceAttr("aws_acm_certificate.cert", "domain_name", domain),
@@ -121,14 +111,9 @@
 		Providers:    testAccProviders,
 		CheckDestroy: testAccCheckAcmCertificateDestroy,
 		Steps: []resource.TestStep{
-<<<<<<< HEAD
 			resource.TestStep{
 				Config:             testAccAcmCertificateConfig(rootDomain, acm.ValidationMethodDns),
 				ExpectNonEmptyPlan: true,
-=======
-			{
-				Config: testAccAcmCertificateConfig(rootDomain, acm.ValidationMethodDns),
->>>>>>> 8b179527
 				Check: resource.ComposeTestCheckFunc(
 					resource.TestMatchResourceAttr("aws_acm_certificate.cert", "arn", certificateArnRegex),
 					resource.TestCheckResourceAttr("aws_acm_certificate.cert", "domain_name", rootDomain),
@@ -194,14 +179,9 @@
 		Providers:    testAccProviders,
 		CheckDestroy: testAccCheckAcmCertificateDestroy,
 		Steps: []resource.TestStep{
-<<<<<<< HEAD
 			resource.TestStep{
 				Config:             testAccAcmCertificateConfig_subjectAlternativeNames(rootDomain, strconv.Quote(wildcardDomain), acm.ValidationMethodDns),
 				ExpectNonEmptyPlan: true,
-=======
-			{
-				Config: testAccAcmCertificateConfig_subjectAlternativeNames(rootDomain, strconv.Quote(wildcardDomain), acm.ValidationMethodDns),
->>>>>>> 8b179527
 				Check: resource.ComposeTestCheckFunc(
 					resource.TestMatchResourceAttr("aws_acm_certificate.cert", "arn", certificateArnRegex),
 					resource.TestCheckResourceAttr("aws_acm_certificate.cert", "domain_name", rootDomain),
@@ -242,14 +222,9 @@
 		Providers:    testAccProviders,
 		CheckDestroy: testAccCheckAcmCertificateDestroy,
 		Steps: []resource.TestStep{
-<<<<<<< HEAD
 			resource.TestStep{
 				Config:             testAccAcmCertificateConfig_subjectAlternativeNames(domain, strconv.Quote(sanDomain), acm.ValidationMethodDns),
 				ExpectNonEmptyPlan: true,
-=======
-			{
-				Config: testAccAcmCertificateConfig_subjectAlternativeNames(domain, strconv.Quote(sanDomain), acm.ValidationMethodDns),
->>>>>>> 8b179527
 				Check: resource.ComposeTestCheckFunc(
 					resource.TestMatchResourceAttr("aws_acm_certificate.cert", "arn", certificateArnRegex),
 					resource.TestCheckResourceAttr("aws_acm_certificate.cert", "domain_name", domain),
@@ -291,14 +266,9 @@
 		Providers:    testAccProviders,
 		CheckDestroy: testAccCheckAcmCertificateDestroy,
 		Steps: []resource.TestStep{
-<<<<<<< HEAD
 			resource.TestStep{
 				Config:             testAccAcmCertificateConfig_subjectAlternativeNames(domain, fmt.Sprintf("%q, %q", sanDomain1, sanDomain2), acm.ValidationMethodDns),
 				ExpectNonEmptyPlan: true,
-=======
-			{
-				Config: testAccAcmCertificateConfig_subjectAlternativeNames(domain, fmt.Sprintf("%q, %q", sanDomain1, sanDomain2), acm.ValidationMethodDns),
->>>>>>> 8b179527
 				Check: resource.ComposeTestCheckFunc(
 					resource.TestMatchResourceAttr("aws_acm_certificate.cert", "arn", certificateArnRegex),
 					resource.TestCheckResourceAttr("aws_acm_certificate.cert", "domain_name", domain),
@@ -383,14 +353,9 @@
 		Providers:    testAccProviders,
 		CheckDestroy: testAccCheckAcmCertificateDestroy,
 		Steps: []resource.TestStep{
-<<<<<<< HEAD
 			resource.TestStep{
 				Config:             testAccAcmCertificateConfig(wildcardDomain, acm.ValidationMethodDns),
 				ExpectNonEmptyPlan: true,
-=======
-			{
-				Config: testAccAcmCertificateConfig(wildcardDomain, acm.ValidationMethodDns),
->>>>>>> 8b179527
 				Check: resource.ComposeTestCheckFunc(
 					resource.TestMatchResourceAttr("aws_acm_certificate.cert", "arn", certificateArnRegex),
 					resource.TestCheckResourceAttr("aws_acm_certificate.cert", "domain_name", wildcardDomain),
@@ -422,14 +387,9 @@
 		Providers:    testAccProviders,
 		CheckDestroy: testAccCheckAcmCertificateDestroy,
 		Steps: []resource.TestStep{
-<<<<<<< HEAD
 			resource.TestStep{
 				Config:             testAccAcmCertificateConfig_subjectAlternativeNames(wildcardDomain, strconv.Quote(rootDomain), acm.ValidationMethodDns),
 				ExpectNonEmptyPlan: true,
-=======
-			{
-				Config: testAccAcmCertificateConfig_subjectAlternativeNames(wildcardDomain, strconv.Quote(rootDomain), acm.ValidationMethodDns),
->>>>>>> 8b179527
 				Check: resource.ComposeTestCheckFunc(
 					resource.TestMatchResourceAttr("aws_acm_certificate.cert", "arn", certificateArnRegex),
 					resource.TestCheckResourceAttr("aws_acm_certificate.cert", "domain_name", wildcardDomain),
@@ -469,54 +429,34 @@
 		Providers:    testAccProviders,
 		CheckDestroy: testAccCheckAcmCertificateDestroy,
 		Steps: []resource.TestStep{
-<<<<<<< HEAD
 			resource.TestStep{
 				Config:             testAccAcmCertificateConfig(domain, acm.ValidationMethodDns),
 				ExpectNonEmptyPlan: true,
-=======
-			{
-				Config: testAccAcmCertificateConfig(domain, acm.ValidationMethodDns),
->>>>>>> 8b179527
 				Check: resource.ComposeTestCheckFunc(
 					resource.TestCheckResourceAttr("aws_acm_certificate.cert", "tags.%", "0"),
 				),
 			},
-<<<<<<< HEAD
 			resource.TestStep{
 				Config:             testAccAcmCertificateConfig_twoTags(domain, acm.ValidationMethodDns, "Hello", "World", "Foo", "Bar"),
 				ExpectNonEmptyPlan: true,
-=======
-			{
-				Config: testAccAcmCertificateConfig_twoTags(domain, acm.ValidationMethodDns, "Hello", "World", "Foo", "Bar"),
->>>>>>> 8b179527
 				Check: resource.ComposeTestCheckFunc(
 					resource.TestCheckResourceAttr("aws_acm_certificate.cert", "tags.%", "2"),
 					resource.TestCheckResourceAttr("aws_acm_certificate.cert", "tags.Hello", "World"),
 					resource.TestCheckResourceAttr("aws_acm_certificate.cert", "tags.Foo", "Bar"),
 				),
 			},
-<<<<<<< HEAD
 			resource.TestStep{
 				Config:             testAccAcmCertificateConfig_twoTags(domain, acm.ValidationMethodDns, "Hello", "World", "Foo", "Baz"),
 				ExpectNonEmptyPlan: true,
-=======
-			{
-				Config: testAccAcmCertificateConfig_twoTags(domain, acm.ValidationMethodDns, "Hello", "World", "Foo", "Baz"),
->>>>>>> 8b179527
 				Check: resource.ComposeTestCheckFunc(
 					resource.TestCheckResourceAttr("aws_acm_certificate.cert", "tags.%", "2"),
 					resource.TestCheckResourceAttr("aws_acm_certificate.cert", "tags.Hello", "World"),
 					resource.TestCheckResourceAttr("aws_acm_certificate.cert", "tags.Foo", "Baz"),
 				),
 			},
-<<<<<<< HEAD
 			resource.TestStep{
 				Config:             testAccAcmCertificateConfig_oneTag(domain, acm.ValidationMethodDns, "Environment", "Test"),
 				ExpectNonEmptyPlan: true,
-=======
-			{
-				Config: testAccAcmCertificateConfig_oneTag(domain, acm.ValidationMethodDns, "Environment", "Test"),
->>>>>>> 8b179527
 				Check: resource.ComposeTestCheckFunc(
 					resource.TestCheckResourceAttr("aws_acm_certificate.cert", "tags.%", "1"),
 					resource.TestCheckResourceAttr("aws_acm_certificate.cert", "tags.Environment", "Test"),
