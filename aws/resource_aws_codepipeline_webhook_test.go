--- conflicted
+++ resolved
@@ -24,15 +24,9 @@
 	resource.Test(t, resource.TestCase{
 		PreCheck: func() {
 			testAccPreCheck(t)
-<<<<<<< HEAD
-			testAccEnvironmentVariableSetPreCheck("GITHUB_TOKEN", t)
 			testAccPreCheckAWSCodePipelineSupported(t)
 		},
-=======
-			testAccPreCheckAWSCodePipelineSupported(t)
-		},
 		ErrorCheck:   testAccErrorCheck(t, codepipeline.EndpointsID),
->>>>>>> d2cbf0e7
 		Providers:    testAccProviders,
 		CheckDestroy: testAccCheckAWSCodePipelineDestroy,
 		Steps: []resource.TestStep{
@@ -65,15 +59,9 @@
 	resource.Test(t, resource.TestCase{
 		PreCheck: func() {
 			testAccPreCheck(t)
-<<<<<<< HEAD
-			testAccEnvironmentVariableSetPreCheck("GITHUB_TOKEN", t)
 			testAccPreCheckAWSCodePipelineSupported(t)
 		},
-=======
-			testAccPreCheckAWSCodePipelineSupported(t)
-		},
 		ErrorCheck:   testAccErrorCheck(t, codepipeline.EndpointsID),
->>>>>>> d2cbf0e7
 		Providers:    testAccProviders,
 		CheckDestroy: testAccCheckAWSCodePipelineDestroy,
 		Steps: []resource.TestStep{
@@ -106,15 +94,9 @@
 	resource.Test(t, resource.TestCase{
 		PreCheck: func() {
 			testAccPreCheck(t)
-<<<<<<< HEAD
-			testAccEnvironmentVariableSetPreCheck("GITHUB_TOKEN", t)
 			testAccPreCheckAWSCodePipelineSupported(t)
 		},
-=======
-			testAccPreCheckAWSCodePipelineSupported(t)
-		},
 		ErrorCheck:   testAccErrorCheck(t, codepipeline.EndpointsID),
->>>>>>> d2cbf0e7
 		Providers:    testAccProviders,
 		CheckDestroy: testAccCheckAWSCodePipelineDestroy,
 		Steps: []resource.TestStep{
@@ -145,15 +127,9 @@
 	resource.Test(t, resource.TestCase{
 		PreCheck: func() {
 			testAccPreCheck(t)
-<<<<<<< HEAD
-			testAccEnvironmentVariableSetPreCheck("GITHUB_TOKEN", t)
 			testAccPreCheckAWSCodePipelineSupported(t)
 		},
-=======
-			testAccPreCheckAWSCodePipelineSupported(t)
-		},
 		ErrorCheck:   testAccErrorCheck(t, codepipeline.EndpointsID),
->>>>>>> d2cbf0e7
 		Providers:    testAccProviders,
 		CheckDestroy: testAccCheckAWSCodePipelineDestroy,
 		Steps: []resource.TestStep{
@@ -215,15 +191,9 @@
 	resource.Test(t, resource.TestCase{
 		PreCheck: func() {
 			testAccPreCheck(t)
-<<<<<<< HEAD
-			testAccEnvironmentVariableSetPreCheck("GITHUB_TOKEN", t)
 			testAccPreCheckAWSCodePipelineSupported(t)
 		},
-=======
-			testAccPreCheckAWSCodePipelineSupported(t)
-		},
 		ErrorCheck:   testAccErrorCheck(t, codepipeline.EndpointsID),
->>>>>>> d2cbf0e7
 		Providers:    testAccProviders,
 		CheckDestroy: testAccCheckAWSCodePipelineDestroy,
 		Steps: []resource.TestStep{
