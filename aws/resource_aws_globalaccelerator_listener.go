package aws

import (
	"fmt"
	"log"
	"time"

	"github.com/aws/aws-sdk-go/aws"
	"github.com/aws/aws-sdk-go/service/globalaccelerator"
	"github.com/hashicorp/aws-sdk-go-base/tfawserr"
	"github.com/hashicorp/terraform-plugin-sdk/v2/helper/resource"
	"github.com/hashicorp/terraform-plugin-sdk/v2/helper/schema"
	"github.com/hashicorp/terraform-plugin-sdk/v2/helper/validation"
	tfglobalaccelerator "github.com/terraform-providers/terraform-provider-aws/aws/internal/service/globalaccelerator"
	"github.com/terraform-providers/terraform-provider-aws/aws/internal/service/globalaccelerator/finder"
	"github.com/terraform-providers/terraform-provider-aws/aws/internal/service/globalaccelerator/waiter"
	"github.com/terraform-providers/terraform-provider-aws/aws/internal/tfresource"
)

func resourceAwsGlobalAcceleratorListener() *schema.Resource {
	return &schema.Resource{
		Create: resourceAwsGlobalAcceleratorListenerCreate,
		Read:   resourceAwsGlobalAcceleratorListenerRead,
		Update: resourceAwsGlobalAcceleratorListenerUpdate,
		Delete: resourceAwsGlobalAcceleratorListenerDelete,

		Importer: &schema.ResourceImporter{
			State: schema.ImportStatePassthrough,
		},

		Timeouts: &schema.ResourceTimeout{
			Create: schema.DefaultTimeout(30 * time.Minute),
			Update: schema.DefaultTimeout(30 * time.Minute),
			Delete: schema.DefaultTimeout(30 * time.Minute),
		},

		Schema: map[string]*schema.Schema{
			"accelerator_arn": {
				Type:     schema.TypeString,
				Required: true,
				ForceNew: true,
			},
			"client_affinity": {
				Type:         schema.TypeString,
				Optional:     true,
				Default:      globalaccelerator.ClientAffinityNone,
				ValidateFunc: validation.StringInSlice(globalaccelerator.ClientAffinity_Values(), false),
			},
			"protocol": {
				Type:         schema.TypeString,
				Required:     true,
				ValidateFunc: validation.StringInSlice(globalaccelerator.Protocol_Values(), false),
			},
			"port_range": {
				Type:     schema.TypeSet,
				Required: true,
				MinItems: 1,
				MaxItems: 10,
				Elem: &schema.Resource{
					Schema: map[string]*schema.Schema{
						"from_port": {
							Type:         schema.TypeInt,
							Optional:     true,
							ValidateFunc: validation.IsPortNumber,
						},
						"to_port": {
							Type:         schema.TypeInt,
							Optional:     true,
							ValidateFunc: validation.IsPortNumber,
						},
					},
				},
			},
		},
	}
}

func resourceAwsGlobalAcceleratorListenerCreate(d *schema.ResourceData, meta interface{}) error {
	conn := meta.(*AWSClient).globalacceleratorconn
	acceleratorARN := d.Get("accelerator_arn").(string)

	opts := &globalaccelerator.CreateListenerInput{
		AcceleratorArn:   aws.String(acceleratorARN),
		ClientAffinity:   aws.String(d.Get("client_affinity").(string)),
		IdempotencyToken: aws.String(resource.UniqueId()),
		Protocol:         aws.String(d.Get("protocol").(string)),
		PortRanges:       resourceAwsGlobalAcceleratorListenerExpandPortRanges(d.Get("port_range").(*schema.Set).List()),
	}

	log.Printf("[DEBUG] Create Global Accelerator listener: %s", opts)

	resp, err := conn.CreateListener(opts)
	if err != nil {
		return fmt.Errorf("error creating Global Accelerator listener: %w", err)
	}

	d.SetId(aws.StringValue(resp.Listener.ListenerArn))

<<<<<<< HEAD
	// Creating a listener triggers the accelerator to change status to InPending
	stateConf := &resource.StateChangeConf{
		Pending: []string{globalaccelerator.AcceleratorStatusInProgress},
		Target:  []string{globalaccelerator.AcceleratorStatusDeployed},
		Refresh: resourceAwsGlobalAcceleratorAcceleratorStateRefreshFunc(conn, d.Get("accelerator_arn").(string)),
		Timeout: d.Timeout(schema.TimeoutCreate),
	}

	log.Printf("[DEBUG] Waiting for Global Accelerator listener (%s) availability", d.Id())
	_, err = stateConf.WaitForState()
	if err != nil {
		return fmt.Errorf("Error waiting for Global Accelerator listener (%s) availability: %s", d.Id(), err)
=======
	// Creating a listener triggers the accelerator to change status to InPending.
	if _, err := waiter.AcceleratorDeployed(conn, acceleratorARN, d.Timeout(schema.TimeoutCreate)); err != nil {
		return fmt.Errorf("error waiting for Global Accelerator Accelerator (%s) deployment: %w", acceleratorARN, err)
>>>>>>> d2cbf0e7
	}

	return resourceAwsGlobalAcceleratorListenerRead(d, meta)
}

func resourceAwsGlobalAcceleratorListenerRead(d *schema.ResourceData, meta interface{}) error {
	conn := meta.(*AWSClient).globalacceleratorconn

	listener, err := finder.ListenerByARN(conn, d.Id())

	if !d.IsNewResource() && tfresource.NotFound(err) {
		log.Printf("[WARN] Global Accelerator listener (%s) not found, removing from state", d.Id())
		d.SetId("")
		return nil
	}

	if err != nil {
		return fmt.Errorf("error reading Global Accelerator listener (%s): %w", d.Id(), err)
	}

	acceleratorARN, err := tfglobalaccelerator.ListenerOrEndpointGroupARNToAcceleratorARN(d.Id())

	if err != nil {
		return err
	}

	d.Set("accelerator_arn", acceleratorARN)
	d.Set("client_affinity", listener.ClientAffinity)
	d.Set("protocol", listener.Protocol)
	if err := d.Set("port_range", resourceAwsGlobalAcceleratorListenerFlattenPortRanges(listener.PortRanges)); err != nil {
		return fmt.Errorf("error setting port_range: %w", err)
	}

	return nil
}

func resourceAwsGlobalAcceleratorListenerUpdate(d *schema.ResourceData, meta interface{}) error {
	conn := meta.(*AWSClient).globalacceleratorconn
	acceleratorARN := d.Get("accelerator_arn").(string)

	input := &globalaccelerator.UpdateListenerInput{
		ClientAffinity: aws.String(d.Get("client_affinity").(string)),
		ListenerArn:    aws.String(d.Id()),
		Protocol:       aws.String(d.Get("protocol").(string)),
		PortRanges:     resourceAwsGlobalAcceleratorListenerExpandPortRanges(d.Get("port_range").(*schema.Set).List()),
	}

	log.Printf("[DEBUG] Updating Global Accelerator listener: %s", input)
	if _, err := conn.UpdateListener(input); err != nil {
		return fmt.Errorf("error updating Global Accelerator listener (%s): %w", d.Id(), err)
	}

	// Updating a listener triggers the accelerator to change status to InPending.
	if _, err := waiter.AcceleratorDeployed(conn, acceleratorARN, d.Timeout(schema.TimeoutUpdate)); err != nil {
		return fmt.Errorf("error waiting for Global Accelerator Accelerator (%s) deployment: %w", acceleratorARN, err)
	}

	return resourceAwsGlobalAcceleratorListenerRead(d, meta)
}

func resourceAwsGlobalAcceleratorListenerDelete(d *schema.ResourceData, meta interface{}) error {
	conn := meta.(*AWSClient).globalacceleratorconn
	acceleratorARN := d.Get("accelerator_arn").(string)

	input := &globalaccelerator.DeleteListenerInput{
		ListenerArn: aws.String(d.Id()),
	}

	log.Printf("[DEBUG] Deleting Global Accelerator listener (%s)", d.Id())
	_, err := conn.DeleteListener(input)

	if tfawserr.ErrCodeEquals(err, globalaccelerator.ErrCodeListenerNotFoundException) {
		return nil
	}

	if err != nil {
		return fmt.Errorf("error deleting Global Accelerator listener (%s): %w", d.Id(), err)
	}

	// Deleting a listener triggers the accelerator to change status to InPending.
	if _, err := waiter.AcceleratorDeployed(conn, acceleratorARN, d.Timeout(schema.TimeoutDelete)); err != nil {
		return fmt.Errorf("error waiting for Global Accelerator Accelerator (%s) deployment: %w", acceleratorARN, err)
	}

	return nil
}

func resourceAwsGlobalAcceleratorListenerExpandPortRanges(portRanges []interface{}) []*globalaccelerator.PortRange {
	out := make([]*globalaccelerator.PortRange, len(portRanges))

	for i, raw := range portRanges {
		portRange := raw.(map[string]interface{})
		m := globalaccelerator.PortRange{}

		m.FromPort = aws.Int64(int64(portRange["from_port"].(int)))
		m.ToPort = aws.Int64(int64(portRange["to_port"].(int)))

		out[i] = &m
	}

	return out
}

func resourceAwsGlobalAcceleratorListenerFlattenPortRanges(portRanges []*globalaccelerator.PortRange) []interface{} {
	out := make([]interface{}, len(portRanges))

	for i, portRange := range portRanges {
		m := make(map[string]interface{})

		m["from_port"] = aws.Int64Value(portRange.FromPort)
		m["to_port"] = aws.Int64Value(portRange.ToPort)

		out[i] = m
	}

	return out
<<<<<<< HEAD
}

func resourceAwsGlobalAcceleratorListenerRetrieve(conn *globalaccelerator.GlobalAccelerator, listenerArn string) (*globalaccelerator.Listener, error) {
	resp, err := conn.DescribeListener(&globalaccelerator.DescribeListenerInput{
		ListenerArn: aws.String(listenerArn),
	})

	if err != nil {
		if isAWSErr(err, globalaccelerator.ErrCodeListenerNotFoundException, "") {
			return nil, nil
		}
		return nil, err
	}

	return resp.Listener, nil
}

func resourceAwsGlobalAcceleratorListenerUpdate(d *schema.ResourceData, meta interface{}) error {
	conn := meta.(*AWSClient).globalacceleratorconn

	opts := &globalaccelerator.UpdateListenerInput{
		ClientAffinity: aws.String(d.Get("client_affinity").(string)),
		ListenerArn:    aws.String(d.Id()),
		Protocol:       aws.String(d.Get("protocol").(string)),
		PortRanges:     resourceAwsGlobalAcceleratorListenerExpandPortRanges(d.Get("port_range").(*schema.Set).List()),
	}

	log.Printf("[DEBUG] Update Global Accelerator listener: %s", opts)

	_, err := conn.UpdateListener(opts)
	if err != nil {
		return fmt.Errorf("Error updating Global Accelerator listener: %s", err)
	}

	// Creating a listener triggers the accelerator to change status to InPending
	err = resourceAwsGlobalAcceleratorAcceleratorWaitForDeployedState(conn, d.Get("accelerator_arn").(string), d.Timeout(schema.TimeoutUpdate))
	if err != nil {
		return err
	}

	return resourceAwsGlobalAcceleratorListenerRead(d, meta)
}

func resourceAwsGlobalAcceleratorListenerDelete(d *schema.ResourceData, meta interface{}) error {
	conn := meta.(*AWSClient).globalacceleratorconn

	opts := &globalaccelerator.DeleteListenerInput{
		ListenerArn: aws.String(d.Id()),
	}

	_, err := conn.DeleteListener(opts)
	if err != nil {
		if isAWSErr(err, globalaccelerator.ErrCodeListenerNotFoundException, "") {
			return nil
		}
		return fmt.Errorf("Error deleting Global Accelerator listener: %s", err)
	}

	// Deleting a listener triggers the accelerator to change status to InPending
	// }
	err = resourceAwsGlobalAcceleratorAcceleratorWaitForDeployedState(conn, d.Get("accelerator_arn").(string), d.Timeout(schema.TimeoutDelete))
	if err != nil {
		return err
	}

	return nil
=======
>>>>>>> d2cbf0e7
}<|MERGE_RESOLUTION|>--- conflicted
+++ resolved
@@ -96,24 +96,9 @@
 
 	d.SetId(aws.StringValue(resp.Listener.ListenerArn))
 
-<<<<<<< HEAD
-	// Creating a listener triggers the accelerator to change status to InPending
-	stateConf := &resource.StateChangeConf{
-		Pending: []string{globalaccelerator.AcceleratorStatusInProgress},
-		Target:  []string{globalaccelerator.AcceleratorStatusDeployed},
-		Refresh: resourceAwsGlobalAcceleratorAcceleratorStateRefreshFunc(conn, d.Get("accelerator_arn").(string)),
-		Timeout: d.Timeout(schema.TimeoutCreate),
-	}
-
-	log.Printf("[DEBUG] Waiting for Global Accelerator listener (%s) availability", d.Id())
-	_, err = stateConf.WaitForState()
-	if err != nil {
-		return fmt.Errorf("Error waiting for Global Accelerator listener (%s) availability: %s", d.Id(), err)
-=======
 	// Creating a listener triggers the accelerator to change status to InPending.
 	if _, err := waiter.AcceleratorDeployed(conn, acceleratorARN, d.Timeout(schema.TimeoutCreate)); err != nil {
 		return fmt.Errorf("error waiting for Global Accelerator Accelerator (%s) deployment: %w", acceleratorARN, err)
->>>>>>> d2cbf0e7
 	}
 
 	return resourceAwsGlobalAcceleratorListenerRead(d, meta)
@@ -230,73 +215,4 @@
 	}
 
 	return out
-<<<<<<< HEAD
-}
-
-func resourceAwsGlobalAcceleratorListenerRetrieve(conn *globalaccelerator.GlobalAccelerator, listenerArn string) (*globalaccelerator.Listener, error) {
-	resp, err := conn.DescribeListener(&globalaccelerator.DescribeListenerInput{
-		ListenerArn: aws.String(listenerArn),
-	})
-
-	if err != nil {
-		if isAWSErr(err, globalaccelerator.ErrCodeListenerNotFoundException, "") {
-			return nil, nil
-		}
-		return nil, err
-	}
-
-	return resp.Listener, nil
-}
-
-func resourceAwsGlobalAcceleratorListenerUpdate(d *schema.ResourceData, meta interface{}) error {
-	conn := meta.(*AWSClient).globalacceleratorconn
-
-	opts := &globalaccelerator.UpdateListenerInput{
-		ClientAffinity: aws.String(d.Get("client_affinity").(string)),
-		ListenerArn:    aws.String(d.Id()),
-		Protocol:       aws.String(d.Get("protocol").(string)),
-		PortRanges:     resourceAwsGlobalAcceleratorListenerExpandPortRanges(d.Get("port_range").(*schema.Set).List()),
-	}
-
-	log.Printf("[DEBUG] Update Global Accelerator listener: %s", opts)
-
-	_, err := conn.UpdateListener(opts)
-	if err != nil {
-		return fmt.Errorf("Error updating Global Accelerator listener: %s", err)
-	}
-
-	// Creating a listener triggers the accelerator to change status to InPending
-	err = resourceAwsGlobalAcceleratorAcceleratorWaitForDeployedState(conn, d.Get("accelerator_arn").(string), d.Timeout(schema.TimeoutUpdate))
-	if err != nil {
-		return err
-	}
-
-	return resourceAwsGlobalAcceleratorListenerRead(d, meta)
-}
-
-func resourceAwsGlobalAcceleratorListenerDelete(d *schema.ResourceData, meta interface{}) error {
-	conn := meta.(*AWSClient).globalacceleratorconn
-
-	opts := &globalaccelerator.DeleteListenerInput{
-		ListenerArn: aws.String(d.Id()),
-	}
-
-	_, err := conn.DeleteListener(opts)
-	if err != nil {
-		if isAWSErr(err, globalaccelerator.ErrCodeListenerNotFoundException, "") {
-			return nil
-		}
-		return fmt.Errorf("Error deleting Global Accelerator listener: %s", err)
-	}
-
-	// Deleting a listener triggers the accelerator to change status to InPending
-	// }
-	err = resourceAwsGlobalAcceleratorAcceleratorWaitForDeployedState(conn, d.Get("accelerator_arn").(string), d.Timeout(schema.TimeoutDelete))
-	if err != nil {
-		return err
-	}
-
-	return nil
-=======
->>>>>>> d2cbf0e7
 }