package aws

import (
	"fmt"
	"log"
	"strings"

	"github.com/aws/aws-sdk-go/aws"
	"github.com/aws/aws-sdk-go/service/apigateway"
	"github.com/hashicorp/aws-sdk-go-base/tfawserr"
	"github.com/hashicorp/terraform-plugin-sdk/v2/helper/schema"
	"github.com/hashicorp/terraform-plugin-sdk/v2/helper/validation"
)

func resourceAwsApiGatewayMethodSettings() *schema.Resource {
	return &schema.Resource{
		Create: resourceAwsApiGatewayMethodSettingsUpdate,
		Read:   resourceAwsApiGatewayMethodSettingsRead,
		Update: resourceAwsApiGatewayMethodSettingsUpdate,
		Delete: resourceAwsApiGatewayMethodSettingsDelete,

		Importer: &schema.ResourceImporter{
			State: resourceAwsApiGatewayMethodSettingsImport,
		},

		Schema: map[string]*schema.Schema{
			"rest_api_id": {
				Type:     schema.TypeString,
				Required: true,
				ForceNew: true,
			},
			"stage_name": {
				Type:     schema.TypeString,
				Required: true,
				ForceNew: true,
			},
			"method_path": {
				Type:     schema.TypeString,
				Required: true,
				ForceNew: true,
			},
			"settings": {
				Type:     schema.TypeList,
				Required: true,
				MaxItems: 1,
				Elem: &schema.Resource{
					Schema: map[string]*schema.Schema{
						"metrics_enabled": {
							Type:     schema.TypeBool,
							Optional: true,
							Computed: true,
						},
						"logging_level": {
							Type:     schema.TypeString,
							Optional: true,
							Computed: true,
							ValidateFunc: validation.StringInSlice([]string{
								"OFF",
								"ERROR",
								"INFO",
							}, false),
						},
						"data_trace_enabled": {
							Type:     schema.TypeBool,
							Optional: true,
							Computed: true,
						},
						"throttling_burst_limit": {
							Type:     schema.TypeInt,
							Optional: true,
							Default:  -1,
						},
						"throttling_rate_limit": {
							Type:     schema.TypeFloat,
							Optional: true,
							Default:  -1,
						},
						"caching_enabled": {
							Type:     schema.TypeBool,
							Optional: true,
							Computed: true,
						},
						"cache_ttl_in_seconds": {
							Type:     schema.TypeInt,
							Optional: true,
							Computed: true,
						},
						"cache_data_encrypted": {
							Type:     schema.TypeBool,
							Optional: true,
							Computed: true,
						},
						"require_authorization_for_cache_control": {
							Type:     schema.TypeBool,
							Optional: true,
							Computed: true,
						},
						"unauthorized_cache_control_header_strategy": {
							Type:     schema.TypeString,
							Optional: true,
							ValidateFunc: validation.StringInSlice([]string{
								apigateway.UnauthorizedCacheControlHeaderStrategyFailWith403,
								apigateway.UnauthorizedCacheControlHeaderStrategySucceedWithResponseHeader,
								apigateway.UnauthorizedCacheControlHeaderStrategySucceedWithoutResponseHeader,
							}, false),
							Computed: true,
						},
					},
				},
			},
		},
	}
}

func flattenAwsApiGatewayMethodSettings(settings *apigateway.MethodSetting) []interface{} {
	if settings == nil {
		return nil
	}

	return []interface{}{
		map[string]interface{}{
			"metrics_enabled":                            settings.MetricsEnabled,
			"logging_level":                              settings.LoggingLevel,
			"data_trace_enabled":                         settings.DataTraceEnabled,
			"throttling_burst_limit":                     settings.ThrottlingBurstLimit,
			"throttling_rate_limit":                      settings.ThrottlingRateLimit,
			"caching_enabled":                            settings.CachingEnabled,
			"cache_ttl_in_seconds":                       settings.CacheTtlInSeconds,
			"cache_data_encrypted":                       settings.CacheDataEncrypted,
			"require_authorization_for_cache_control":    settings.RequireAuthorizationForCacheControl,
			"unauthorized_cache_control_header_strategy": settings.UnauthorizedCacheControlHeaderStrategy,
		},
	}
}

func resourceAwsApiGatewayMethodSettingsRead(d *schema.ResourceData, meta interface{}) error {
	conn := meta.(*AWSClient).apigatewayconn

	input := &apigateway.GetStageInput{
		RestApiId: aws.String(d.Get("rest_api_id").(string)),
		StageName: aws.String(d.Get("stage_name").(string)),
	}

	stage, err := conn.GetStage(input)

	if !d.IsNewResource() && tfawserr.ErrCodeEquals(err, apigateway.ErrCodeNotFoundException) {
		log.Printf("[WARN] API Gateway Stage Method Settings (%s) not found, removing from state", d.Id())
		d.SetId("")
		return nil
	}

	if err != nil {
		return fmt.Errorf("error getting API Gateway Stage Method Settings (%s): %w", d.Id(), err)
	}

	methodPath := d.Get("method_path").(string)
	settings, ok := stage.MethodSettings[methodPath]

	if !d.IsNewResource() && !ok {
		log.Printf("[WARN] API Gateway Stage Method Settings (%s) not found, removing from state", d.Id())
		d.SetId("")
		return nil
	}

	if err := d.Set("settings", flattenAwsApiGatewayMethodSettings(settings)); err != nil {
		return fmt.Errorf("error setting settings: %w", err)
	}

	return nil
}

func resourceAwsApiGatewayMethodSettingsUpdate(d *schema.ResourceData, meta interface{}) error {
	conn := meta.(*AWSClient).apigatewayconn

	methodPath := d.Get("method_path").(string)
	prefix := fmt.Sprintf("/%s/", methodPath)

	ops := make([]*apigateway.PatchOperation, 0)
	if d.HasChange("settings.0.metrics_enabled") {
		ops = append(ops, &apigateway.PatchOperation{
			Op:    aws.String(apigateway.OpReplace),
			Path:  aws.String(prefix + "metrics/enabled"),
			Value: aws.String(fmt.Sprintf("%t", d.Get("settings.0.metrics_enabled").(bool))),
		})
	}
	if d.HasChange("settings.0.logging_level") {
		ops = append(ops, &apigateway.PatchOperation{
			Op:    aws.String(apigateway.OpReplace),
			Path:  aws.String(prefix + "logging/loglevel"),
			Value: aws.String(d.Get("settings.0.logging_level").(string)),
		})
	}
	if d.HasChange("settings.0.data_trace_enabled") {
		ops = append(ops, &apigateway.PatchOperation{
			Op:    aws.String(apigateway.OpReplace),
			Path:  aws.String(prefix + "logging/dataTrace"),
			Value: aws.String(fmt.Sprintf("%t", d.Get("settings.0.data_trace_enabled").(bool))),
		})
	}

	if d.HasChange("settings.0.throttling_burst_limit") {
		ops = append(ops, &apigateway.PatchOperation{
			Op:    aws.String(apigateway.OpReplace),
			Path:  aws.String(prefix + "throttling/burstLimit"),
			Value: aws.String(fmt.Sprintf("%d", d.Get("settings.0.throttling_burst_limit").(int))),
		})
	}
	if d.HasChange("settings.0.throttling_rate_limit") {
		ops = append(ops, &apigateway.PatchOperation{
			Op:    aws.String(apigateway.OpReplace),
			Path:  aws.String(prefix + "throttling/rateLimit"),
			Value: aws.String(fmt.Sprintf("%f", d.Get("settings.0.throttling_rate_limit").(float64))),
		})
	}
	if d.HasChange("settings.0.caching_enabled") {
		ops = append(ops, &apigateway.PatchOperation{
			Op:    aws.String(apigateway.OpReplace),
			Path:  aws.String(prefix + "caching/enabled"),
			Value: aws.String(fmt.Sprintf("%t", d.Get("settings.0.caching_enabled").(bool))),
		})
	}

	if v, ok := d.GetOkExists("settings.0.cache_ttl_in_seconds"); ok {
		ops = append(ops, &apigateway.PatchOperation{
			Op:    aws.String(apigateway.OpReplace),
			Path:  aws.String(prefix + "caching/ttlInSeconds"),
			Value: aws.String(fmt.Sprintf("%d", v.(int))),
		})
	}

	if d.HasChange("settings.0.cache_data_encrypted") {
		ops = append(ops, &apigateway.PatchOperation{
			Op:    aws.String(apigateway.OpReplace),
			Path:  aws.String(prefix + "caching/dataEncrypted"),
			Value: aws.String(fmt.Sprintf("%t", d.Get("settings.0.cache_data_encrypted").(bool))),
		})
	}
	if d.HasChange("settings.0.require_authorization_for_cache_control") {
		ops = append(ops, &apigateway.PatchOperation{
			Op:    aws.String(apigateway.OpReplace),
			Path:  aws.String(prefix + "caching/requireAuthorizationForCacheControl"),
			Value: aws.String(fmt.Sprintf("%t", d.Get("settings.0.require_authorization_for_cache_control").(bool))),
		})
	}
	if d.HasChange("settings.0.unauthorized_cache_control_header_strategy") {
		ops = append(ops, &apigateway.PatchOperation{
			Op:    aws.String(apigateway.OpReplace),
			Path:  aws.String(prefix + "caching/unauthorizedCacheControlHeaderStrategy"),
			Value: aws.String(d.Get("settings.0.unauthorized_cache_control_header_strategy").(string)),
		})
	}

	restApiId := d.Get("rest_api_id").(string)
	stageName := d.Get("stage_name").(string)
	input := apigateway.UpdateStageInput{
		RestApiId:       aws.String(restApiId),
		StageName:       aws.String(stageName),
		PatchOperations: ops,
	}
	log.Printf("[DEBUG] Updating API Gateway Stage: %s", input)

	_, err := conn.UpdateStage(&input)

	if err != nil {
		return fmt.Errorf("updating API Gateway Stage failed: %w", err)
	}

	d.SetId(restApiId + "-" + stageName + "-" + methodPath)

	return resourceAwsApiGatewayMethodSettingsRead(d, meta)
}

func resourceAwsApiGatewayMethodSettingsDelete(d *schema.ResourceData, meta interface{}) error {
	conn := meta.(*AWSClient).apigatewayconn

	input := &apigateway.UpdateStageInput{
		RestApiId: aws.String(d.Get("rest_api_id").(string)),
		StageName: aws.String(d.Get("stage_name").(string)),
		PatchOperations: []*apigateway.PatchOperation{
			{
				Op:   aws.String(apigateway.OpRemove),
				Path: aws.String(fmt.Sprintf("/%s", d.Get("method_path").(string))),
			},
		},
	}
<<<<<<< HEAD
	log.Printf("[DEBUG] Updating API Gateway Stage: %s", input)

	_, err := conn.UpdateStage(&input)
=======

	_, err := conn.UpdateStage(input)

	if tfawserr.ErrCodeEquals(err, apigateway.ErrCodeNotFoundException) {
		return nil
	}

	// BadRequestException: Cannot remove method setting */* because there is no method setting for this method
	if tfawserr.ErrMessageContains(err, apigateway.ErrCodeBadRequestException, "no method setting for this method") {
		return nil
	}
>>>>>>> d2cbf0e7

	if err != nil {
		return fmt.Errorf("error deleting API Gateway Stage Method Settings (%s): %w", d.Id(), err)
	}

	return nil
}

func resourceAwsApiGatewayMethodSettingsImport(d *schema.ResourceData, meta interface{}) ([]*schema.ResourceData, error) {
	idParts := strings.SplitN(d.Id(), "/", 3)
	if len(idParts) != 3 || idParts[0] == "" || idParts[1] == "" || idParts[2] == "" {
		return nil, fmt.Errorf("Unexpected format of ID (%q), expected REST-API-ID/STAGE-NAME/METHOD-PATH", d.Id())
	}
	restApiID := idParts[0]
	stageName := idParts[1]
	methodPath := idParts[2]
	d.Set("rest_api_id", restApiID)
	d.Set("stage_name", stageName)
	d.Set("method_path", methodPath)
	d.SetId(fmt.Sprintf("%s-%s-%s", restApiID, stageName, methodPath))
	return []*schema.ResourceData{d}, nil
}<|MERGE_RESOLUTION|>--- conflicted
+++ resolved
@@ -283,11 +283,6 @@
 			},
 		},
 	}
-<<<<<<< HEAD
-	log.Printf("[DEBUG] Updating API Gateway Stage: %s", input)
-
-	_, err := conn.UpdateStage(&input)
-=======
 
 	_, err := conn.UpdateStage(input)
 
@@ -299,7 +294,6 @@
 	if tfawserr.ErrMessageContains(err, apigateway.ErrCodeBadRequestException, "no method setting for this method") {
 		return nil
 	}
->>>>>>> d2cbf0e7
 
 	if err != nil {
 		return fmt.Errorf("error deleting API Gateway Stage Method Settings (%s): %w", d.Id(), err)
