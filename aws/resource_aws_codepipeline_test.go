package aws

import (
	"fmt"
	"regexp"
	"testing"

	"github.com/aws/aws-sdk-go/aws"
	"github.com/aws/aws-sdk-go/service/codepipeline"
	"github.com/aws/aws-sdk-go/service/codestarconnections"
	"github.com/hashicorp/terraform-plugin-sdk/v2/helper/acctest"
	"github.com/hashicorp/terraform-plugin-sdk/v2/helper/resource"
	"github.com/hashicorp/terraform-plugin-sdk/v2/helper/schema"
	"github.com/hashicorp/terraform-plugin-sdk/v2/terraform"
	"github.com/terraform-providers/terraform-provider-aws/aws/internal/envvar"
)

func TestAccAWSCodePipeline_basic(t *testing.T) {
	var p1, p2 codepipeline.PipelineDeclaration
	name := acctest.RandString(10)
	resourceName := "aws_codepipeline.test"
	codestarConnectionResourceName := "aws_codestarconnections_connection.test"

	resource.ParallelTest(t, resource.TestCase{
		PreCheck: func() {
			testAccPreCheck(t)
			testAccPreCheckAWSCodePipelineSupported(t)
			testAccPartitionHasServicePreCheck(codestarconnections.EndpointsID, t)
		},
<<<<<<< HEAD
=======
		ErrorCheck:   testAccErrorCheck(t, codepipeline.EndpointsID),
>>>>>>> d2cbf0e7
		Providers:    testAccProviders,
		CheckDestroy: testAccCheckAWSCodePipelineDestroy,
		Steps: []resource.TestStep{
			{
				Config: testAccAWSCodePipelineConfig_basic(name),
				Check: resource.ComposeTestCheckFunc(
					testAccCheckAWSCodePipelineExists(resourceName, &p1),
					resource.TestCheckResourceAttrPair(resourceName, "role_arn", "aws_iam_role.codepipeline_role", "arn"),
					testAccMatchResourceAttrRegionalARN(resourceName, "arn", "codepipeline", regexp.MustCompile(fmt.Sprintf("test-pipeline-%s", name))),
					resource.TestCheckResourceAttr(resourceName, "artifact_store.#", "1"),

					resource.TestCheckResourceAttr(resourceName, "stage.#", "2"),

					resource.TestCheckResourceAttr(resourceName, "stage.0.name", "Source"),
					resource.TestCheckResourceAttr(resourceName, "stage.0.action.#", "1"),
					resource.TestCheckResourceAttr(resourceName, "stage.0.action.0.name", "Source"),
					resource.TestCheckResourceAttr(resourceName, "stage.0.action.0.category", "Source"),
					resource.TestCheckResourceAttr(resourceName, "stage.0.action.0.owner", "AWS"),
					resource.TestCheckResourceAttr(resourceName, "stage.0.action.0.provider", "CodeStarSourceConnection"),
					resource.TestCheckResourceAttr(resourceName, "stage.0.action.0.version", "1"),
					resource.TestCheckResourceAttr(resourceName, "stage.0.action.0.input_artifacts.#", "0"),
					resource.TestCheckResourceAttr(resourceName, "stage.0.action.0.output_artifacts.#", "1"),
					resource.TestCheckResourceAttr(resourceName, "stage.0.action.0.output_artifacts.0", "test"),
					resource.TestCheckResourceAttr(resourceName, "stage.0.action.0.configuration.%", "3"),
					resource.TestCheckResourceAttr(resourceName, "stage.0.action.0.configuration.FullRepositoryId", "lifesum-terraform/test"),
					resource.TestCheckResourceAttr(resourceName, "stage.0.action.0.configuration.BranchName", "main"),
					resource.TestCheckResourceAttrPair(resourceName, "stage.0.action.0.configuration.ConnectionArn", codestarConnectionResourceName, "arn"),
					resource.TestCheckResourceAttr(resourceName, "stage.0.action.0.role_arn", ""),
					resource.TestCheckResourceAttr(resourceName, "stage.0.action.0.run_order", "1"),
					resource.TestCheckResourceAttr(resourceName, "stage.0.action.0.region", ""),

					resource.TestCheckResourceAttr(resourceName, "stage.1.name", "Build"),
					resource.TestCheckResourceAttr(resourceName, "stage.1.action.#", "1"),
					resource.TestCheckResourceAttr(resourceName, "stage.1.action.0.name", "Build"),
					resource.TestCheckResourceAttr(resourceName, "stage.1.action.0.category", "Build"),
					resource.TestCheckResourceAttr(resourceName, "stage.1.action.0.owner", "AWS"),
					resource.TestCheckResourceAttr(resourceName, "stage.1.action.0.provider", "CodeBuild"),
					resource.TestCheckResourceAttr(resourceName, "stage.1.action.0.version", "1"),
					resource.TestCheckResourceAttr(resourceName, "stage.1.action.0.input_artifacts.#", "1"),
					resource.TestCheckResourceAttr(resourceName, "stage.1.action.0.input_artifacts.0", "test"),
					resource.TestCheckResourceAttr(resourceName, "stage.1.action.0.output_artifacts.#", "0"),
					resource.TestCheckResourceAttr(resourceName, "stage.1.action.0.configuration.%", "1"),
					resource.TestCheckResourceAttr(resourceName, "stage.1.action.0.configuration.ProjectName", "test"),
					resource.TestCheckResourceAttr(resourceName, "stage.1.action.0.role_arn", ""),
					resource.TestCheckResourceAttr(resourceName, "stage.1.action.0.run_order", "1"),
					resource.TestCheckResourceAttr(resourceName, "stage.1.action.0.region", ""),
				),
			},
			{
				ResourceName:      resourceName,
				ImportState:       true,
				ImportStateVerify: true,
			},
			{
				Config: testAccAWSCodePipelineConfig_basicUpdated(name),
				Check: resource.ComposeTestCheckFunc(
					testAccCheckAWSCodePipelineExists(resourceName, &p2),

					resource.TestCheckResourceAttr(resourceName, "stage.#", "2"),

					resource.TestCheckResourceAttr(resourceName, "stage.0.name", "Source"),
					resource.TestCheckResourceAttr(resourceName, "stage.0.action.#", "1"),
					resource.TestCheckResourceAttr(resourceName, "stage.0.action.0.name", "Source"),
					resource.TestCheckResourceAttr(resourceName, "stage.0.action.0.input_artifacts.#", "0"),
					resource.TestCheckResourceAttr(resourceName, "stage.0.action.0.output_artifacts.#", "1"),
					resource.TestCheckResourceAttr(resourceName, "stage.0.action.0.output_artifacts.0", "artifacts"),
					resource.TestCheckResourceAttr(resourceName, "stage.0.action.0.configuration.%", "3"),
					resource.TestCheckResourceAttr(resourceName, "stage.0.action.0.configuration.FullRepositoryId", "test-terraform/test-repo"),
					resource.TestCheckResourceAttr(resourceName, "stage.0.action.0.configuration.BranchName", "stable"),
					resource.TestCheckResourceAttrPair(resourceName, "stage.0.action.0.configuration.ConnectionArn", codestarConnectionResourceName, "arn"),

					resource.TestCheckResourceAttr(resourceName, "stage.1.name", "Build"),
					resource.TestCheckResourceAttr(resourceName, "stage.1.action.#", "1"),
					resource.TestCheckResourceAttr(resourceName, "stage.1.action.0.name", "Build"),
					resource.TestCheckResourceAttr(resourceName, "stage.1.action.0.input_artifacts.#", "1"),
					resource.TestCheckResourceAttr(resourceName, "stage.1.action.0.input_artifacts.0", "artifacts"),
					resource.TestCheckResourceAttr(resourceName, "stage.1.action.0.configuration.%", "1"),
					resource.TestCheckResourceAttr(resourceName, "stage.1.action.0.configuration.ProjectName", "test"),
				),
			},
			{
				ResourceName:      resourceName,
				ImportState:       true,
				ImportStateVerify: true,
				ImportStateVerifyIgnore: []string{
					"stage.0.action.0.configuration.%",
					"stage.0.action.0.configuration.OAuthToken",
				},
			},
		},
	})
}

func TestAccAWSCodePipeline_disappears(t *testing.T) {
	var p codepipeline.PipelineDeclaration
	name := acctest.RandString(10)
	resourceName := "aws_codepipeline.test"

	resource.ParallelTest(t, resource.TestCase{
		PreCheck: func() {
			testAccPreCheck(t)
			testAccPreCheckAWSCodePipelineSupported(t)
			testAccPartitionHasServicePreCheck(codestarconnections.EndpointsID, t)
		},
<<<<<<< HEAD
=======
		ErrorCheck:   testAccErrorCheck(t, codepipeline.EndpointsID),
>>>>>>> d2cbf0e7
		Providers:    testAccProviders,
		CheckDestroy: testAccCheckAWSCodePipelineDestroy,
		Steps: []resource.TestStep{
			{
				Config: testAccAWSCodePipelineConfig_basic(name),
				Check: resource.ComposeTestCheckFunc(
					testAccCheckAWSCodePipelineExists(resourceName, &p),
					testAccCheckResourceDisappears(testAccProvider, resourceAwsCodePipeline(), resourceName),
				),
				ExpectNonEmptyPlan: true,
			},
		},
	})
}

func TestAccAWSCodePipeline_emptyStageArtifacts(t *testing.T) {
	var p codepipeline.PipelineDeclaration
	name := acctest.RandString(10)
	resourceName := "aws_codepipeline.test"

	resource.ParallelTest(t, resource.TestCase{
		PreCheck: func() {
			testAccPreCheck(t)
			testAccPreCheckAWSCodePipelineSupported(t)
			testAccPartitionHasServicePreCheck(codestarconnections.EndpointsID, t)
		},
<<<<<<< HEAD
=======
		ErrorCheck:   testAccErrorCheck(t, codepipeline.EndpointsID),
>>>>>>> d2cbf0e7
		Providers:    testAccProviders,
		CheckDestroy: testAccCheckAWSCodePipelineDestroy,
		Steps: []resource.TestStep{
			{
				Config: testAccAWSCodePipelineConfig_emptyStageArtifacts(name),
				Check: resource.ComposeTestCheckFunc(
					testAccCheckAWSCodePipelineExists(resourceName, &p),
					testAccMatchResourceAttrRegionalARN(resourceName, "arn", "codepipeline", regexp.MustCompile(fmt.Sprintf("test-pipeline-%s$", name))),
					resource.TestCheckResourceAttr(resourceName, "artifact_store.#", "1"),
					resource.TestCheckResourceAttr(resourceName, "stage.#", "2"),
					resource.TestCheckResourceAttr(resourceName, "stage.1.name", "Build"),
					resource.TestCheckResourceAttr(resourceName, "stage.1.action.#", "1"),
					resource.TestCheckResourceAttr(resourceName, "stage.1.action.0.name", "Build"),
					resource.TestCheckResourceAttr(resourceName, "stage.1.action.0.category", "Build"),
					resource.TestCheckResourceAttr(resourceName, "stage.1.action.0.owner", "AWS"),
					resource.TestCheckResourceAttr(resourceName, "stage.1.action.0.provider", "CodeBuild"),
					resource.TestCheckResourceAttr(resourceName, "stage.1.action.0.input_artifacts.#", "1"),
					resource.TestCheckResourceAttr(resourceName, "stage.1.action.0.output_artifacts.#", "0"),
				),
				ExpectNonEmptyPlan: true,
			},
			{
				ResourceName:      resourceName,
				ImportState:       true,
				ImportStateVerify: true,
			},
		},
	})
}

func TestAccAWSCodePipeline_deployWithServiceRole(t *testing.T) {
	var p codepipeline.PipelineDeclaration
	name := acctest.RandString(10)
	resourceName := "aws_codepipeline.test"

	resource.ParallelTest(t, resource.TestCase{
		PreCheck: func() {
			testAccPreCheck(t)
			testAccPreCheckAWSCodePipelineSupported(t)
			testAccPartitionHasServicePreCheck(codestarconnections.EndpointsID, t)
		},
<<<<<<< HEAD
=======
		ErrorCheck:   testAccErrorCheck(t, codepipeline.EndpointsID),
>>>>>>> d2cbf0e7
		Providers:    testAccProviders,
		CheckDestroy: testAccCheckAWSCodePipelineDestroy,
		Steps: []resource.TestStep{
			{
				Config: testAccAWSCodePipelineConfig_deployWithServiceRole(name),
				Check: resource.ComposeTestCheckFunc(
					testAccCheckAWSCodePipelineExists(resourceName, &p),
					resource.TestCheckResourceAttr(resourceName, "stage.2.name", "Deploy"),
					resource.TestCheckResourceAttr(resourceName, "stage.2.action.0.category", "Deploy"),
					resource.TestCheckResourceAttrPair(resourceName, "stage.2.action.0.role_arn", "aws_iam_role.codepipeline_action_role", "arn"),
				),
			},
			{
				ResourceName:      resourceName,
				ImportState:       true,
				ImportStateVerify: true,
			},
		},
	})
}

func TestAccAWSCodePipeline_tags(t *testing.T) {
	var p1, p2, p3 codepipeline.PipelineDeclaration
	name := acctest.RandString(10)
	resourceName := "aws_codepipeline.test"

	resource.ParallelTest(t, resource.TestCase{
		PreCheck: func() {
			testAccPreCheck(t)
			testAccPreCheckAWSCodePipelineSupported(t)
			testAccPartitionHasServicePreCheck(codestarconnections.EndpointsID, t)
		},
<<<<<<< HEAD
=======
		ErrorCheck:   testAccErrorCheck(t, codepipeline.EndpointsID),
>>>>>>> d2cbf0e7
		Providers:    testAccProviders,
		CheckDestroy: testAccCheckAWSCodePipelineDestroy,
		Steps: []resource.TestStep{
			{
				Config: testAccAWSCodePipelineConfigWithTags(name, "tag1value", "tag2value"),
				Check: resource.ComposeTestCheckFunc(
					testAccCheckAWSCodePipelineExists(resourceName, &p1),
					resource.TestCheckResourceAttr(resourceName, "tags.%", "3"),
					resource.TestCheckResourceAttr(resourceName, "tags.Name", fmt.Sprintf("test-pipeline-%s", name)),
					resource.TestCheckResourceAttr(resourceName, "tags.tag1", "tag1value"),
					resource.TestCheckResourceAttr(resourceName, "tags.tag2", "tag2value"),
				),
			},
			{
				ResourceName:      resourceName,
				ImportState:       true,
				ImportStateVerify: true,
			},
			{
				Config: testAccAWSCodePipelineConfigWithTags(name, "tag1valueUpdate", "tag2valueUpdate"),
				Check: resource.ComposeTestCheckFunc(
					testAccCheckAWSCodePipelineExists(resourceName, &p2),
					resource.TestCheckResourceAttr(resourceName, "tags.%", "3"),
					resource.TestCheckResourceAttr(resourceName, "tags.Name", fmt.Sprintf("test-pipeline-%s", name)),
					resource.TestCheckResourceAttr(resourceName, "tags.tag1", "tag1valueUpdate"),
					resource.TestCheckResourceAttr(resourceName, "tags.tag2", "tag2valueUpdate"),
				),
			},
			{
				ResourceName:      resourceName,
				ImportState:       true,
				ImportStateVerify: true,
			},
			{
				Config: testAccAWSCodePipelineConfig_basic(name),
				Check: resource.ComposeTestCheckFunc(
					testAccCheckAWSCodePipelineExists(resourceName, &p3),
					resource.TestCheckResourceAttr(resourceName, "tags.%", "0"),
				),
			},
		},
	})
}

func TestAccAWSCodePipeline_multiregion_basic(t *testing.T) {
	var p codepipeline.PipelineDeclaration
	resourceName := "aws_codepipeline.test"
	var providers []*schema.Provider

	name := acctest.RandString(10)

	resource.ParallelTest(t, resource.TestCase{
		PreCheck: func() {
			testAccPreCheck(t)
			testAccMultipleRegionPreCheck(t, 2)
			testAccPreCheckAWSCodePipelineSupported(t, testAccGetAlternateRegion())
			testAccPartitionHasServicePreCheck(codestarconnections.EndpointsID, t)
		},
		ErrorCheck:        testAccErrorCheck(t, codepipeline.EndpointsID),
		ProviderFactories: testAccProviderFactoriesAlternate(&providers),
		CheckDestroy:      testAccCheckAWSCodePipelineDestroy,
		Steps: []resource.TestStep{
			{
				Config: testAccAWSCodePipelineConfig_multiregion(name),
				Check: resource.ComposeTestCheckFunc(
					testAccCheckAWSCodePipelineExists(resourceName, &p),
					resource.TestCheckResourceAttr(resourceName, "artifact_store.#", "2"),

					resource.TestCheckResourceAttr(resourceName, "stage.1.name", "Build"),
					resource.TestCheckResourceAttr(resourceName, "stage.1.action.#", "2"),
					resource.TestCheckResourceAttr(resourceName, "stage.1.action.0.name", "Build"),
					resource.TestCheckResourceAttr(resourceName, "stage.1.action.0.region", testAccGetRegion()),
					resource.TestCheckResourceAttr(resourceName, "stage.1.action.1.name", fmt.Sprintf("%s-Build", testAccGetAlternateRegion())),
					resource.TestCheckResourceAttr(resourceName, "stage.1.action.1.region", testAccGetAlternateRegion()),
				),
			},
			{
				Config:            testAccAWSCodePipelineConfig_multiregion(name),
				ResourceName:      resourceName,
				ImportState:       true,
				ImportStateVerify: true,
			},
		},
	})
}

func TestAccAWSCodePipeline_multiregion_Update(t *testing.T) {
	var p1, p2 codepipeline.PipelineDeclaration
	resourceName := "aws_codepipeline.test"
	var providers []*schema.Provider

	name := acctest.RandString(10)

	resource.ParallelTest(t, resource.TestCase{
		PreCheck: func() {
			testAccPreCheck(t)
			testAccMultipleRegionPreCheck(t, 2)
			testAccPreCheckAWSCodePipelineSupported(t, testAccGetAlternateRegion())
			testAccPartitionHasServicePreCheck(codestarconnections.EndpointsID, t)
		},
		ErrorCheck:        testAccErrorCheck(t, codepipeline.EndpointsID),
		ProviderFactories: testAccProviderFactoriesAlternate(&providers),
		CheckDestroy:      testAccCheckAWSCodePipelineDestroy,
		Steps: []resource.TestStep{
			{
				Config: testAccAWSCodePipelineConfig_multiregion(name),
				Check: resource.ComposeTestCheckFunc(
					testAccCheckAWSCodePipelineExists(resourceName, &p1),
					resource.TestCheckResourceAttr(resourceName, "artifact_store.#", "2"),

					resource.TestCheckResourceAttr(resourceName, "stage.1.name", "Build"),
					resource.TestCheckResourceAttr(resourceName, "stage.1.action.#", "2"),
					resource.TestCheckResourceAttr(resourceName, "stage.1.action.0.name", "Build"),
					resource.TestCheckResourceAttr(resourceName, "stage.1.action.0.region", testAccGetRegion()),
					resource.TestCheckResourceAttr(resourceName, "stage.1.action.1.name", fmt.Sprintf("%s-Build", testAccGetAlternateRegion())),
					resource.TestCheckResourceAttr(resourceName, "stage.1.action.1.region", testAccGetAlternateRegion()),
				),
			},
			{
				Config: testAccAWSCodePipelineConfig_multiregionUpdated(name),
				Check: resource.ComposeTestCheckFunc(
					testAccCheckAWSCodePipelineExists(resourceName, &p2),
					resource.TestCheckResourceAttr(resourceName, "artifact_store.#", "2"),

					resource.TestCheckResourceAttr(resourceName, "stage.1.name", "Build"),
					resource.TestCheckResourceAttr(resourceName, "stage.1.action.#", "2"),
					resource.TestCheckResourceAttr(resourceName, "stage.1.action.0.name", "BuildUpdated"),
					resource.TestCheckResourceAttr(resourceName, "stage.1.action.0.region", testAccGetRegion()),
					resource.TestCheckResourceAttr(resourceName, "stage.1.action.1.name", fmt.Sprintf("%s-BuildUpdated", testAccGetAlternateRegion())),
					resource.TestCheckResourceAttr(resourceName, "stage.1.action.1.region", testAccGetAlternateRegion()),
				),
			},
			{
				Config:            testAccAWSCodePipelineConfig_multiregionUpdated(name),
				ResourceName:      resourceName,
				ImportState:       true,
				ImportStateVerify: true,
			},
		},
	})
}

func TestAccAWSCodePipeline_multiregion_ConvertSingleRegion(t *testing.T) {
	var p1, p2 codepipeline.PipelineDeclaration
	resourceName := "aws_codepipeline.test"
	var providers []*schema.Provider

	name := acctest.RandString(10)

	resource.ParallelTest(t, resource.TestCase{
		PreCheck: func() {
			testAccPreCheck(t)
			testAccMultipleRegionPreCheck(t, 2)
			testAccPreCheckAWSCodePipelineSupported(t, testAccGetAlternateRegion())
			testAccPartitionHasServicePreCheck(codestarconnections.EndpointsID, t)
		},
		ErrorCheck:        testAccErrorCheck(t, codepipeline.EndpointsID),
		ProviderFactories: testAccProviderFactoriesAlternate(&providers),
		CheckDestroy:      testAccCheckAWSCodePipelineDestroy,
		Steps: []resource.TestStep{
			{
				Config: testAccAWSCodePipelineConfig_basic(name),
				Check: resource.ComposeTestCheckFunc(
					testAccCheckAWSCodePipelineExists(resourceName, &p1),
					resource.TestCheckResourceAttr(resourceName, "artifact_store.#", "1"),

					resource.TestCheckResourceAttr(resourceName, "stage.1.name", "Build"),
					resource.TestCheckResourceAttr(resourceName, "stage.1.action.#", "1"),
					resource.TestCheckResourceAttr(resourceName, "stage.1.action.0.name", "Build"),
					resource.TestCheckResourceAttr(resourceName, "stage.1.action.0.region", ""),
				),
			},
			{
				Config: testAccAWSCodePipelineConfig_multiregion(name),
				Check: resource.ComposeTestCheckFunc(
					testAccCheckAWSCodePipelineExists(resourceName, &p2),
					resource.TestCheckResourceAttr(resourceName, "artifact_store.#", "2"),

					resource.TestCheckResourceAttr(resourceName, "stage.1.name", "Build"),
					resource.TestCheckResourceAttr(resourceName, "stage.1.action.#", "2"),
					resource.TestCheckResourceAttr(resourceName, "stage.1.action.0.name", "Build"),
					resource.TestCheckResourceAttr(resourceName, "stage.1.action.0.region", testAccGetRegion()),
					resource.TestCheckResourceAttr(resourceName, "stage.1.action.1.name", fmt.Sprintf("%s-Build", testAccGetAlternateRegion())),
					resource.TestCheckResourceAttr(resourceName, "stage.1.action.1.region", testAccGetAlternateRegion()),
				),
			},
			{
				Config: testAccAWSCodePipelineConfig_backToBasic(name),
				Check: resource.ComposeTestCheckFunc(
					testAccCheckAWSCodePipelineExists(resourceName, &p1),
					resource.TestCheckResourceAttr(resourceName, "artifact_store.#", "1"),

					resource.TestCheckResourceAttr(resourceName, "stage.1.name", "Build"),
					resource.TestCheckResourceAttr(resourceName, "stage.1.action.#", "1"),
					resource.TestCheckResourceAttr(resourceName, "stage.1.action.0.name", "Build"),
					resource.TestCheckResourceAttr(resourceName, "stage.1.action.0.region", testAccGetRegion()),
				),
			},
			{
				Config:            testAccAWSCodePipelineConfig_backToBasic(name),
				ResourceName:      resourceName,
				ImportState:       true,
				ImportStateVerify: true,
			},
		},
	})
}

func TestAccAWSCodePipeline_WithNamespace(t *testing.T) {
	var p1 codepipeline.PipelineDeclaration
	name := acctest.RandString(10)
	resourceName := "aws_codepipeline.test"

	resource.ParallelTest(t, resource.TestCase{
		PreCheck: func() {
			testAccPreCheck(t)
			testAccPreCheckAWSCodePipelineSupported(t)
			testAccPartitionHasServicePreCheck(codestarconnections.EndpointsID, t)
		},
<<<<<<< HEAD
=======
		ErrorCheck:   testAccErrorCheck(t, codepipeline.EndpointsID),
>>>>>>> d2cbf0e7
		Providers:    testAccProviders,
		CheckDestroy: testAccCheckAWSCodePipelineDestroy,
		Steps: []resource.TestStep{
			{
				Config: testAccAWSCodePipelineConfigWithNamespace(name),
				Check: resource.ComposeTestCheckFunc(
					testAccCheckAWSCodePipelineExists(resourceName, &p1),
					testAccMatchResourceAttrRegionalARN(resourceName, "arn", "codepipeline", regexp.MustCompile(fmt.Sprintf("test-pipeline-%s", name))),
					resource.TestCheckResourceAttr(resourceName, "stage.0.action.0.namespace", "SourceVariables"),
				),
			},
			{
				ResourceName:      resourceName,
				ImportState:       true,
				ImportStateVerify: true,
			},
		},
	})
}

func TestAccAWSCodePipeline_WithGitHubv1SourceAction(t *testing.T) {
<<<<<<< HEAD
	var v codepipeline.PipelineDeclaration
	name := acctest.RandString(10)
	resourceName := "aws_codepipeline.test"
	githubToken := os.Getenv("GITHUB_TOKEN")
=======
	githubToken := envvar.TestSkipIfEmpty(t, envvar.GithubToken, "token with GitHub permissions to repository for CodePipeline source configuration")

	var v codepipeline.PipelineDeclaration
	name := acctest.RandString(10)
	resourceName := "aws_codepipeline.test"
>>>>>>> d2cbf0e7

	resource.ParallelTest(t, resource.TestCase{
		PreCheck: func() {
			testAccPreCheck(t)
<<<<<<< HEAD
			testAccEnvironmentVariableSetPreCheck("GITHUB_TOKEN", t)
			testAccPreCheckAWSCodePipelineSupported(t)
		},
=======
			testAccPreCheckAWSCodePipelineSupported(t)
		},
		ErrorCheck:   testAccErrorCheck(t, codepipeline.EndpointsID),
>>>>>>> d2cbf0e7
		Providers:    testAccProviders,
		CheckDestroy: testAccCheckAWSCodePipelineDestroy,
		Steps: []resource.TestStep{
			{
				Config: testAccAWSCodePipelineConfig_WithGitHubv1SourceAction(name, githubToken),
				Check: resource.ComposeTestCheckFunc(
					testAccCheckAWSCodePipelineExists(resourceName, &v),

					resource.TestCheckResourceAttr(resourceName, "stage.#", "2"),

					resource.TestCheckResourceAttr(resourceName, "stage.0.action.0.name", "Source"),
					resource.TestCheckResourceAttr(resourceName, "stage.0.action.0.category", "Source"),
					resource.TestCheckResourceAttr(resourceName, "stage.0.action.0.owner", "ThirdParty"),
					resource.TestCheckResourceAttr(resourceName, "stage.0.action.0.provider", "GitHub"),
					resource.TestCheckResourceAttr(resourceName, "stage.0.action.0.version", "1"),
					resource.TestCheckResourceAttr(resourceName, "stage.0.action.0.configuration.%", "4"),
					resource.TestCheckResourceAttr(resourceName, "stage.0.action.0.configuration.Owner", "lifesum-terraform"),
					resource.TestCheckResourceAttr(resourceName, "stage.0.action.0.configuration.Repo", "test"),
					resource.TestCheckResourceAttr(resourceName, "stage.0.action.0.configuration.Branch", "main"),
					resource.TestCheckResourceAttr(resourceName, "stage.0.action.0.configuration.OAuthToken", githubToken),
				),
			},
			{
				ResourceName:      resourceName,
				ImportState:       true,
				ImportStateVerify: true,
				ImportStateVerifyIgnore: []string{
					"stage.0.action.0.configuration.%",
					"stage.0.action.0.configuration.OAuthToken",
				},
			},
			{
				Config: testAccAWSCodePipelineConfig_WithGitHubv1SourceAction_Updated(name, githubToken),
				Check: resource.ComposeTestCheckFunc(
					testAccCheckAWSCodePipelineExists(resourceName, &v),

					resource.TestCheckResourceAttr(resourceName, "stage.#", "2"),

					resource.TestCheckResourceAttr(resourceName, "stage.0.action.0.name", "Source"),
					resource.TestCheckResourceAttr(resourceName, "stage.0.action.0.category", "Source"),
					resource.TestCheckResourceAttr(resourceName, "stage.0.action.0.owner", "ThirdParty"),
					resource.TestCheckResourceAttr(resourceName, "stage.0.action.0.provider", "GitHub"),
					resource.TestCheckResourceAttr(resourceName, "stage.0.action.0.version", "1"),
					resource.TestCheckResourceAttr(resourceName, "stage.0.action.0.configuration.%", "4"),
					resource.TestCheckResourceAttr(resourceName, "stage.0.action.0.configuration.Owner", "test-terraform"),
					resource.TestCheckResourceAttr(resourceName, "stage.0.action.0.configuration.Repo", "test-repo"),
					resource.TestCheckResourceAttr(resourceName, "stage.0.action.0.configuration.Branch", "stable"),
					resource.TestCheckResourceAttr(resourceName, "stage.0.action.0.configuration.OAuthToken", githubToken),
				),
			},
			{
				ResourceName:      resourceName,
				ImportState:       true,
				ImportStateVerify: true,
				ImportStateVerifyIgnore: []string{
					"stage.0.action.0.configuration.%",
					"stage.0.action.0.configuration.OAuthToken",
				},
			},
		},
	})
}

func testAccCheckAWSCodePipelineExists(n string, pipeline *codepipeline.PipelineDeclaration) resource.TestCheckFunc {
	return func(s *terraform.State) error {
		rs, ok := s.RootModule().Resources[n]
		if !ok {
			return fmt.Errorf("Not found: %s", n)
		}

		if rs.Primary.ID == "" {
			return fmt.Errorf("No CodePipeline ID is set")
		}

		conn := testAccProvider.Meta().(*AWSClient).codepipelineconn

		out, err := conn.GetPipeline(&codepipeline.GetPipelineInput{
			Name: aws.String(rs.Primary.ID),
		})
		if err != nil {
			return err
		}

		*pipeline = *out.Pipeline

		return nil
	}
}

func testAccCheckAWSCodePipelineDestroy(s *terraform.State) error {
	conn := testAccProvider.Meta().(*AWSClient).codepipelineconn

	for _, rs := range s.RootModule().Resources {
		if rs.Type != "aws_codepipeline" {
			continue
		}

		_, err := conn.GetPipeline(&codepipeline.GetPipelineInput{
			Name: aws.String(rs.Primary.ID),
		})

		if err == nil {
			return fmt.Errorf("Expected AWS CodePipeline to be gone, but was still found")
		}
		if isAWSErr(err, "PipelineNotFoundException", "") {
			continue
		}
		return err
	}

	return nil
}

func testAccPreCheckAWSCodePipelineSupported(t *testing.T, regions ...string) {
	regions = append(regions, testAccGetRegion())
	for _, region := range regions {
		conf := &Config{
			Region: region,
		}
		client, err := conf.Client()
		if err != nil {
			t.Fatalf("error getting AWS client for region %s", region)
		}
		conn := client.(*AWSClient).codepipelineconn

		input := &codepipeline.ListPipelinesInput{}
		_, err = conn.ListPipelines(input)

		if testAccPreCheckSkipError(err) {
			t.Skipf("skipping acceptance testing: %s", err)
		}

		if err != nil {
			t.Fatalf("unexpected PreCheck error: %s", err)
		}
	}
}

func testAccAWSCodePipelineServiceIAMRole(rName string) string {
	return fmt.Sprintf(`
resource "aws_iam_role" "codepipeline_role" {
  name = "codepipeline-role-%[1]s"

  assume_role_policy = <<EOF
{
  "Version": "2012-10-17",
  "Statement": [
    {
      "Effect": "Allow",
      "Principal": {
        "Service": "codepipeline.amazonaws.com"
      },
      "Action": "sts:AssumeRole"
    }
  ]
}
EOF
}

resource "aws_iam_role_policy" "codepipeline_policy" {
  name = "codepipeline_policy"
  role = aws_iam_role.codepipeline_role.id

  policy = <<EOF
{
  "Version": "2012-10-17",
  "Statement": [
    {
      "Effect": "Allow",
      "Action": [
        "s3:GetObject",
        "s3:GetObjectVersion",
        "s3:GetBucketVersioning"
      ],
      "Resource": [
        "${aws_s3_bucket.test.arn}",
        "${aws_s3_bucket.test.arn}/*"
      ]
    },
    {
      "Effect": "Allow",
      "Action": [
        "codebuild:BatchGetBuilds",
        "codebuild:StartBuild"
      ],
      "Resource": "*"
    }
  ]
}
EOF
}
`, rName)
}

func testAccAWSCodePipelineServiceIAMRoleWithAssumeRole(rName string) string {
	return fmt.Sprintf(`
resource "aws_iam_role" "codepipeline_role" {
  name = "codepipeline-role-%[1]s"

  assume_role_policy = <<EOF
{
  "Version": "2012-10-17",
  "Statement": [
    {
      "Effect": "Allow",
      "Principal": {
        "Service": "codepipeline.amazonaws.com"
      },
      "Action": "sts:AssumeRole"
    }
  ]
}
EOF
}

resource "aws_iam_role_policy" "codepipeline_policy" {
  name = "codepipeline_policy"
  role = aws_iam_role.codepipeline_role.id

  policy = <<EOF
{
  "Version": "2012-10-17",
  "Statement": [
    {
      "Effect":"Allow",
      "Action": [
        "s3:GetObject",
        "s3:GetObjectVersion",
        "s3:GetBucketVersioning"
      ],
      "Resource": [
        "${aws_s3_bucket.test.arn}",
        "${aws_s3_bucket.test.arn}/*"
      ]
    },
    {
      "Effect": "Allow",
      "Action": [
        "codebuild:BatchGetBuilds",
        "codebuild:StartBuild"
      ],
      "Resource": "*"
    },
    {
      "Effect": "Allow",
      "Action": [
        "sts:AssumeRole"
      ],
      "Resource": "${aws_iam_role.codepipeline_action_role.arn}"
    }
  ]
}
EOF
}
`, rName)
}

func testAccAWSCodePipelineConfig_basic(rName string) string {
	return composeConfig(
		testAccAWSCodePipelineS3DefaultBucket(rName),
		testAccAWSCodePipelineServiceIAMRole(rName),
		fmt.Sprintf(`
resource "aws_codepipeline" "test" {
  name     = "test-pipeline-%[1]s"
  role_arn = aws_iam_role.codepipeline_role.arn

  artifact_store {
    location = aws_s3_bucket.test.bucket
    type     = "S3"

    encryption_key {
      id   = "1234"
      type = "KMS"
    }
  }

  stage {
    name = "Source"

    action {
      name             = "Source"
      category         = "Source"
      owner            = "AWS"
      provider         = "CodeStarSourceConnection"
      version          = "1"
      output_artifacts = ["test"]

      configuration = {
        ConnectionArn    = aws_codestarconnections_connection.test.arn
        FullRepositoryId = "lifesum-terraform/test"
        BranchName       = "main"
      }
    }
  }

  stage {
    name = "Build"

    action {
      name            = "Build"
      category        = "Build"
      owner           = "AWS"
      provider        = "CodeBuild"
      input_artifacts = ["test"]
      version         = "1"

      configuration = {
        ProjectName = "test"
      }
    }
  }
}

resource "aws_codestarconnections_connection" "test" {
  name          = %[1]q
  provider_type = "GitHub"
}
`, rName))
}

func testAccAWSCodePipelineConfig_basicUpdated(rName string) string {
	return composeConfig(
		testAccAWSCodePipelineS3DefaultBucket(rName),
		testAccAWSCodePipelineS3Bucket("updated", rName),
		testAccAWSCodePipelineServiceIAMRole(rName),
		fmt.Sprintf(`
resource "aws_codepipeline" "test" {
  name     = "test-pipeline-%s"
  role_arn = aws_iam_role.codepipeline_role.arn

  artifact_store {
    location = aws_s3_bucket.updated.bucket
    type     = "S3"

    encryption_key {
      id   = "4567"
      type = "KMS"
    }
  }

  stage {
    name = "Source"

    action {
      name             = "Source"
      category         = "Source"
      owner            = "AWS"
      provider         = "CodeStarSourceConnection"
      version          = "1"
      output_artifacts = ["artifacts"]

      configuration = {
        ConnectionArn    = aws_codestarconnections_connection.test.arn
        FullRepositoryId = "test-terraform/test-repo"
        BranchName       = "stable"
      }
    }
  }

  stage {
    name = "Build"

    action {
      name            = "Build"
      category        = "Build"
      owner           = "AWS"
      provider        = "CodeBuild"
      input_artifacts = ["artifacts"]
      version         = "1"

      configuration = {
        ProjectName = "test"
      }
    }
  }
}

resource "aws_codestarconnections_connection" "test" {
  name          = %[1]q
  provider_type = "GitHub"
}
`, rName))
}

func testAccAWSCodePipelineConfig_emptyStageArtifacts(rName string) string {
	return composeConfig(
		testAccAWSCodePipelineS3DefaultBucket(rName),
		testAccAWSCodePipelineServiceIAMRole(rName),
		fmt.Sprintf(`
resource "aws_codepipeline" "test" {
  name     = "test-pipeline-%[1]s"
  role_arn = aws_iam_role.codepipeline_role.arn

  artifact_store {
    location = aws_s3_bucket.test.bucket
    type     = "S3"
  }

  stage {
    name = "Source"

    action {
      name             = "Source"
      category         = "Source"
      owner            = "AWS"
      provider         = "CodeStarSourceConnection"
      version          = "1"
      output_artifacts = ["test"]

      configuration = {
        ConnectionArn    = aws_codestarconnections_connection.test.arn
        FullRepositoryId = "lifesum-terraform/test"
        BranchName       = "main"
      }
    }
  }

  stage {
    name = "Build"

    action {
      name             = "Build"
      category         = "Build"
      owner            = "AWS"
      provider         = "CodeBuild"
      input_artifacts  = ["test", ""]
      output_artifacts = [""]
      version          = "1"

      configuration = {
        ProjectName = "test"
      }
    }
  }
}

resource "aws_codestarconnections_connection" "test" {
  name          = %[1]q
  provider_type = "GitHub"
}
`, rName))
}

func testAccAWSCodePipelineDeployActionIAMRole(rName string) string {
	return fmt.Sprintf(`
data "aws_caller_identity" "current" {}
data "aws_partition" "current" {}

resource "aws_iam_role" "codepipeline_action_role" {
  name = "codepipeline-action-role-%s"

  assume_role_policy = <<EOF
{
  "Version": "2012-10-17",
  "Statement": [
    {
      "Effect": "Allow",
      "Principal": {
        "AWS": "arn:${data.aws_partition.current.partition}:iam::${data.aws_caller_identity.current.account_id}:root"
      },
      "Action": "sts:AssumeRole"
    }
  ]
}
EOF
}

resource "aws_iam_role_policy" "codepipeline_action_policy" {
  name = "codepipeline_action_policy"
  role = aws_iam_role.codepipeline_action_role.id

  policy = <<EOF
{
  "Version": "2012-10-17",
  "Statement": [
    {
      "Effect": "Allow",
      "Action": [
        "s3:GetObject",
        "s3:GetObjectVersion",
        "s3:GetBucketVersioning"
      ],
      "Resource": [
        "${aws_s3_bucket.test.arn}",
        "${aws_s3_bucket.test.arn}/*"
      ]
    }
  ]
}
EOF
}
`, rName)
}

func testAccAWSCodePipelineConfig_deployWithServiceRole(rName string) string {
	return composeConfig(
		testAccAWSCodePipelineS3DefaultBucket(rName),
		testAccAWSCodePipelineServiceIAMRoleWithAssumeRole(rName),
		testAccAWSCodePipelineDeployActionIAMRole(rName),
		fmt.Sprintf(`
resource "aws_codepipeline" "test" {
  name     = "test-pipeline-%s"
  role_arn = aws_iam_role.codepipeline_role.arn

  artifact_store {
    location = aws_s3_bucket.test.bucket
    type     = "S3"

    encryption_key {
      id   = "4567"
      type = "KMS"
    }
  }

  stage {
    name = "Source"

    action {
      name             = "Source"
      category         = "Source"
      owner            = "AWS"
      provider         = "CodeStarSourceConnection"
      version          = "1"
      output_artifacts = ["artifacts"]

      configuration = {
        ConnectionArn    = aws_codestarconnections_connection.test.arn
        FullRepositoryId = "lifesum-terraform/test"
        BranchName       = "main"
      }
    }
  }

  stage {
    name = "Build"

    action {
      name             = "Build"
      category         = "Build"
      owner            = "AWS"
      provider         = "CodeBuild"
      input_artifacts  = ["artifacts"]
      output_artifacts = ["artifacts2"]
      version          = "1"

      configuration = {
        ProjectName = "test"
      }
    }
  }

  stage {
    name = "Deploy"

    action {
      name            = "CreateChangeSet"
      category        = "Deploy"
      owner           = "AWS"
      provider        = "CloudFormation"
      input_artifacts = ["artifacts2"]
      role_arn        = aws_iam_role.codepipeline_action_role.arn
      version         = "1"

      configuration = {
        ActionMode    = "CHANGE_SET_REPLACE"
        ChangeSetName = "changeset"
        StackName     = "stack"
        TemplatePath  = "artifacts2::template.yaml"
      }
    }
  }
}

resource "aws_codestarconnections_connection" "test" {
  name          = %[1]q
  provider_type = "GitHub"
}
`, rName))
}

func testAccAWSCodePipelineConfigWithTags(rName, tag1, tag2 string) string {
	return composeConfig(
		testAccAWSCodePipelineS3DefaultBucket(rName),
		testAccAWSCodePipelineServiceIAMRole(rName),
		fmt.Sprintf(`
resource "aws_codepipeline" "test" {
  name     = "test-pipeline-%[1]s"
  role_arn = aws_iam_role.codepipeline_role.arn

  artifact_store {
    location = aws_s3_bucket.test.bucket
    type     = "S3"

    encryption_key {
      id   = "1234"
      type = "KMS"
    }
  }

  stage {
    name = "Source"

    action {
      name             = "Source"
      category         = "Source"
      owner            = "AWS"
      provider         = "CodeStarSourceConnection"
      version          = "1"
      output_artifacts = ["test"]

      configuration = {
        ConnectionArn    = aws_codestarconnections_connection.test.arn
        FullRepositoryId = "lifesum-terraform/test"
        BranchName       = "main"
      }
    }
  }

  stage {
    name = "Build"

    action {
      name            = "Build"
      category        = "Build"
      owner           = "AWS"
      provider        = "CodeBuild"
      input_artifacts = ["test"]
      version         = "1"

      configuration = {
        ProjectName = "test"
      }
    }
  }

  tags = {
    Name = "test-pipeline-%[1]s"
    tag1 = %[2]q
    tag2 = %[3]q
  }
}

resource "aws_codestarconnections_connection" "test" {
  name          = %[1]q
  provider_type = "GitHub"
}
`, rName, tag1, tag2))
}

func testAccAWSCodePipelineConfig_multiregion(rName string) string {
	return composeConfig(
		testAccAlternateRegionProviderConfig(),
		testAccAWSCodePipelineS3DefaultBucket(rName),
		testAccAWSCodePipelineServiceIAMRole(rName),
		testAccAWSCodePipelineS3BucketWithProvider("alternate", rName, "awsalternate"),
		fmt.Sprintf(`
resource "aws_codepipeline" "test" {
  name     = "test-pipeline-%[1]s"
  role_arn = aws_iam_role.codepipeline_role.arn

  artifact_store {
    location = aws_s3_bucket.test.bucket
    type     = "S3"

    encryption_key {
      id   = "1234"
      type = "KMS"
    }

    region = "%[2]s"
  }

  artifact_store {
    location = aws_s3_bucket.alternate.bucket
    type     = "S3"

    encryption_key {
      id   = "5678"
      type = "KMS"
    }

    region = "%[3]s"
  }

  stage {
    name = "Source"

    action {
      name             = "Source"
      category         = "Source"
      owner            = "AWS"
      provider         = "CodeStarSourceConnection"
      version          = "1"
      output_artifacts = ["test"]

      configuration = {
        ConnectionArn    = aws_codestarconnections_connection.test.arn
        FullRepositoryId = "lifesum-terraform/test"
        BranchName       = "main"
      }
    }
  }

  stage {
    name = "Build"

    action {
      region          = "%[2]s"
      name            = "Build"
      category        = "Build"
      owner           = "AWS"
      provider        = "CodeBuild"
      input_artifacts = ["test"]
      version         = "1"

      configuration = {
        ProjectName = "Test"
      }
    }

    action {
      region          = "%[3]s"
      name            = "%[3]s-Build"
      category        = "Build"
      owner           = "AWS"
      provider        = "CodeBuild"
      input_artifacts = ["test"]
      version         = "1"

      configuration = {
        ProjectName = "%[3]s-Test"
      }
    }
  }
}

resource "aws_codestarconnections_connection" "test" {
  name          = %[1]q
  provider_type = "GitHub"
}
`, rName, testAccGetRegion(), testAccGetAlternateRegion()))
}

func testAccAWSCodePipelineConfig_multiregionUpdated(rName string) string {
	return composeConfig(
		testAccAlternateRegionProviderConfig(),
		testAccAWSCodePipelineS3DefaultBucket(rName),
		testAccAWSCodePipelineServiceIAMRole(rName),
		testAccAWSCodePipelineS3BucketWithProvider("alternate", rName, "awsalternate"),
		fmt.Sprintf(`
resource "aws_codepipeline" "test" {
  name     = "test-pipeline-%[1]s"
  role_arn = aws_iam_role.codepipeline_role.arn

  artifact_store {
    location = aws_s3_bucket.test.bucket
    type     = "S3"

    encryption_key {
      id   = "4321"
      type = "KMS"
    }

    region = "%[2]s"
  }

  artifact_store {
    location = aws_s3_bucket.alternate.bucket
    type     = "S3"

    encryption_key {
      id   = "8765"
      type = "KMS"
    }

    region = "%[3]s"
  }

  stage {
    name = "Source"

    action {
      name             = "Source"
      category         = "Source"
      owner            = "AWS"
      provider         = "CodeStarSourceConnection"
      version          = "1"
      output_artifacts = ["test"]

      configuration = {
        ConnectionArn    = aws_codestarconnections_connection.test.arn
        FullRepositoryId = "lifesum-terraform/test"
        BranchName       = "main"
      }
    }
  }

  stage {
    name = "Build"

    action {
      region          = "%[2]s"
      name            = "BuildUpdated"
      category        = "Build"
      owner           = "AWS"
      provider        = "CodeBuild"
      input_artifacts = ["test"]
      version         = "1"

      configuration = {
        ProjectName = "Test"
      }
    }

    action {
      region          = "%[3]s"
      name            = "%[3]s-BuildUpdated"
      category        = "Build"
      owner           = "AWS"
      provider        = "CodeBuild"
      input_artifacts = ["test"]
      version         = "1"

      configuration = {
        ProjectName = "%[3]s-Test"
      }
    }
  }
}

resource "aws_codestarconnections_connection" "test" {
  name          = %[1]q
  provider_type = "GitHub"
}
`, rName, testAccGetRegion(), testAccGetAlternateRegion()))
}

func testAccAWSCodePipelineConfig_backToBasic(rName string) string {
	return composeConfig(
		testAccAlternateRegionProviderConfig(),
		testAccAWSCodePipelineConfig_basic(rName),
	)
}

func testAccAWSCodePipelineS3DefaultBucket(rName string) string {
	return testAccAWSCodePipelineS3Bucket("test", rName)
}

func testAccAWSCodePipelineS3Bucket(bucket, rName string) string {
	return fmt.Sprintf(`
resource "aws_s3_bucket" "%[1]s" {
  bucket = "tf-test-pipeline-%[1]s-%[2]s"
  acl    = "private"
}
`, bucket, rName)
}

func testAccAWSCodePipelineS3BucketWithProvider(bucket, rName, provider string) string {
	return fmt.Sprintf(`
resource "aws_s3_bucket" "%[1]s" {
  bucket   = "tf-test-pipeline-%[1]s-%[2]s"
  acl      = "private"
  provider = %[3]s
}
`, bucket, rName, provider)
}

func testAccAWSCodePipelineConfigWithNamespace(rName string) string {
	return composeConfig(
		testAccAWSCodePipelineS3DefaultBucket(rName),
		testAccAWSCodePipelineServiceIAMRole(rName),
		fmt.Sprintf(`
resource "aws_codepipeline" "test" {
  name     = "test-pipeline-%[1]s"
  role_arn = aws_iam_role.codepipeline_role.arn

  artifact_store {
    location = aws_s3_bucket.foo.bucket
    type     = "S3"

    encryption_key {
      id   = "1234"
      type = "KMS"
    }
  }

  stage {
    name = "Source"

    action {
      name             = "Source"
      category         = "Source"
      owner            = "AWS"
      provider         = "CodeStarSourceConnection"
      version          = "1"
      output_artifacts = ["test"]
      namespace        = "SourceVariables"

      configuration = {
        ConnectionArn    = aws_codestarconnections_connection.test.arn
        FullRepositoryId = "lifesum-terraform/test"
        BranchName       = "main"
      }
    }
  }

  stage {
    name = "Build"

    action {
      name            = "Build"
      category        = "Build"
      owner           = "AWS"
      provider        = "CodeBuild"
      input_artifacts = ["test"]
      version         = "1"

      configuration = {
        ProjectName = "test"
      }
    }
  }
}

resource "aws_codestarconnections_connection" "test" {
  name          = %[1]q
  provider_type = "GitHub"
}

resource "aws_s3_bucket" "foo" {
  bucket = "tf-test-pipeline-%[1]s"
  acl    = "private"
}
`, rName))
}

func testAccAWSCodePipelineConfig_WithGitHubv1SourceAction(rName, githubToken string) string {
	return composeConfig(
		testAccAWSCodePipelineS3DefaultBucket(rName),
		testAccAWSCodePipelineServiceIAMRole(rName),
		fmt.Sprintf(`
resource "aws_codepipeline" "test" {
  name     = "test-pipeline-%[1]s"
  role_arn = aws_iam_role.codepipeline_role.arn

  artifact_store {
    location = aws_s3_bucket.test.bucket
    type     = "S3"

    encryption_key {
      id   = "1234"
      type = "KMS"
    }
  }

  stage {
    name = "Source"

    action {
      name             = "Source"
      category         = "Source"
      owner            = "ThirdParty"
      provider         = "GitHub"
      version          = "1"
      output_artifacts = ["test"]

      configuration = {
        Owner      = "lifesum-terraform"
        Repo       = "test"
        Branch     = "main"
        OAuthToken = %[2]q
      }
    }
  }

  stage {
    name = "Build"

    action {
      name            = "Build"
      category        = "Build"
      owner           = "AWS"
      provider        = "CodeBuild"
      input_artifacts = ["test"]
      version         = "1"

      configuration = {
        ProjectName = "test"
      }
    }
  }
}
`, rName, githubToken))
}

func testAccAWSCodePipelineConfig_WithGitHubv1SourceAction_Updated(rName, githubToken string) string {
	return composeConfig(
		testAccAWSCodePipelineS3DefaultBucket(rName),
		testAccAWSCodePipelineServiceIAMRole(rName),
		fmt.Sprintf(`
resource "aws_codepipeline" "test" {
  name     = "test-pipeline-%[1]s"
  role_arn = aws_iam_role.codepipeline_role.arn

  artifact_store {
    location = aws_s3_bucket.test.bucket
    type     = "S3"

    encryption_key {
      id   = "1234"
      type = "KMS"
    }
  }

  stage {
    name = "Source"

    action {
      name             = "Source"
      category         = "Source"
      owner            = "ThirdParty"
      provider         = "GitHub"
      version          = "1"
      output_artifacts = ["artifacts"]

      configuration = {
        Owner      = "test-terraform"
        Repo       = "test-repo"
        Branch     = "stable"
        OAuthToken = %[2]q
      }
    }
  }

  stage {
    name = "Build"

    action {
      name            = "Build"
      category        = "Build"
      owner           = "AWS"
      provider        = "CodeBuild"
      input_artifacts = ["artifacts"]
      version         = "1"

      configuration = {
        ProjectName = "test"
      }
    }
  }
}
`, rName, githubToken))
}

func TestResourceAWSCodePipelineExpandArtifactStoresValidation(t *testing.T) {
	cases := []struct {
		Name          string
		Input         []interface{}
		ExpectedError string
	}{
		{
			Name: "Single-region",
			Input: []interface{}{
				map[string]interface{}{
					"location":       "",
					"type":           "",
					"encryption_key": []interface{}{},
					"region":         "",
				},
			},
		},
		{
			Name: "Single-region, names region",
			Input: []interface{}{
				map[string]interface{}{
					"location":       "",
					"type":           "",
					"encryption_key": []interface{}{},
					"region":         "us-west-2", //lintignore:AWSAT003
				},
			},
			ExpectedError: "region cannot be set for a single-region CodePipeline",
		},
		{
			Name: "Cross-region",
			Input: []interface{}{
				map[string]interface{}{
					"location":       "",
					"type":           "",
					"encryption_key": []interface{}{},
					"region":         "us-west-2", //lintignore:AWSAT003
				},
				map[string]interface{}{
					"location":       "",
					"type":           "",
					"encryption_key": []interface{}{},
					"region":         "us-east-1", //lintignore:AWSAT003
				},
			},
		},
		{
			Name: "Cross-region, no regions",
			Input: []interface{}{
				map[string]interface{}{
					"location":       "",
					"type":           "",
					"encryption_key": []interface{}{},
					"region":         "",
				},
				map[string]interface{}{
					"location":       "",
					"type":           "",
					"encryption_key": []interface{}{},
					"region":         "",
				},
			},
			ExpectedError: "region must be set for a cross-region CodePipeline",
		},
		{
			Name: "Cross-region, not all regions",
			Input: []interface{}{
				map[string]interface{}{
					"location":       "",
					"type":           "",
					"encryption_key": []interface{}{},
					"region":         "us-west-2", //lintignore:AWSAT003
				},
				map[string]interface{}{
					"location":       "",
					"type":           "",
					"encryption_key": []interface{}{},
					"region":         "",
				},
			},
			ExpectedError: "region must be set for a cross-region CodePipeline",
		},
		{
			Name: "Duplicate regions",
			Input: []interface{}{
				map[string]interface{}{
					"location":       "",
					"type":           "",
					"encryption_key": []interface{}{},
					"region":         "us-west-2", //lintignore:AWSAT003
				},
				map[string]interface{}{
					"location":       "",
					"type":           "",
					"encryption_key": []interface{}{},
					"region":         "us-west-2", //lintignore:AWSAT003
				},
			},
			ExpectedError: "only one Artifact Store can be defined per region for a cross-region CodePipeline",
		},
	}

	for _, tc := range cases {
		tc := tc
		_, err := expandAwsCodePipelineArtifactStores(tc.Input)
		if tc.ExpectedError == "" {
			if err != nil {
				t.Errorf("%s: Did not expect an error, but got: %w", tc.Name, err)
			}
		} else {
			if err == nil {
				t.Errorf("%s: Expected an error, but did not get one", tc.Name)
			} else {
				if err.Error() != tc.ExpectedError {
					t.Errorf("%s: Expected error %q, got %w", tc.Name, tc.ExpectedError, err)
				}
			}
		}
	}
}<|MERGE_RESOLUTION|>--- conflicted
+++ resolved
@@ -27,10 +27,7 @@
 			testAccPreCheckAWSCodePipelineSupported(t)
 			testAccPartitionHasServicePreCheck(codestarconnections.EndpointsID, t)
 		},
-<<<<<<< HEAD
-=======
 		ErrorCheck:   testAccErrorCheck(t, codepipeline.EndpointsID),
->>>>>>> d2cbf0e7
 		Providers:    testAccProviders,
 		CheckDestroy: testAccCheckAWSCodePipelineDestroy,
 		Steps: []resource.TestStep{
@@ -135,10 +132,7 @@
 			testAccPreCheckAWSCodePipelineSupported(t)
 			testAccPartitionHasServicePreCheck(codestarconnections.EndpointsID, t)
 		},
-<<<<<<< HEAD
-=======
 		ErrorCheck:   testAccErrorCheck(t, codepipeline.EndpointsID),
->>>>>>> d2cbf0e7
 		Providers:    testAccProviders,
 		CheckDestroy: testAccCheckAWSCodePipelineDestroy,
 		Steps: []resource.TestStep{
@@ -165,10 +159,7 @@
 			testAccPreCheckAWSCodePipelineSupported(t)
 			testAccPartitionHasServicePreCheck(codestarconnections.EndpointsID, t)
 		},
-<<<<<<< HEAD
-=======
 		ErrorCheck:   testAccErrorCheck(t, codepipeline.EndpointsID),
->>>>>>> d2cbf0e7
 		Providers:    testAccProviders,
 		CheckDestroy: testAccCheckAWSCodePipelineDestroy,
 		Steps: []resource.TestStep{
@@ -210,10 +201,7 @@
 			testAccPreCheckAWSCodePipelineSupported(t)
 			testAccPartitionHasServicePreCheck(codestarconnections.EndpointsID, t)
 		},
-<<<<<<< HEAD
-=======
 		ErrorCheck:   testAccErrorCheck(t, codepipeline.EndpointsID),
->>>>>>> d2cbf0e7
 		Providers:    testAccProviders,
 		CheckDestroy: testAccCheckAWSCodePipelineDestroy,
 		Steps: []resource.TestStep{
@@ -246,10 +234,7 @@
 			testAccPreCheckAWSCodePipelineSupported(t)
 			testAccPartitionHasServicePreCheck(codestarconnections.EndpointsID, t)
 		},
-<<<<<<< HEAD
-=======
 		ErrorCheck:   testAccErrorCheck(t, codepipeline.EndpointsID),
->>>>>>> d2cbf0e7
 		Providers:    testAccProviders,
 		CheckDestroy: testAccCheckAWSCodePipelineDestroy,
 		Steps: []resource.TestStep{
@@ -469,10 +454,7 @@
 			testAccPreCheckAWSCodePipelineSupported(t)
 			testAccPartitionHasServicePreCheck(codestarconnections.EndpointsID, t)
 		},
-<<<<<<< HEAD
-=======
 		ErrorCheck:   testAccErrorCheck(t, codepipeline.EndpointsID),
->>>>>>> d2cbf0e7
 		Providers:    testAccProviders,
 		CheckDestroy: testAccCheckAWSCodePipelineDestroy,
 		Steps: []resource.TestStep{
@@ -494,31 +476,18 @@
 }
 
 func TestAccAWSCodePipeline_WithGitHubv1SourceAction(t *testing.T) {
-<<<<<<< HEAD
+	githubToken := envvar.TestSkipIfEmpty(t, envvar.GithubToken, "token with GitHub permissions to repository for CodePipeline source configuration")
+
 	var v codepipeline.PipelineDeclaration
 	name := acctest.RandString(10)
 	resourceName := "aws_codepipeline.test"
-	githubToken := os.Getenv("GITHUB_TOKEN")
-=======
-	githubToken := envvar.TestSkipIfEmpty(t, envvar.GithubToken, "token with GitHub permissions to repository for CodePipeline source configuration")
-
-	var v codepipeline.PipelineDeclaration
-	name := acctest.RandString(10)
-	resourceName := "aws_codepipeline.test"
->>>>>>> d2cbf0e7
 
 	resource.ParallelTest(t, resource.TestCase{
 		PreCheck: func() {
 			testAccPreCheck(t)
-<<<<<<< HEAD
-			testAccEnvironmentVariableSetPreCheck("GITHUB_TOKEN", t)
 			testAccPreCheckAWSCodePipelineSupported(t)
 		},
-=======
-			testAccPreCheckAWSCodePipelineSupported(t)
-		},
 		ErrorCheck:   testAccErrorCheck(t, codepipeline.EndpointsID),
->>>>>>> d2cbf0e7
 		Providers:    testAccProviders,
 		CheckDestroy: testAccCheckAWSCodePipelineDestroy,
 		Steps: []resource.TestStep{
