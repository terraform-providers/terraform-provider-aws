package aws

import (
	"fmt"
	"regexp"
	"testing"

<<<<<<< HEAD
=======
	"github.com/aws/aws-sdk-go/service/ec2"
>>>>>>> d2cbf0e7
	"github.com/hashicorp/terraform-plugin-sdk/v2/helper/acctest"
	"github.com/hashicorp/terraform-plugin-sdk/v2/helper/resource"
	"github.com/hashicorp/terraform-plugin-sdk/v2/terraform"
)

func TestAccAWSAmiDataSource_natInstance(t *testing.T) {
	resourceName := "data.aws_ami.nat_ami"
	resource.ParallelTest(t, resource.TestCase{
		PreCheck:   func() { testAccPreCheck(t) },
		ErrorCheck: testAccErrorCheck(t, ec2.EndpointsID),
		Providers:  testAccProviders,
		Steps: []resource.TestStep{
			{
				Config: testAccCheckAwsAmiDataSourceConfig,
				Check: resource.ComposeTestCheckFunc(
					testAccCheckAwsAmiDataSourceID(resourceName),
					// Check attributes. Some attributes are tough to test - any not contained here should not be considered
					// stable and should not be used in interpolation. Exception to block_device_mappings which should both
					// show up consistently and break if certain references are not available. However modification of the
					// snapshot ID which is bound to happen on the NAT AMIs will cause testing to break consistently, so
					// deep inspection is not included, simply the count is checked.
					// Tags and product codes may need more testing, but I'm having a hard time finding images with
					// these attributes set.
					testAccMatchResourceAttrRegionalARNNoAccount(resourceName, "arn", "ec2", regexp.MustCompile(`image/ami-.+`)),
					resource.TestCheckResourceAttr(resourceName, "architecture", "x86_64"),
					resource.TestCheckResourceAttr(resourceName, "block_device_mappings.#", "1"),
					resource.TestMatchResourceAttr(resourceName, "creation_date", regexp.MustCompile("^20[0-9]{2}-")),
					resource.TestMatchResourceAttr(resourceName, "description", regexp.MustCompile("^Amazon Linux AMI")),
					resource.TestCheckResourceAttr(resourceName, "hypervisor", "xen"),
					resource.TestMatchResourceAttr(resourceName, "image_id", regexp.MustCompile("^ami-")),
					resource.TestMatchResourceAttr(resourceName, "image_location", regexp.MustCompile("^amazon/")),
					resource.TestCheckResourceAttr(resourceName, "image_owner_alias", "amazon"),
					resource.TestCheckResourceAttr(resourceName, "image_type", "machine"),
					resource.TestCheckResourceAttr(resourceName, "most_recent", "true"),
					resource.TestMatchResourceAttr(resourceName, "name", regexp.MustCompile("^amzn-ami-vpc-nat")),
					testAccMatchResourceAttrAccountID(resourceName, "owner_id"),
					resource.TestCheckResourceAttr(resourceName, "public", "true"),
					resource.TestCheckResourceAttr(resourceName, "product_codes.#", "0"),
					resource.TestCheckResourceAttr(resourceName, "root_device_name", "/dev/xvda"),
					resource.TestCheckResourceAttr(resourceName, "root_device_type", "ebs"),
					resource.TestMatchResourceAttr(resourceName, "root_snapshot_id", regexp.MustCompile("^snap-")),
					resource.TestCheckResourceAttr(resourceName, "sriov_net_support", "simple"),
					resource.TestCheckResourceAttr(resourceName, "state", "available"),
					resource.TestCheckResourceAttr(resourceName, "state_reason.code", "UNSET"),
					resource.TestCheckResourceAttr(resourceName, "state_reason.message", "UNSET"),
					resource.TestCheckResourceAttr(resourceName, "tags.%", "0"),
					resource.TestCheckResourceAttr(resourceName, "virtualization_type", "hvm"),
					resource.TestCheckResourceAttr(resourceName, "platform_details", "Linux/UNIX"),
					resource.TestCheckResourceAttr(resourceName, "ena_support", "true"),
					resource.TestCheckResourceAttr(resourceName, "usage_operation", "RunInstances"),
				),
			},
		},
	})
}

func TestAccAWSAmiDataSource_windowsInstance(t *testing.T) {
	resourceName := "data.aws_ami.windows_ami"
	resource.ParallelTest(t, resource.TestCase{
		PreCheck:   func() { testAccPreCheck(t) },
		ErrorCheck: testAccErrorCheck(t, ec2.EndpointsID),
		Providers:  testAccProviders,
		Steps: []resource.TestStep{
			{
				Config: testAccCheckAwsAmiDataSourceWindowsConfig,
				Check: resource.ComposeTestCheckFunc(
					testAccCheckAwsAmiDataSourceID(resourceName),
					resource.TestCheckResourceAttr(resourceName, "architecture", "x86_64"),
					resource.TestCheckResourceAttr(resourceName, "block_device_mappings.#", "27"),
					resource.TestMatchResourceAttr(resourceName, "creation_date", regexp.MustCompile("^20[0-9]{2}-")),
					resource.TestMatchResourceAttr(resourceName, "description", regexp.MustCompile("^Microsoft Windows Server")),
					resource.TestCheckResourceAttr(resourceName, "hypervisor", "xen"),
					resource.TestMatchResourceAttr(resourceName, "image_id", regexp.MustCompile("^ami-")),
					resource.TestMatchResourceAttr(resourceName, "image_location", regexp.MustCompile("^amazon/")),
					resource.TestCheckResourceAttr(resourceName, "image_owner_alias", "amazon"),
					resource.TestCheckResourceAttr(resourceName, "image_type", "machine"),
					resource.TestCheckResourceAttr(resourceName, "most_recent", "true"),
					resource.TestMatchResourceAttr(resourceName, "name", regexp.MustCompile("^Windows_Server-2012-R2")),
					testAccMatchResourceAttrAccountID(resourceName, "owner_id"),
					resource.TestCheckResourceAttr(resourceName, "platform", "windows"),
					resource.TestCheckResourceAttr(resourceName, "public", "true"),
					resource.TestCheckResourceAttr(resourceName, "product_codes.#", "0"),
					resource.TestCheckResourceAttr(resourceName, "root_device_name", "/dev/sda1"),
					resource.TestCheckResourceAttr(resourceName, "root_device_type", "ebs"),
					resource.TestMatchResourceAttr(resourceName, "root_snapshot_id", regexp.MustCompile("^snap-")),
					resource.TestCheckResourceAttr(resourceName, "sriov_net_support", "simple"),
					resource.TestCheckResourceAttr(resourceName, "state", "available"),
					resource.TestCheckResourceAttr(resourceName, "state_reason.code", "UNSET"),
					resource.TestCheckResourceAttr(resourceName, "state_reason.message", "UNSET"),
					resource.TestCheckResourceAttr(resourceName, "tags.%", "0"),
					resource.TestCheckResourceAttr(resourceName, "virtualization_type", "hvm"),
					resource.TestMatchResourceAttr(resourceName, "platform_details", regexp.MustCompile(`Windows`)),
					resource.TestCheckResourceAttr(resourceName, "ena_support", "true"),
					resource.TestMatchResourceAttr(resourceName, "usage_operation", regexp.MustCompile(`^RunInstances`)),
				),
			},
		},
	})
}

func TestAccAWSAmiDataSource_instanceStore(t *testing.T) {
	resourceName := "data.aws_ami.amzn-ami-minimal-hvm-instance-store"
	resource.ParallelTest(t, resource.TestCase{
		PreCheck:   func() { testAccPreCheck(t) },
		ErrorCheck: testAccErrorCheck(t, ec2.EndpointsID),
		Providers:  testAccProviders,
		Steps: []resource.TestStep{
			{
				Config: testAccLatestAmazonLinuxHvmInstanceStoreAmiConfig(),
				Check: resource.ComposeTestCheckFunc(
					testAccCheckAwsAmiDataSourceID(resourceName),
					resource.TestCheckResourceAttr(resourceName, "architecture", "x86_64"),
					resource.TestCheckResourceAttr(resourceName, "block_device_mappings.#", "0"),
					resource.TestMatchResourceAttr(resourceName, "creation_date", regexp.MustCompile("^20[0-9]{2}-")),
					resource.TestCheckResourceAttr(resourceName, "hypervisor", "xen"),
					resource.TestMatchResourceAttr(resourceName, "image_id", regexp.MustCompile("^ami-")),
					resource.TestMatchResourceAttr(resourceName, "image_location", regexp.MustCompile("amzn-ami-minimal-hvm")),
					resource.TestCheckResourceAttr(resourceName, "image_type", "machine"),
					resource.TestCheckResourceAttr(resourceName, "most_recent", "true"),
					resource.TestMatchResourceAttr(resourceName, "name", regexp.MustCompile("amzn-ami-minimal-hvm")),
					testAccMatchResourceAttrAccountID(resourceName, "owner_id"),
					resource.TestCheckResourceAttr(resourceName, "public", "true"),
					resource.TestCheckResourceAttr(resourceName, "product_codes.#", "0"),
					resource.TestCheckResourceAttr(resourceName, "root_device_type", "instance-store"),
					resource.TestCheckResourceAttr(resourceName, "root_snapshot_id", ""),
					resource.TestCheckResourceAttr(resourceName, "sriov_net_support", "simple"),
					resource.TestCheckResourceAttr(resourceName, "state", "available"),
					resource.TestCheckResourceAttr(resourceName, "state_reason.code", "UNSET"),
					resource.TestCheckResourceAttr(resourceName, "state_reason.message", "UNSET"),
					resource.TestCheckResourceAttr(resourceName, "tags.%", "0"),
					resource.TestCheckResourceAttr(resourceName, "virtualization_type", "hvm"),
					resource.TestCheckResourceAttr(resourceName, "platform_details", "Linux/UNIX"),
					resource.TestCheckResourceAttr(resourceName, "ena_support", "true"),
					resource.TestCheckResourceAttr(resourceName, "usage_operation", "RunInstances"),
				),
			},
		},
	})
}

func TestAccAWSAmiDataSource_localNameFilter(t *testing.T) {
	resource.ParallelTest(t, resource.TestCase{
		PreCheck:   func() { testAccPreCheck(t) },
		ErrorCheck: testAccErrorCheck(t, ec2.EndpointsID),
		Providers:  testAccProviders,
		Steps: []resource.TestStep{
			{
				Config: testAccCheckAwsAmiDataSourceNameRegexConfig,
				Check: resource.ComposeTestCheckFunc(
					testAccCheckAwsAmiDataSourceID("data.aws_ami.name_regex_filtered_ami"),
					resource.TestMatchResourceAttr("data.aws_ami.name_regex_filtered_ami", "image_id", regexp.MustCompile("^ami-")),
				),
			},
		},
	})
}

func TestAccAWSAmiDataSource_Gp3BlockDevice(t *testing.T) {
	resourceName := "aws_ami.test"
	datasourceName := "data.aws_ami.test"
	rName := acctest.RandomWithPrefix("tf-acc-test")

	resource.ParallelTest(t, resource.TestCase{
<<<<<<< HEAD
		PreCheck:  func() { testAccPreCheck(t) },
		Providers: testAccProviders,
=======
		PreCheck:   func() { testAccPreCheck(t) },
		ErrorCheck: testAccErrorCheck(t, ec2.EndpointsID),
		Providers:  testAccProviders,
>>>>>>> d2cbf0e7
		Steps: []resource.TestStep{
			{
				Config: testAccAmiDataSourceConfigGp3BlockDevice(rName),
				Check: resource.ComposeTestCheckFunc(
					testAccCheckAwsAmiDataSourceID(datasourceName),
					resource.TestCheckResourceAttrPair(datasourceName, "architecture", resourceName, "architecture"),
					resource.TestCheckResourceAttrPair(datasourceName, "arn", resourceName, "arn"),
					resource.TestCheckResourceAttrPair(datasourceName, "block_device_mappings.#", resourceName, "ebs_block_device.#"),
					resource.TestCheckResourceAttrPair(datasourceName, "description", resourceName, "description"),
					resource.TestCheckResourceAttrPair(datasourceName, "image_id", resourceName, "id"),
					testAccCheckResourceAttrAccountID(datasourceName, "owner_id"),
					resource.TestCheckResourceAttrPair(datasourceName, "root_device_name", resourceName, "root_device_name"),
					resource.TestCheckResourceAttr(datasourceName, "root_device_type", "ebs"),
					resource.TestCheckResourceAttrPair(datasourceName, "root_snapshot_id", resourceName, "root_snapshot_id"),
					resource.TestCheckResourceAttrPair(datasourceName, "sriov_net_support", resourceName, "sriov_net_support"),
					resource.TestCheckResourceAttrPair(datasourceName, "tags.%", resourceName, "tags.%"),
					resource.TestCheckResourceAttrPair(datasourceName, "virtualization_type", resourceName, "virtualization_type"),
				),
			},
		},
	})
}

func testAccCheckAwsAmiDataSourceID(n string) resource.TestCheckFunc {
	return func(s *terraform.State) error {
		rs, ok := s.RootModule().Resources[n]
		if !ok {
			return fmt.Errorf("Can't find AMI data source: %s", n)
		}

		if rs.Primary.ID == "" {
			return fmt.Errorf("AMI data source ID not set")
		}
		return nil
	}
}

// Using NAT AMIs for testing - I would expect with NAT gateways now a thing,
// that this will possibly be deprecated at some point in time. Other candidates
// for testing this after that may be Ubuntu's AMI's, or Amazon's regular
// Amazon Linux AMIs.
const testAccCheckAwsAmiDataSourceConfig = `
data "aws_ami" "nat_ami" {
  most_recent = true
  owners      = ["amazon"]

  filter {
    name   = "name"
    values = ["amzn-ami-vpc-nat*"]
  }

  filter {
    name   = "virtualization-type"
    values = ["hvm"]
  }

  filter {
    name   = "root-device-type"
    values = ["ebs"]
  }

  filter {
    name   = "block-device-mapping.volume-type"
    values = ["standard"]
  }
}
`

// Windows image test.
const testAccCheckAwsAmiDataSourceWindowsConfig = `
data "aws_ami" "windows_ami" {
  most_recent = true
  owners      = ["amazon"]

  filter {
    name   = "name"
    values = ["Windows_Server-2012-R2*"]
  }

  filter {
    name   = "virtualization-type"
    values = ["hvm"]
  }

  filter {
    name   = "root-device-type"
    values = ["ebs"]
  }

  filter {
    name   = "block-device-mapping.volume-type"
    values = ["gp2"]
  }
}
`

// Testing name_regex parameter
const testAccCheckAwsAmiDataSourceNameRegexConfig = `
data "aws_ami" "name_regex_filtered_ami" {
  most_recent = true
  owners      = ["amazon"]

  filter {
    name   = "name"
    values = ["amzn-ami-*"]
  }

  name_regex = "^amzn-ami-min[a-z]{4}-hvm"
}
`

func testAccAmiDataSourceConfigGp3BlockDevice(rName string) string {
	return composeConfig(
		testAccAmiConfigGp3BlockDevice(rName),
		`
data "aws_caller_identity" "current" {}

data "aws_ami" "test" {
  owners = [data.aws_caller_identity.current.account_id]

  filter {
    name   = "image-id"
    values = [aws_ami.test.id]
  }
}
`)
}<|MERGE_RESOLUTION|>--- conflicted
+++ resolved
@@ -5,10 +5,7 @@
 	"regexp"
 	"testing"
 
-<<<<<<< HEAD
-=======
 	"github.com/aws/aws-sdk-go/service/ec2"
->>>>>>> d2cbf0e7
 	"github.com/hashicorp/terraform-plugin-sdk/v2/helper/acctest"
 	"github.com/hashicorp/terraform-plugin-sdk/v2/helper/resource"
 	"github.com/hashicorp/terraform-plugin-sdk/v2/terraform"
@@ -172,14 +169,9 @@
 	rName := acctest.RandomWithPrefix("tf-acc-test")
 
 	resource.ParallelTest(t, resource.TestCase{
-<<<<<<< HEAD
-		PreCheck:  func() { testAccPreCheck(t) },
-		Providers: testAccProviders,
-=======
-		PreCheck:   func() { testAccPreCheck(t) },
-		ErrorCheck: testAccErrorCheck(t, ec2.EndpointsID),
-		Providers:  testAccProviders,
->>>>>>> d2cbf0e7
+		PreCheck:   func() { testAccPreCheck(t) },
+		ErrorCheck: testAccErrorCheck(t, ec2.EndpointsID),
+		Providers:  testAccProviders,
 		Steps: []resource.TestStep{
 			{
 				Config: testAccAmiDataSourceConfigGp3BlockDevice(rName),
