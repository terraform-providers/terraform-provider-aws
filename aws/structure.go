--- conflicted
+++ resolved
@@ -3579,170 +3579,6 @@
 	return results, nil
 }
 
-<<<<<<< HEAD
-func expandMqUsers(cfg []interface{}) []*mq.User {
-	users := make([]*mq.User, len(cfg))
-	for i, m := range cfg {
-		u := m.(map[string]interface{})
-		user := mq.User{
-			Username: aws.String(u["username"].(string)),
-			Password: aws.String(u["password"].(string)),
-		}
-		if v, ok := u["console_access"]; ok {
-			user.ConsoleAccess = aws.Bool(v.(bool))
-		}
-		if v, ok := u["groups"]; ok {
-			user.Groups = expandStringSet(v.(*schema.Set))
-		}
-		users[i] = &user
-	}
-	return users
-}
-
-// We use cfgdUsers to get & set the password
-func flattenMqUsers(users []*mq.User, cfgUsers []interface{}) *schema.Set {
-	existingPairs := make(map[string]string)
-	for _, u := range cfgUsers {
-		user := u.(map[string]interface{})
-		username := user["username"].(string)
-		existingPairs[username] = user["password"].(string)
-	}
-
-	out := make([]interface{}, 0)
-	for _, u := range users {
-		m := map[string]interface{}{
-			"username": *u.Username,
-		}
-		password := ""
-		if p, ok := existingPairs[*u.Username]; ok {
-			password = p
-		}
-		if password != "" {
-			m["password"] = password
-		}
-		if u.ConsoleAccess != nil {
-			m["console_access"] = *u.ConsoleAccess
-		}
-		if len(u.Groups) > 0 {
-			m["groups"] = flattenStringSet(u.Groups)
-		}
-		out = append(out, m)
-	}
-	return schema.NewSet(resourceAwsMqUserHash, out)
-}
-
-func expandMqWeeklyStartTime(cfg []interface{}) *mq.WeeklyStartTime {
-	if len(cfg) < 1 {
-		return nil
-	}
-
-	m := cfg[0].(map[string]interface{})
-	return &mq.WeeklyStartTime{
-		DayOfWeek: aws.String(m["day_of_week"].(string)),
-		TimeOfDay: aws.String(m["time_of_day"].(string)),
-		TimeZone:  aws.String(m["time_zone"].(string)),
-	}
-}
-
-func flattenMqWeeklyStartTime(wst *mq.WeeklyStartTime) []interface{} {
-	if wst == nil {
-		return []interface{}{}
-	}
-	m := make(map[string]interface{})
-	if wst.DayOfWeek != nil {
-		m["day_of_week"] = *wst.DayOfWeek
-	}
-	if wst.TimeOfDay != nil {
-		m["time_of_day"] = *wst.TimeOfDay
-	}
-	if wst.TimeZone != nil {
-		m["time_zone"] = *wst.TimeZone
-	}
-	return []interface{}{m}
-}
-
-func expandMqConfigurationId(cfg []interface{}) *mq.ConfigurationId {
-	if len(cfg) < 1 {
-		return nil
-	}
-
-	m := cfg[0].(map[string]interface{})
-	out := mq.ConfigurationId{
-		Id: aws.String(m["id"].(string)),
-	}
-	if v, ok := m["revision"].(int); ok && v > 0 {
-		out.Revision = aws.Int64(int64(v))
-	}
-
-	return &out
-}
-
-func flattenMqConfigurationId(cid *mq.ConfigurationId) []interface{} {
-	if cid == nil {
-		return []interface{}{}
-	}
-	m := make(map[string]interface{})
-	if cid.Id != nil {
-		m["id"] = *cid.Id
-	}
-	if cid.Revision != nil {
-		m["revision"] = *cid.Revision
-	}
-	return []interface{}{m}
-}
-
-func flattenMqBrokerInstances(instances []*mq.BrokerInstance) []interface{} {
-	if len(instances) == 0 {
-		return []interface{}{}
-	}
-	l := make([]interface{}, len(instances))
-	for i, instance := range instances {
-		m := make(map[string]interface{})
-		if instance.ConsoleURL != nil {
-			m["console_url"] = *instance.ConsoleURL
-		}
-		if len(instance.Endpoints) > 0 {
-			m["endpoints"] = aws.StringValueSlice(instance.Endpoints)
-		}
-		if instance.IpAddress != nil {
-			m["ip_address"] = *instance.IpAddress
-		}
-		l[i] = m
-	}
-
-	return l
-}
-
-func flattenMqLogs(logs *mq.LogsSummary) []interface{} {
-	if logs == nil {
-		return []interface{}{}
-	}
-
-	m := map[string]interface{}{
-		"general": aws.BoolValue(logs.General),
-		"audit":   aws.BoolValue(logs.Audit),
-	}
-
-	return []interface{}{m}
-}
-
-func expandMqLogs(l []interface{}) *mq.Logs {
-	if len(l) == 0 || l[0] == nil {
-		return nil
-	}
-
-	m := l[0].(map[string]interface{})
-
-	logs := &mq.Logs{
-		Audit:   aws.Bool(m["audit"].(bool)),
-		General: aws.Bool(m["general"].(bool)),
-	}
-
-	return logs
-}
-
-=======
->>>>>>> d2cbf0e7
 func flattenResourceLifecycleConfig(rlc *elasticbeanstalk.ApplicationResourceLifecycleConfig) []map[string]interface{} {
 	result := make([]map[string]interface{}, 0, 1)
 
