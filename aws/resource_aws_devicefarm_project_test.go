--- conflicted
+++ resolved
@@ -26,10 +26,7 @@
 			// https://docs.aws.amazon.com/general/latest/gr/devicefarm.html
 			testAccRegionPreCheck(t, endpoints.UsWest2RegionID)
 		},
-<<<<<<< HEAD
-=======
 		ErrorCheck:   testAccErrorCheck(t, devicefarm.EndpointsID),
->>>>>>> d2cbf0e7
 		Providers:    testAccProviders,
 		CheckDestroy: testAccCheckDeviceFarmProjectDestroy,
 		Steps: []resource.TestStep{
@@ -63,10 +60,7 @@
 			// https://docs.aws.amazon.com/general/latest/gr/devicefarm.html
 			testAccRegionPreCheck(t, endpoints.UsWest2RegionID)
 		},
-<<<<<<< HEAD
-=======
 		ErrorCheck:   testAccErrorCheck(t, devicefarm.EndpointsID),
->>>>>>> d2cbf0e7
 		Providers:    testAccProviders,
 		CheckDestroy: testAccCheckDeviceFarmProjectDestroy,
 		Steps: []resource.TestStep{
